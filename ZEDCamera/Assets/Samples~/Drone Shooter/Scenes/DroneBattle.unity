%YAML 1.1
%TAG !u! tag:unity3d.com,2011:
--- !u!29 &1
OcclusionCullingSettings:
  m_ObjectHideFlags: 0
  serializedVersion: 2
  m_OcclusionBakeSettings:
    smallestOccluder: 5
    smallestHole: 0.25
    backfaceThreshold: 100
  m_SceneGUID: 00000000000000000000000000000000
  m_OcclusionCullingData: {fileID: 0}
--- !u!104 &2
RenderSettings:
  m_ObjectHideFlags: 0
  serializedVersion: 9
  m_Fog: 0
  m_FogColor: {r: 0.5, g: 0.5, b: 0.5, a: 1}
  m_FogMode: 3
  m_FogDensity: 0.01
  m_LinearFogStart: 0
  m_LinearFogEnd: 300
  m_AmbientSkyColor: {r: 0, g: 0, b: 0, a: 1}
  m_AmbientEquatorColor: {r: 0.114, g: 0.125, b: 0.133, a: 1}
  m_AmbientGroundColor: {r: 0.047, g: 0.043, b: 0.035, a: 1}
  m_AmbientIntensity: 1
  m_AmbientMode: 3
  m_SubtractiveShadowColor: {r: 0.42, g: 0.478, b: 0.627, a: 1}
  m_SkyboxMaterial: {fileID: 10304, guid: 0000000000000000f000000000000000, type: 0}
  m_HaloStrength: 0.5
  m_FlareStrength: 1
  m_FlareFadeSpeed: 3
  m_HaloTexture: {fileID: 0}
  m_SpotCookie: {fileID: 10001, guid: 0000000000000000e000000000000000, type: 0}
  m_DefaultReflectionMode: 0
  m_DefaultReflectionResolution: 128
  m_ReflectionBounces: 1
  m_ReflectionIntensity: 1
  m_CustomReflection: {fileID: 0}
  m_Sun: {fileID: 0}
  m_UseRadianceAmbientProbe: 0
--- !u!157 &3
LightmapSettings:
  m_ObjectHideFlags: 0
  serializedVersion: 12
  m_GIWorkflowMode: 1
  m_GISettings:
    serializedVersion: 2
    m_BounceScale: 1
    m_IndirectOutputScale: 1
    m_AlbedoBoost: 1
    m_EnvironmentLightingMode: 0
    m_EnableBakedLightmaps: 1
    m_EnableRealtimeLightmaps: 1
  m_LightmapEditorSettings:
    serializedVersion: 12
    m_Resolution: 2
    m_BakeResolution: 40
    m_AtlasSize: 1024
    m_AO: 0
    m_AOMaxDistance: 1
    m_CompAOExponent: 1
    m_CompAOExponentDirect: 0
    m_ExtractAmbientOcclusion: 0
    m_Padding: 2
    m_LightmapParameters: {fileID: 0}
    m_LightmapsBakeMode: 0
    m_TextureCompression: 1
    m_FinalGather: 0
    m_FinalGatherFiltering: 1
    m_FinalGatherRayCount: 256
    m_ReflectionCompression: 2
    m_MixedBakeMode: 2
    m_BakeBackend: 0
    m_PVRSampling: 1
    m_PVRDirectSampleCount: 32
    m_PVRSampleCount: 500
    m_PVRBounces: 2
    m_PVREnvironmentSampleCount: 500
    m_PVREnvironmentReferencePointCount: 2048
    m_PVRFilteringMode: 2
    m_PVRDenoiserTypeDirect: 0
    m_PVRDenoiserTypeIndirect: 0
    m_PVRDenoiserTypeAO: 0
    m_PVRFilterTypeDirect: 0
    m_PVRFilterTypeIndirect: 0
    m_PVRFilterTypeAO: 0
    m_PVREnvironmentMIS: 0
    m_PVRCulling: 1
    m_PVRFilteringGaussRadiusDirect: 1
    m_PVRFilteringGaussRadiusIndirect: 5
    m_PVRFilteringGaussRadiusAO: 2
    m_PVRFilteringAtrousPositionSigmaDirect: 0.5
    m_PVRFilteringAtrousPositionSigmaIndirect: 2
    m_PVRFilteringAtrousPositionSigmaAO: 1
    m_ExportTrainingData: 0
    m_TrainingDataDestination: TrainingData
    m_LightProbeSampleCountMultiplier: 4
  m_LightingDataAsset: {fileID: 0}
  m_LightingSettings: {fileID: 4890085278179872738, guid: c1f5c3d27813a6345b4dbedb0e67365a, type: 2}
--- !u!196 &4
NavMeshSettings:
  serializedVersion: 2
  m_ObjectHideFlags: 0
  m_BuildSettings:
    serializedVersion: 3
    agentTypeID: 0
    agentRadius: 0.5
    agentHeight: 2
    agentSlope: 45
    agentClimb: 0.4
    ledgeDropHeight: 0
    maxJumpAcrossDistance: 0
    minRegionArea: 2
    manualCellSize: 0
    cellSize: 0.16666667
    manualTileSize: 0
    tileSize: 256
    buildHeightMesh: 0
    maxJobWorkers: 0
    preserveTilesOutsideBounds: 0
    debug:
      m_Flags: 0
  m_NavMeshData: {fileID: 0}
--- !u!1001 &213410664
PrefabInstance:
  m_ObjectHideFlags: 0
  serializedVersion: 2
  m_Modification:
    serializedVersion: 3
    m_TransformParent: {fileID: 0}
    m_Modifications:
    - target: {fileID: 1386713500692820, guid: e13ee7e0790c7d243b7aa67fe604acac, type: 3}
      propertyPath: m_Layer
      value: 8
      objectReference: {fileID: 0}
    - target: {fileID: 1473301405527320, guid: e13ee7e0790c7d243b7aa67fe604acac, type: 3}
      propertyPath: m_Layer
      value: 10
      objectReference: {fileID: 0}
    - target: {fileID: 1603769914748404, guid: e13ee7e0790c7d243b7aa67fe604acac, type: 3}
      propertyPath: m_Name
      value: ZED_Rig_Stereo
      objectReference: {fileID: 0}
    - target: {fileID: 1721814514466412, guid: e13ee7e0790c7d243b7aa67fe604acac, type: 3}
      propertyPath: m_IsActive
      value: 0
      objectReference: {fileID: 0}
    - target: {fileID: 4309805032874704, guid: e13ee7e0790c7d243b7aa67fe604acac, type: 3}
      propertyPath: m_RootOrder
      value: 1
      objectReference: {fileID: 0}
    - target: {fileID: 4309805032874704, guid: e13ee7e0790c7d243b7aa67fe604acac, type: 3}
      propertyPath: m_LocalPosition.x
      value: 0
      objectReference: {fileID: 0}
    - target: {fileID: 4309805032874704, guid: e13ee7e0790c7d243b7aa67fe604acac, type: 3}
      propertyPath: m_LocalPosition.y
      value: 0
      objectReference: {fileID: 0}
    - target: {fileID: 4309805032874704, guid: e13ee7e0790c7d243b7aa67fe604acac, type: 3}
      propertyPath: m_LocalPosition.z
      value: 0
      objectReference: {fileID: 0}
    - target: {fileID: 4309805032874704, guid: e13ee7e0790c7d243b7aa67fe604acac, type: 3}
      propertyPath: m_LocalRotation.w
      value: 1
      objectReference: {fileID: 0}
    - target: {fileID: 4309805032874704, guid: e13ee7e0790c7d243b7aa67fe604acac, type: 3}
      propertyPath: m_LocalRotation.x
      value: 0
      objectReference: {fileID: 0}
    - target: {fileID: 4309805032874704, guid: e13ee7e0790c7d243b7aa67fe604acac, type: 3}
      propertyPath: m_LocalRotation.y
      value: 0
      objectReference: {fileID: 0}
    - target: {fileID: 4309805032874704, guid: e13ee7e0790c7d243b7aa67fe604acac, type: 3}
      propertyPath: m_LocalRotation.z
      value: 0
      objectReference: {fileID: 0}
    - target: {fileID: 4309805032874704, guid: e13ee7e0790c7d243b7aa67fe604acac, type: 3}
      propertyPath: m_LocalEulerAnglesHint.x
      value: 0
      objectReference: {fileID: 0}
    - target: {fileID: 4309805032874704, guid: e13ee7e0790c7d243b7aa67fe604acac, type: 3}
      propertyPath: m_LocalEulerAnglesHint.y
      value: 0
      objectReference: {fileID: 0}
    - target: {fileID: 4309805032874704, guid: e13ee7e0790c7d243b7aa67fe604acac, type: 3}
      propertyPath: m_LocalEulerAnglesHint.z
      value: 0
      objectReference: {fileID: 0}
    - target: {fileID: 4916666210046898, guid: e13ee7e0790c7d243b7aa67fe604acac, type: 3}
      propertyPath: m_RootOrder
      value: 2
      objectReference: {fileID: 0}
    - target: {fileID: 20426257081025226, guid: e13ee7e0790c7d243b7aa67fe604acac, type: 3}
      propertyPath: m_Depth
      value: -1
      objectReference: {fileID: 0}
    - target: {fileID: 20426257081025226, guid: e13ee7e0790c7d243b7aa67fe604acac, type: 3}
      propertyPath: near clip plane
      value: 0.3
      objectReference: {fileID: 0}
    - target: {fileID: 20426257081025226, guid: e13ee7e0790c7d243b7aa67fe604acac, type: 3}
      propertyPath: m_CullingMask.m_Bits
      value: 4294964479
      objectReference: {fileID: 0}
    - target: {fileID: 20846656237544980, guid: e13ee7e0790c7d243b7aa67fe604acac, type: 3}
      propertyPath: near clip plane
      value: 0.3
      objectReference: {fileID: 0}
    - target: {fileID: 20846656237544980, guid: e13ee7e0790c7d243b7aa67fe604acac, type: 3}
      propertyPath: m_CullingMask.m_Bits
      value: 4294963711
      objectReference: {fileID: 0}
    - target: {fileID: 114025688240506870, guid: e13ee7e0790c7d243b7aa67fe604acac, type: 3}
      propertyPath: viewSide
      value: 0
      objectReference: {fileID: 0}
    - target: {fileID: 114711245158774928, guid: e13ee7e0790c7d243b7aa67fe604acac, type: 3}
      propertyPath: FPS
      value: 30
      objectReference: {fileID: 0}
    - target: {fileID: 114711245158774928, guid: e13ee7e0790c7d243b7aa67fe604acac, type: 3}
      propertyPath: cameraID
      value: 0
      objectReference: {fileID: 0}
    - target: {fileID: 114711245158774928, guid: e13ee7e0790c7d243b7aa67fe604acac, type: 3}
      propertyPath: chunkSize
      value: 32768
      objectReference: {fileID: 0}
    - target: {fileID: 114711245158774928, guid: e13ee7e0790c7d243b7aa67fe604acac, type: 3}
      propertyPath: depthMode
      value: 3
      objectReference: {fileID: 0}
    - target: {fileID: 114711245158774928, guid: e13ee7e0790c7d243b7aa67fe604acac, type: 3}
      propertyPath: inputType
      value: 0
      objectReference: {fileID: 0}
    - target: {fileID: 114711245158774928, guid: e13ee7e0790c7d243b7aa67fe604acac, type: 3}
      propertyPath: showarrig
      value: 0
      objectReference: {fileID: 0}
    - target: {fileID: 114711245158774928, guid: e13ee7e0790c7d243b7aa67fe604acac, type: 3}
      propertyPath: resolution
<<<<<<< HEAD
      value: 7
=======
      value: 2
>>>>>>> aeeac599
      objectReference: {fileID: 0}
    - target: {fileID: 114711245158774928, guid: e13ee7e0790c7d243b7aa67fe604acac, type: 3}
      propertyPath: enableFillMode
      value: 1
      objectReference: {fileID: 0}
    - target: {fileID: 114711245158774928, guid: e13ee7e0790c7d243b7aa67fe604acac, type: 3}
      propertyPath: setIMUPriorInAR
      value: 1
      objectReference: {fileID: 0}
    - target: {fileID: 114711245158774928, guid: e13ee7e0790c7d243b7aa67fe604acac, type: 3}
      propertyPath: setFloorAsOrigin
      value: 0
      objectReference: {fileID: 0}
    - target: {fileID: 114711245158774928, guid: e13ee7e0790c7d243b7aa67fe604acac, type: 3}
      propertyPath: advancedPanelOpen
      value: 1
      objectReference: {fileID: 0}
    - target: {fileID: 114711245158774928, guid: e13ee7e0790c7d243b7aa67fe604acac, type: 3}
      propertyPath: enableSpatialMemory
      value: 0
      objectReference: {fileID: 0}
    - target: {fileID: 114711245158774928, guid: e13ee7e0790c7d243b7aa67fe604acac, type: 3}
      propertyPath: isMappingFilteringEnable
      value: 1
      objectReference: {fileID: 0}
    - target: {fileID: 114711245158774928, guid: e13ee7e0790c7d243b7aa67fe604acac, type: 3}
      propertyPath: svoOutputCompressionMode
      value: 2
      objectReference: {fileID: 0}
    - target: {fileID: 114711245158774928, guid: e13ee7e0790c7d243b7aa67fe604acac, type: 3}
      propertyPath: bagDetectionConfidenceThreshold
      value: 20
      objectReference: {fileID: 0}
    - target: {fileID: 114711245158774928, guid: e13ee7e0790c7d243b7aa67fe604acac, type: 3}
      propertyPath: animalDetectionConfidenceThreshold
      value: 20
      objectReference: {fileID: 0}
    - target: {fileID: 114711245158774928, guid: e13ee7e0790c7d243b7aa67fe604acac, type: 3}
      propertyPath: vehicleDetectionConfidenceThreshold
      value: 20
      objectReference: {fileID: 0}
    - target: {fileID: 114711245158774928, guid: e13ee7e0790c7d243b7aa67fe604acac, type: 3}
      propertyPath: electronicsDetectionConfidenceThreshold
      value: 20
      objectReference: {fileID: 0}
    - target: {fileID: 114711245158774928, guid: e13ee7e0790c7d243b7aa67fe604acac, type: 3}
      propertyPath: fruitVegetableDetectionConfidenceThreshold
      value: 20
      objectReference: {fileID: 0}
    m_RemovedComponents: []
    m_RemovedGameObjects: []
    m_AddedGameObjects:
    - targetCorrespondingSourceObject: {fileID: 4138687653623062, guid: e13ee7e0790c7d243b7aa67fe604acac, type: 3}
      insertIndex: -1
      addedObject: {fileID: 1124290457}
    m_AddedComponents: []
  m_SourcePrefab: {fileID: 100100000, guid: e13ee7e0790c7d243b7aa67fe604acac, type: 3}
--- !u!4 &741507345 stripped
Transform:
  m_CorrespondingSourceObject: {fileID: 4138687653623062, guid: e13ee7e0790c7d243b7aa67fe604acac, type: 3}
  m_PrefabInstance: {fileID: 213410664}
  m_PrefabAsset: {fileID: 0}
--- !u!1 &822331332 stripped
GameObject:
  m_CorrespondingSourceObject: {fileID: 1222075980241000, guid: 558a4b76067e3e44089fbed55a2687e6, type: 3}
  m_PrefabInstance: {fileID: 1663354463}
  m_PrefabAsset: {fileID: 0}
--- !u!114 &822331333
MonoBehaviour:
  m_ObjectHideFlags: 0
  m_CorrespondingSourceObject: {fileID: 0}
  m_PrefabInstance: {fileID: 0}
  m_PrefabAsset: {fileID: 0}
  m_GameObject: {fileID: 822331332}
  m_Enabled: 1
  m_EditorHideFlags: 0
  m_Script: {fileID: 11500000, guid: 133b3bfe60baacd45a72714ffc6eb29a, type: 3}
  m_Name: 
  m_EditorClassIdentifier: 
  loadedDevice: 
  deviceToTrack: 0
  latencyCompensation: 78
  correctControllerDrift: 1
  SNHolder: 
  zedManager: {fileID: 1344833222}
  onFireDown:
    m_PersistentCalls:
      m_Calls: []
  onFireUp:
    m_PersistentCalls:
      m_Calls: []
  onClickDown:
    m_PersistentCalls:
      m_Calls: []
  onClickUp:
    m_PersistentCalls:
      m_Calls: []
  onBackDown:
    m_PersistentCalls:
      m_Calls: []
  onBackUp:
    m_PersistentCalls:
      m_Calls: []
  onGrabDown:
    m_PersistentCalls:
      m_Calls: []
  onGrabUp:
    m_PersistentCalls:
      m_Calls: []
--- !u!1001 &942191712
PrefabInstance:
  m_ObjectHideFlags: 0
  serializedVersion: 2
  m_Modification:
    serializedVersion: 3
    m_TransformParent: {fileID: 0}
    m_Modifications:
    - target: {fileID: 1222075980241000, guid: d0ab09dfdb72e614aadbc6e474b9bc3e, type: 3}
      propertyPath: m_IsActive
      value: 1
      objectReference: {fileID: 0}
    - target: {fileID: 4937924797587290, guid: d0ab09dfdb72e614aadbc6e474b9bc3e, type: 3}
      propertyPath: m_RootOrder
      value: 3
      objectReference: {fileID: 0}
    - target: {fileID: 4937924797587290, guid: d0ab09dfdb72e614aadbc6e474b9bc3e, type: 3}
      propertyPath: m_LocalPosition.x
      value: 0
      objectReference: {fileID: 0}
    - target: {fileID: 4937924797587290, guid: d0ab09dfdb72e614aadbc6e474b9bc3e, type: 3}
      propertyPath: m_LocalPosition.y
      value: 0
      objectReference: {fileID: 0}
    - target: {fileID: 4937924797587290, guid: d0ab09dfdb72e614aadbc6e474b9bc3e, type: 3}
      propertyPath: m_LocalPosition.z
      value: 0
      objectReference: {fileID: 0}
    - target: {fileID: 4937924797587290, guid: d0ab09dfdb72e614aadbc6e474b9bc3e, type: 3}
      propertyPath: m_LocalRotation.w
      value: 1
      objectReference: {fileID: 0}
    - target: {fileID: 4937924797587290, guid: d0ab09dfdb72e614aadbc6e474b9bc3e, type: 3}
      propertyPath: m_LocalRotation.x
      value: -0
      objectReference: {fileID: 0}
    - target: {fileID: 4937924797587290, guid: d0ab09dfdb72e614aadbc6e474b9bc3e, type: 3}
      propertyPath: m_LocalRotation.y
      value: -0
      objectReference: {fileID: 0}
    - target: {fileID: 4937924797587290, guid: d0ab09dfdb72e614aadbc6e474b9bc3e, type: 3}
      propertyPath: m_LocalRotation.z
      value: -0
      objectReference: {fileID: 0}
    - target: {fileID: 82186411301053428, guid: d0ab09dfdb72e614aadbc6e474b9bc3e, type: 3}
      propertyPath: m_Enabled
      value: 1
      objectReference: {fileID: 0}
    - target: {fileID: 114228649437443144, guid: d0ab09dfdb72e614aadbc6e474b9bc3e, type: 3}
      propertyPath: m_Enabled
      value: 1
      objectReference: {fileID: 0}
    - target: {fileID: 114228649437443144, guid: d0ab09dfdb72e614aadbc6e474b9bc3e, type: 3}
      propertyPath: zedManager
      value: 
      objectReference: {fileID: 1344833222}
    - target: {fileID: 114575857264643554, guid: d0ab09dfdb72e614aadbc6e474b9bc3e, type: 3}
      propertyPath: m_Enabled
      value: 1
      objectReference: {fileID: 0}
    - target: {fileID: 114575857264643554, guid: d0ab09dfdb72e614aadbc6e474b9bc3e, type: 3}
      propertyPath: zedManager
      value: 
      objectReference: {fileID: 1344833222}
    m_RemovedComponents:
    - {fileID: 114575857264643554, guid: d0ab09dfdb72e614aadbc6e474b9bc3e, type: 3}
    m_RemovedGameObjects: []
    m_AddedGameObjects: []
    m_AddedComponents:
    - targetCorrespondingSourceObject: {fileID: 1222075980241000, guid: d0ab09dfdb72e614aadbc6e474b9bc3e, type: 3}
      insertIndex: -1
      addedObject: {fileID: 1698928817}
  m_SourcePrefab: {fileID: 100100000, guid: d0ab09dfdb72e614aadbc6e474b9bc3e, type: 3}
--- !u!1 &1124290456
GameObject:
  m_ObjectHideFlags: 0
  m_CorrespondingSourceObject: {fileID: 0}
  m_PrefabInstance: {fileID: 0}
  m_PrefabAsset: {fileID: 0}
  serializedVersion: 6
  m_Component:
  - component: {fileID: 1124290457}
  - component: {fileID: 1124290461}
  - component: {fileID: 1124290462}
  - component: {fileID: 1124290460}
  - component: {fileID: 1124290458}
  - component: {fileID: 1124290459}
  m_Layer: 0
  m_Name: Damage Receiver
  m_TagString: Untagged
  m_Icon: {fileID: 0}
  m_NavMeshLayer: 0
  m_StaticEditorFlags: 0
  m_IsActive: 1
--- !u!4 &1124290457
Transform:
  m_ObjectHideFlags: 0
  m_CorrespondingSourceObject: {fileID: 0}
  m_PrefabInstance: {fileID: 0}
  m_PrefabAsset: {fileID: 0}
  m_GameObject: {fileID: 1124290456}
  serializedVersion: 2
  m_LocalRotation: {x: 0, y: 0, z: 0, w: 1}
  m_LocalPosition: {x: 0, y: 0, z: 0}
  m_LocalScale: {x: 1, y: 1, z: 1}
  m_ConstrainProportionsScale: 0
  m_Children: []
  m_Father: {fileID: 741507345}
  m_LocalEulerAnglesHint: {x: 0, y: 0, z: 0}
--- !u!82 &1124290458
AudioSource:
  m_ObjectHideFlags: 0
  m_CorrespondingSourceObject: {fileID: 0}
  m_PrefabInstance: {fileID: 0}
  m_PrefabAsset: {fileID: 0}
  m_GameObject: {fileID: 1124290456}
  m_Enabled: 1
  serializedVersion: 4
  OutputAudioMixerGroup: {fileID: 0}
  m_audioClip: {fileID: 8300000, guid: 9e8c54bd63abf144f9fde0f7ef93c378, type: 3}
  m_PlayOnAwake: 1
  m_Volume: 0.15
  m_Pitch: 1
  Loop: 0
  Mute: 0
  Spatialize: 0
  SpatializePostEffects: 0
  Priority: 128
  DopplerLevel: 1
  MinDistance: 1
  MaxDistance: 500
  Pan2D: 0
  rolloffMode: 0
  BypassEffects: 0
  BypassListenerEffects: 0
  BypassReverbZones: 0
  rolloffCustomCurve:
    serializedVersion: 2
    m_Curve:
    - serializedVersion: 3
      time: 0
      value: 1
      inSlope: 0
      outSlope: 0
      tangentMode: 0
      weightedMode: 0
      inWeight: 0.33333334
      outWeight: 0.33333334
    - serializedVersion: 3
      time: 1
      value: 0
      inSlope: 0
      outSlope: 0
      tangentMode: 0
      weightedMode: 0
      inWeight: 0.33333334
      outWeight: 0.33333334
    m_PreInfinity: 2
    m_PostInfinity: 2
    m_RotationOrder: 4
  panLevelCustomCurve:
    serializedVersion: 2
    m_Curve:
    - serializedVersion: 3
      time: 0
      value: 0
      inSlope: 0
      outSlope: 0
      tangentMode: 0
      weightedMode: 0
      inWeight: 0.33333334
      outWeight: 0.33333334
    m_PreInfinity: 2
    m_PostInfinity: 2
    m_RotationOrder: 4
  spreadCustomCurve:
    serializedVersion: 2
    m_Curve:
    - serializedVersion: 3
      time: 0
      value: 0
      inSlope: 0
      outSlope: 0
      tangentMode: 0
      weightedMode: 0
      inWeight: 0.33333334
      outWeight: 0.33333334
    m_PreInfinity: 2
    m_PostInfinity: 2
    m_RotationOrder: 4
  reverbZoneMixCustomCurve:
    serializedVersion: 2
    m_Curve:
    - serializedVersion: 3
      time: 0
      value: 1
      inSlope: 0
      outSlope: 0
      tangentMode: 0
      weightedMode: 0
      inWeight: 0.33333334
      outWeight: 0.33333334
    m_PreInfinity: 2
    m_PostInfinity: 2
    m_RotationOrder: 4
--- !u!114 &1124290459
MonoBehaviour:
  m_ObjectHideFlags: 0
  m_CorrespondingSourceObject: {fileID: 0}
  m_PrefabInstance: {fileID: 0}
  m_PrefabAsset: {fileID: 0}
  m_GameObject: {fileID: 1124290456}
  m_Enabled: 1
  m_EditorHideFlags: 0
  m_Script: {fileID: 11500000, guid: 093ceb9e77bac7a4ea5ec3013f638a87, type: 3}
  m_Name: 
  m_EditorClassIdentifier: 
  secondsToDisplayEffect: 1
--- !u!135 &1124290460
SphereCollider:
  m_ObjectHideFlags: 0
  m_CorrespondingSourceObject: {fileID: 0}
  m_PrefabInstance: {fileID: 0}
  m_PrefabAsset: {fileID: 0}
  m_GameObject: {fileID: 1124290456}
  m_Material: {fileID: 0}
  m_IncludeLayers:
    serializedVersion: 2
    m_Bits: 0
  m_ExcludeLayers:
    serializedVersion: 2
    m_Bits: 0
  m_LayerOverridePriority: 0
  m_IsTrigger: 0
  m_ProvidesContacts: 0
  m_Enabled: 1
  serializedVersion: 3
  m_Radius: 0.2
  m_Center: {x: 0, y: 0, z: 0}
--- !u!23 &1124290461
MeshRenderer:
  m_ObjectHideFlags: 0
  m_CorrespondingSourceObject: {fileID: 0}
  m_PrefabInstance: {fileID: 0}
  m_PrefabAsset: {fileID: 0}
  m_GameObject: {fileID: 1124290456}
  m_Enabled: 1
  m_CastShadows: 1
  m_ReceiveShadows: 1
  m_DynamicOccludee: 1
  m_StaticShadowCaster: 0
  m_MotionVectors: 1
  m_LightProbeUsage: 1
  m_ReflectionProbeUsage: 1
  m_RayTracingMode: 2
  m_RayTraceProcedural: 0
  m_RenderingLayerMask: 1
  m_RendererPriority: 0
  m_Materials:
  - {fileID: 2100000, guid: 0f6672cfeb07d1f4c8258eeaa312b320, type: 2}
  m_StaticBatchInfo:
    firstSubMesh: 0
    subMeshCount: 0
  m_StaticBatchRoot: {fileID: 0}
  m_ProbeAnchor: {fileID: 0}
  m_LightProbeVolumeOverride: {fileID: 0}
  m_ScaleInLightmap: 1
  m_ReceiveGI: 1
  m_PreserveUVs: 0
  m_IgnoreNormalsForChartDetection: 0
  m_ImportantGI: 0
  m_StitchLightmapSeams: 1
  m_SelectedEditorRenderState: 3
  m_MinimumChartSize: 4
  m_AutoUVMaxDistance: 0.5
  m_AutoUVMaxAngle: 89
  m_LightmapParameters: {fileID: 0}
  m_SortingLayerID: 0
  m_SortingLayer: 0
  m_SortingOrder: 0
  m_AdditionalVertexStreams: {fileID: 0}
--- !u!33 &1124290462
MeshFilter:
  m_ObjectHideFlags: 0
  m_CorrespondingSourceObject: {fileID: 0}
  m_PrefabInstance: {fileID: 0}
  m_PrefabAsset: {fileID: 0}
  m_GameObject: {fileID: 1124290456}
  m_Mesh: {fileID: 4300000, guid: 665289d4186100e47a0ab93e197b77d4, type: 3}
--- !u!1 &1320592374
GameObject:
  m_ObjectHideFlags: 0
  m_CorrespondingSourceObject: {fileID: 0}
  m_PrefabInstance: {fileID: 0}
  m_PrefabAsset: {fileID: 0}
  serializedVersion: 6
  m_Component:
  - component: {fileID: 1320592377}
  - component: {fileID: 1320592376}
  - component: {fileID: 1320592375}
  m_Layer: 0
  m_Name: Directional Light
  m_TagString: Untagged
  m_Icon: {fileID: 0}
  m_NavMeshLayer: 0
  m_StaticEditorFlags: 0
  m_IsActive: 1
--- !u!114 &1320592375
MonoBehaviour:
  m_ObjectHideFlags: 0
  m_CorrespondingSourceObject: {fileID: 0}
  m_PrefabInstance: {fileID: 0}
  m_PrefabAsset: {fileID: 0}
  m_GameObject: {fileID: 1320592374}
  m_Enabled: 1
  m_EditorHideFlags: 0
  m_Script: {fileID: 11500000, guid: fc0e4dfb527b99944a03710f713b764e, type: 3}
  m_Name: 
  m_EditorClassIdentifier: 
  cachedLight: {fileID: 1320592376}
  interiorCone: 0.1
--- !u!108 &1320592376
Light:
  m_ObjectHideFlags: 0
  m_CorrespondingSourceObject: {fileID: 0}
  m_PrefabInstance: {fileID: 0}
  m_PrefabAsset: {fileID: 0}
  m_GameObject: {fileID: 1320592374}
  m_Enabled: 1
  serializedVersion: 10
  m_Type: 1
  m_Shape: 0
  m_Color: {r: 1, g: 1, b: 1, a: 1}
  m_Intensity: 1.25
  m_Range: 10
  m_SpotAngle: 30
  m_InnerSpotAngle: 21.80208
  m_CookieSize: 10
  m_Shadows:
    m_Type: 2
    m_Resolution: 3
    m_CustomResolution: -1
    m_Strength: 1
    m_Bias: 0.05
    m_NormalBias: 0.4
    m_NearPlane: 0.2
    m_CullingMatrixOverride:
      e00: 1
      e01: 0
      e02: 0
      e03: 0
      e10: 0
      e11: 1
      e12: 0
      e13: 0
      e20: 0
      e21: 0
      e22: 1
      e23: 0
      e30: 0
      e31: 0
      e32: 0
      e33: 1
    m_UseCullingMatrixOverride: 0
  m_Cookie: {fileID: 0}
  m_DrawHalo: 0
  m_Flare: {fileID: 0}
  m_RenderMode: 0
  m_CullingMask:
    serializedVersion: 2
    m_Bits: 4294967263
  m_RenderingLayerMask: 1
  m_Lightmapping: 4
  m_LightShadowCasterMode: 0
  m_AreaSize: {x: 1, y: 1}
  m_BounceIntensity: 1
  m_ColorTemperature: 6570
  m_UseColorTemperature: 0
  m_BoundingSphereOverride: {x: 0, y: 0, z: 0, w: 0}
  m_UseBoundingSphereOverride: 0
  m_UseViewFrustumForShadowCasterCull: 1
  m_ShadowRadius: 0
  m_ShadowAngle: 0
--- !u!4 &1320592377
Transform:
  m_ObjectHideFlags: 0
  m_CorrespondingSourceObject: {fileID: 0}
  m_PrefabInstance: {fileID: 0}
  m_PrefabAsset: {fileID: 0}
  m_GameObject: {fileID: 1320592374}
  serializedVersion: 2
  m_LocalRotation: {x: 0.7071068, y: 0, z: 0, w: 0.7071068}
  m_LocalPosition: {x: 0, y: 3, z: 0}
  m_LocalScale: {x: 1, y: 1, z: 1}
  m_ConstrainProportionsScale: 0
  m_Children: []
  m_Father: {fileID: 0}
  m_LocalEulerAnglesHint: {x: 90, y: 0, z: 0}
--- !u!114 &1344833222 stripped
MonoBehaviour:
  m_CorrespondingSourceObject: {fileID: 114711245158774928, guid: e13ee7e0790c7d243b7aa67fe604acac, type: 3}
  m_PrefabInstance: {fileID: 213410664}
  m_PrefabAsset: {fileID: 0}
  m_GameObject: {fileID: 0}
  m_Enabled: 1
  m_EditorHideFlags: 0
  m_Script: {fileID: 11500000, guid: 75b2a3ff7b847ca4490808f4c0432cd4, type: 3}
  m_Name: 
  m_EditorClassIdentifier: 
--- !u!1001 &1663354463
PrefabInstance:
  m_ObjectHideFlags: 0
  serializedVersion: 2
  m_Modification:
    serializedVersion: 3
    m_TransformParent: {fileID: 0}
    m_Modifications:
    - target: {fileID: 1222075980241000, guid: 558a4b76067e3e44089fbed55a2687e6, type: 3}
      propertyPath: m_IsActive
      value: 1
      objectReference: {fileID: 0}
    - target: {fileID: 4937924797587290, guid: 558a4b76067e3e44089fbed55a2687e6, type: 3}
      propertyPath: m_RootOrder
      value: 4
      objectReference: {fileID: 0}
    - target: {fileID: 4937924797587290, guid: 558a4b76067e3e44089fbed55a2687e6, type: 3}
      propertyPath: m_LocalPosition.x
      value: 0
      objectReference: {fileID: 0}
    - target: {fileID: 4937924797587290, guid: 558a4b76067e3e44089fbed55a2687e6, type: 3}
      propertyPath: m_LocalPosition.y
      value: 0
      objectReference: {fileID: 0}
    - target: {fileID: 4937924797587290, guid: 558a4b76067e3e44089fbed55a2687e6, type: 3}
      propertyPath: m_LocalPosition.z
      value: 0
      objectReference: {fileID: 0}
    - target: {fileID: 4937924797587290, guid: 558a4b76067e3e44089fbed55a2687e6, type: 3}
      propertyPath: m_LocalRotation.w
      value: 1
      objectReference: {fileID: 0}
    - target: {fileID: 4937924797587290, guid: 558a4b76067e3e44089fbed55a2687e6, type: 3}
      propertyPath: m_LocalRotation.x
      value: -0
      objectReference: {fileID: 0}
    - target: {fileID: 4937924797587290, guid: 558a4b76067e3e44089fbed55a2687e6, type: 3}
      propertyPath: m_LocalRotation.y
      value: -0
      objectReference: {fileID: 0}
    - target: {fileID: 4937924797587290, guid: 558a4b76067e3e44089fbed55a2687e6, type: 3}
      propertyPath: m_LocalRotation.z
      value: -0
      objectReference: {fileID: 0}
    - target: {fileID: 82186411301053428, guid: 558a4b76067e3e44089fbed55a2687e6, type: 3}
      propertyPath: m_Enabled
      value: 0
      objectReference: {fileID: 0}
    - target: {fileID: 114191359626448276, guid: 558a4b76067e3e44089fbed55a2687e6, type: 3}
      propertyPath: zedManager
      value: 
      objectReference: {fileID: 1344833222}
    - target: {fileID: 114191359626448276, guid: 558a4b76067e3e44089fbed55a2687e6, type: 3}
      propertyPath: useLegacySteamVRInput
      value: 1
      objectReference: {fileID: 0}
    - target: {fileID: 114506010654110848, guid: 558a4b76067e3e44089fbed55a2687e6, type: 3}
      propertyPath: m_Enabled
      value: 1
      objectReference: {fileID: 0}
    - target: {fileID: 114506010654110848, guid: 558a4b76067e3e44089fbed55a2687e6, type: 3}
      propertyPath: zedManager
      value: 
      objectReference: {fileID: 1344833222}
    m_RemovedComponents:
    - {fileID: 114191359626448276, guid: 558a4b76067e3e44089fbed55a2687e6, type: 3}
    m_RemovedGameObjects: []
    m_AddedGameObjects: []
    m_AddedComponents:
    - targetCorrespondingSourceObject: {fileID: 1222075980241000, guid: 558a4b76067e3e44089fbed55a2687e6, type: 3}
      insertIndex: -1
      addedObject: {fileID: 822331333}
  m_SourcePrefab: {fileID: 100100000, guid: 558a4b76067e3e44089fbed55a2687e6, type: 3}
--- !u!1 &1698928816 stripped
GameObject:
  m_CorrespondingSourceObject: {fileID: 1222075980241000, guid: d0ab09dfdb72e614aadbc6e474b9bc3e, type: 3}
  m_PrefabInstance: {fileID: 942191712}
  m_PrefabAsset: {fileID: 0}
--- !u!114 &1698928817
MonoBehaviour:
  m_ObjectHideFlags: 0
  m_CorrespondingSourceObject: {fileID: 0}
  m_PrefabInstance: {fileID: 0}
  m_PrefabAsset: {fileID: 0}
  m_GameObject: {fileID: 1698928816}
  m_Enabled: 1
  m_EditorHideFlags: 0
  m_Script: {fileID: 11500000, guid: 133b3bfe60baacd45a72714ffc6eb29a, type: 3}
  m_Name: 
  m_EditorClassIdentifier: 
  loadedDevice: 
  deviceToTrack: 1
  latencyCompensation: 78
  correctControllerDrift: 1
  SNHolder: 
  zedManager: {fileID: 1344833222}
  onFireDown:
    m_PersistentCalls:
      m_Calls: []
  onFireUp:
    m_PersistentCalls:
      m_Calls: []
  onClickDown:
    m_PersistentCalls:
      m_Calls: []
  onClickUp:
    m_PersistentCalls:
      m_Calls: []
  onBackDown:
    m_PersistentCalls:
      m_Calls: []
  onBackUp:
    m_PersistentCalls:
      m_Calls: []
  onGrabDown:
    m_PersistentCalls:
      m_Calls: []
  onGrabUp:
    m_PersistentCalls:
      m_Calls: []
--- !u!1001 &2026597453
PrefabInstance:
  m_ObjectHideFlags: 0
  serializedVersion: 2
  m_Modification:
    serializedVersion: 3
    m_TransformParent: {fileID: 0}
    m_Modifications:
    - target: {fileID: 4723432349376882, guid: 7a5f9c3559310d741bc7b70ccea08ada, type: 3}
      propertyPath: m_RootOrder
      value: 0
      objectReference: {fileID: 0}
    - target: {fileID: 4723432349376882, guid: 7a5f9c3559310d741bc7b70ccea08ada, type: 3}
      propertyPath: m_LocalPosition.x
      value: -0.02451834
      objectReference: {fileID: 0}
    - target: {fileID: 4723432349376882, guid: 7a5f9c3559310d741bc7b70ccea08ada, type: 3}
      propertyPath: m_LocalPosition.y
      value: -0.073036194
      objectReference: {fileID: 0}
    - target: {fileID: 4723432349376882, guid: 7a5f9c3559310d741bc7b70ccea08ada, type: 3}
      propertyPath: m_LocalPosition.z
      value: 0.11855292
      objectReference: {fileID: 0}
    - target: {fileID: 4723432349376882, guid: 7a5f9c3559310d741bc7b70ccea08ada, type: 3}
      propertyPath: m_LocalRotation.w
      value: 1
      objectReference: {fileID: 0}
    - target: {fileID: 4723432349376882, guid: 7a5f9c3559310d741bc7b70ccea08ada, type: 3}
      propertyPath: m_LocalRotation.x
      value: 0
      objectReference: {fileID: 0}
    - target: {fileID: 4723432349376882, guid: 7a5f9c3559310d741bc7b70ccea08ada, type: 3}
      propertyPath: m_LocalRotation.y
      value: 0
      objectReference: {fileID: 0}
    - target: {fileID: 4723432349376882, guid: 7a5f9c3559310d741bc7b70ccea08ada, type: 3}
      propertyPath: m_LocalRotation.z
      value: 0
      objectReference: {fileID: 0}
    m_RemovedComponents: []
    m_RemovedGameObjects: []
    m_AddedGameObjects: []
    m_AddedComponents: []
  m_SourcePrefab: {fileID: 100100000, guid: 7a5f9c3559310d741bc7b70ccea08ada, type: 3}
--- !u!1660057539 &9223372036854775807
SceneRoots:
  m_ObjectHideFlags: 0
  m_Roots:
  - {fileID: 2026597453}
  - {fileID: 213410664}
  - {fileID: 1320592377}
  - {fileID: 942191712}
  - {fileID: 1663354463}<|MERGE_RESOLUTION|>--- conflicted
+++ resolved
@@ -244,11 +244,7 @@
       objectReference: {fileID: 0}
     - target: {fileID: 114711245158774928, guid: e13ee7e0790c7d243b7aa67fe604acac, type: 3}
       propertyPath: resolution
-<<<<<<< HEAD
-      value: 7
-=======
       value: 2
->>>>>>> aeeac599
       objectReference: {fileID: 0}
     - target: {fileID: 114711245158774928, guid: e13ee7e0790c7d243b7aa67fe604acac, type: 3}
       propertyPath: enableFillMode
