--- conflicted
+++ resolved
@@ -188,11 +188,7 @@
       objectReference: {fileID: 0}
     - target: {fileID: 114491592745282986, guid: 76db3eb81fd21ae45bab5204e324ae42, type: 3}
       propertyPath: resolution
-<<<<<<< HEAD
-      value: 7
-=======
       value: 2
->>>>>>> aeeac599
       objectReference: {fileID: 0}
     - target: {fileID: 114491592745282986, guid: 76db3eb81fd21ae45bab5204e324ae42, type: 3}
       propertyPath: sensingMode
