--- conflicted
+++ resolved
@@ -318,7 +318,6 @@
   m_Children: []
   m_Father: {fileID: 0}
   m_LocalEulerAnglesHint: {x: 50, y: -30, z: 0}
-<<<<<<< HEAD
 --- !u!114 &494771837
 MonoBehaviour:
   m_ObjectHideFlags: 0
@@ -331,8 +330,6 @@
   m_Script: {fileID: 11500000, guid: 7a68c43fe1f2a47cfa234b5eeaa98012, type: 3}
   m_Name: 
   m_EditorClassIdentifier: 
-=======
->>>>>>> c4a45eb0
 --- !u!1 &814450396
 GameObject:
   m_ObjectHideFlags: 0
@@ -543,11 +540,7 @@
       objectReference: {fileID: 0}
     - target: {fileID: 114491592745282986, guid: 76db3eb81fd21ae45bab5204e324ae42, type: 3}
       propertyPath: resolution
-<<<<<<< HEAD
       value: 9
-=======
-      value: 8
->>>>>>> c4a45eb0
       objectReference: {fileID: 0}
     - target: {fileID: 114491592745282986, guid: 76db3eb81fd21ae45bab5204e324ae42, type: 3}
       propertyPath: bodyFitting
