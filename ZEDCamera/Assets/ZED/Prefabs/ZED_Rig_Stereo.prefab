--- conflicted
+++ resolved
@@ -607,17 +607,6 @@
   objectDetectionTracking: 1
   objectDetection2DMask: 0
   objectDetectionModel: 0
-<<<<<<< HEAD
-  bodyFitting: 0
-  maxRange: 40
-  SK_personDetectionConfidenceThreshold: 50
-  OD_personDetectionConfidenceThreshold: 60
-  vehicleDetectionConfidenceThreshold: 60
-  bagDetectionConfidenceThreshold: 60
-  animalDetectionConfidenceThreshold: 60
-  electronicsDetectionConfidenceThreshold: 60
-  fruitVegetableDetectionConfidenceThreshold: 60
-=======
   objectDetectionMaxRange: 40
   objectDetectionPredictionTimeout: 0.2
   objectDetectionAllowReducedPrecisionInference: 0
@@ -629,7 +618,6 @@
   OD_electronicsDetectionConfidenceThreshold: 60
   OD_fruitVegetableDetectionConfidenceThreshold: 60
   OD_sportDetectionConfidenceThreshold: 60
->>>>>>> 6936388b
   objectClassPersonFilter: 1
   objectClassVehicleFilter: 1
   objectClassBagFilter: 1
