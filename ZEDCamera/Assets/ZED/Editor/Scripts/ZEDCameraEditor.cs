﻿//======= Copyright (c) Stereolabs Corporation, All rights reserved. ===============
using UnityEngine;
using UnityEditor;

/// <summary>
/// Custom editor used by ZEDManager to extend the default panel shown in the Inspector.
/// Adds the camera status boxes, the button on the bottom to open camera settings, and a button to restart the camera when 
/// a settings has changed that requires it. 
/// </summary>
[CustomEditor(typeof(ZEDManager)), CanEditMultipleObjects]
public class ZEDCameraEditor : Editor
{
    /// <summary>
    /// Reference to the ZEDManager instance we're editing. 
    /// </summary>
    ZEDManager manager;

    //Store copies of ZEDManager's fields to detect changes later with CheckChange().
    //These do not need to be SerializedProperties because they're only used for checking recent changes. 
    sl.RESOLUTION resolution;
    sl.DEPTH_MODE depthmode;
    bool usespatialmemory;


    //Input Prop
    private SerializedProperty cameraIDProperty;
    private SerializedProperty inputTypeProperty;
    private SerializedProperty depthModeProperty;
    private SerializedProperty usbResolutionProperty;
    private SerializedProperty usbFPSProperty;
    private SerializedProperty svoFileNameProperty;
    private SerializedProperty svoLoopProperty;
    private SerializedProperty svoRealTimeModeProperty;
    private SerializedProperty pauseSVOProperty;
    private SerializedProperty currentFrameSVOProperty;
    private SerializedProperty maxFrameSVOProperty;
    private SerializedProperty streamIPProperty;
    private SerializedProperty streamPortProperty;

#if ZED_HDRP
    //SRP Lighting Prop
    private SerializedProperty srpShaderTypeProperty;
    private SerializedProperty selfIlluminationProperty;
    private SerializedProperty applyZEDNormalsProperty;
#endif

    //Tracking Prop
    private SerializedProperty enableTrackingProperty;
    private SerializedProperty enableSMProperty;
    private SerializedProperty pathSMProperty;
    private SerializedProperty estimateIPProperty;
    private SerializedProperty trackingIsStaticProperty;

    //Rendering Prop
    private SerializedProperty depthOcclusionProperty;
    private SerializedProperty arpostProcessingPropery;
    private SerializedProperty camBrightnessProperty;

    //Recording Prop
    private SerializedProperty svoOutputFileNameProperty;
    private SerializedProperty svoOutputCompressionModeProperty;
    private SerializedProperty svoOutputBitrateProperty;
    private SerializedProperty svoOutputTargetFPSProperty;
    private SerializedProperty svoOutputTranscodeProperty;
    

    //Streaming Prop
    private SerializedProperty streamingOutProperty;
    private SerializedProperty streamingOutCodecProperty;
    private SerializedProperty streamingOutPortProperty;
    private SerializedProperty streamingOutBitrateProperty;
    private SerializedProperty streamingOutGopSizeProperty;
    private SerializedProperty streamingOutAdaptBitrateProperty;
    private SerializedProperty streamingOutChunkSizeProperty;
    private SerializedProperty streamingOutTargetFPSProperty;


    //Spatial mapping prop
    private string displayText = "Hide Mesh";
    /// <summary>
    /// Serialized version of ZEDSpatialMappingManager's range_preset property. 
    /// </summary>
    private SerializedProperty range;
    /// <summary>
    /// Serialized version of ZEDSpatialMappingManager's resolution_preset property. 
    /// </summary>
    private SerializedProperty mappingResolution;
    /// <summary>
    /// Serialized version of ZEDSpatialMappingManager's isFilteringEnable property. 
    /// </summary>
    private SerializedProperty isFilteringEnable;
    /// <summary>
    /// Serialized version of ZEDSpatialMappingManager's filterParameters property. 
    /// </summary>
    private SerializedProperty filterParameters;
    /// <summary>
    /// Serialized version of ZEDSpatialMappingManager's isTextured property. 
    /// </summary>
    private SerializedProperty saveWhenOver;
    /// <summary>
    /// Serialized version of ZEDSpatialMappingManager's saveWhenOver property. 
    /// </summary>
    private SerializedProperty isTextured;

    /// <summary>
    /// Layout option used to draw the '...' button for opening a File Explorer window to find a mesh file. 
    /// </summary>
    private SerializedProperty meshPath;

    //Object Detection Prop 
    private SerializedProperty OD_ImageSyncMode;
    private SerializedProperty OD_ObjectTracking;
    private SerializedProperty OD_BodyFitting;
    private SerializedProperty OD_2DMask;
    private SerializedProperty OD_DetectionModel;
    private SerializedProperty OD_MaxRange;
    //Object Detection Runtime Prop
    private SerializedProperty OD_VehicleDetectionConfidence;
    private SerializedProperty OD_PersonDetectionConfidence;
    private SerializedProperty SK_PersonDetectionConfidence;
    private SerializedProperty OD_BagDetectionConfidence;
    private SerializedProperty OD_AnimalDetectionConfidence;
    private SerializedProperty OD_ElectronicsDetectionConfidence;
    private SerializedProperty OD_FruitVegetableDetectionConfidence;
    private SerializedProperty OD_SportDetectionConfidence;
    private SerializedProperty OD_PersonFilter;
    private SerializedProperty OD_VehicleFilter;
    private SerializedProperty OD_BagFilter;
    private SerializedProperty OD_AnimalFilter;
    private SerializedProperty OD_ElectronicsFilter;
    private SerializedProperty OD_FruitVegetableFilter;
    private SerializedProperty OD_SportFilter;

    /// <summary>
    /// Layout option used to draw the '...' button for opening a File Explorer window to find a mesh file. 
    /// </summary>
    private GUILayoutOption[] optionsButtonBrowse = { GUILayout.MaxWidth(30) };
    private GUILayoutOption[] optionsButtonStandard = { /*GUILayout.(EditorGUIUtility.labelWidth)*/};

    SerializedProperty sensingModeProperty;
    SerializedProperty rightDepthProperty;
    SerializedProperty maxDepthProperty;
    SerializedProperty confidenceThresholdProperty;
    SerializedProperty textureConfidenceThresholdProperty;
    SerializedProperty enableSelfCalibrationProperty;
    SerializedProperty enableIMUFusionProperty;
    SerializedProperty opencvCalibFilePath;

    // Rendering Prop
    private int arlayer;
    private SerializedProperty showarrig;
    private SerializedProperty fadeinonstart;
    private SerializedProperty dontdestroyonload;
    private SerializedProperty enableImageEnhancementProperty;
    SerializedProperty setIMUPrior;
    SerializedProperty allowPassThroughProperty;
    SerializedProperty greyskybox;

    SerializedProperty showadvanced; //Show advanced settings or not. 
    SerializedProperty showSpatialMapping;  //Show spatial mapping or not. 
    SerializedProperty showObjectDetection; //show object detection settings or not
    SerializedProperty showRecording;  //Show recording settings or not. 
    SerializedProperty showStreamingOut;  //Show streaming out settings or not 
    SerializedProperty showcamcontrol; //Show cam control settings or not. 

    // Current value for camera controls
    SerializedProperty videoSettingsInitModeProperty;
    SerializedProperty brightnessProperty;
    SerializedProperty contrastProperty;
    SerializedProperty hueProperty;
    SerializedProperty saturationProperty;
    SerializedProperty autoGainExposureProperty;
    SerializedProperty exposureProperty;
    SerializedProperty gainProperty;
    SerializedProperty autoWhiteBalanceProperty;
    SerializedProperty whitebalanceProperty;
    SerializedProperty sharpnessProperty;
    SerializedProperty gammaProperty;
    SerializedProperty ledStatus;

    //private bool hasLoadedSettings = false;
    /// <summary>
    /// Whether we've set a manual value to gain and exposure or if they're in auto mode. 
    /// </summary>
    //private bool setManualValue = true;
    /// <summary>
    /// Whether we've set a manual value to white balance or if it's in auto mode. 
    /// </summary>
    //private bool setManualWhiteBalance = true;

    private string[] toolbarStrings = new string[] { "USB", "SVO", "Stream" };
    private string pauseText = "Pause";
    private string pauseTooltip = " SVO playback or recording."; //Appended to the pause Text to make tooltip text.
    private string[] filters = { "Svo files", "svo" }; //Filters used for browsing for an SVO. 

    private void OnEnable()
    {
        manager = (ZEDManager)target;

        ////////////////////////////////////////////////// FoldOut
        showadvanced = serializedObject.FindProperty("advancedPanelOpen");
        showSpatialMapping = serializedObject.FindProperty("spatialMappingFoldoutOpen");
        showcamcontrol = serializedObject.FindProperty("camControlFoldoutOpen");
        showRecording = serializedObject.FindProperty("recordingFoldoutOpen");
        showStreamingOut = serializedObject.FindProperty("streamingOutFoldoutOpen");
        showObjectDetection = serializedObject.FindProperty("objectDetectionFoldoutOpen");



        resolution = manager.resolution;
        depthmode = manager.depthMode;
        usespatialmemory = manager.enableSpatialMemory;

        //Input Serialized Properties
        cameraIDProperty = serializedObject.FindProperty("cameraID");
        depthModeProperty = serializedObject.FindProperty("depthMode");
        inputTypeProperty = serializedObject.FindProperty("inputType");
        usbResolutionProperty = serializedObject.FindProperty("resolution");
        usbFPSProperty = serializedObject.FindProperty("FPS");
        svoFileNameProperty = serializedObject.FindProperty("svoInputFileName");
        svoLoopProperty = serializedObject.FindProperty("svoLoopBack");
        svoRealTimeModeProperty = serializedObject.FindProperty("svoRealTimeMode");
        streamIPProperty = serializedObject.FindProperty("streamInputIP");
        streamPortProperty = serializedObject.FindProperty("streamInputPort");
        pauseSVOProperty = serializedObject.FindProperty("pauseSVOReading");
        currentFrameSVOProperty = serializedObject.FindProperty("currentFrame");
        maxFrameSVOProperty = serializedObject.FindProperty("numberFrameMax");

#if ZED_HDRP
        //SRP Lighting Serialized Property
        srpShaderTypeProperty = serializedObject.FindProperty("srpShaderType");
        selfIlluminationProperty = serializedObject.FindProperty("selfIllumination");
        applyZEDNormalsProperty = serializedObject.FindProperty("applyZEDNormals");
#endif

        //Tracking Serialized Properties
        enableTrackingProperty = serializedObject.FindProperty("enableTracking");
        enableSMProperty = serializedObject.FindProperty("enableSpatialMemory");
        pathSMProperty = serializedObject.FindProperty("pathSpatialMemory");
        estimateIPProperty = serializedObject.FindProperty("estimateInitialPosition");
        trackingIsStaticProperty = serializedObject.FindProperty("trackingIsStatic");


        ///Rendering Serialized Properties
        depthOcclusionProperty = serializedObject.FindProperty("depthOcclusion");
        arpostProcessingPropery = serializedObject.FindProperty("postProcessing");
        camBrightnessProperty = serializedObject.FindProperty("m_cameraBrightness");

        ///Spatial Mapping Serialized Properties
        range = serializedObject.FindProperty("mappingRangePreset");
        mappingResolution = serializedObject.FindProperty("mappingResolutionPreset");
        isFilteringEnable = serializedObject.FindProperty("isMappingFilteringEnable");
        filterParameters = serializedObject.FindProperty("meshFilterParameters");
        isTextured = serializedObject.FindProperty("isMappingTextured");
        saveWhenOver = serializedObject.FindProperty("saveMeshWhenOver");
        meshPath = serializedObject.FindProperty("meshPath");

        ///Object Detection Serialized Properties
        OD_ImageSyncMode = serializedObject.FindProperty("objectDetectionImageSyncMode");
        OD_ObjectTracking = serializedObject.FindProperty("objectDetectionTracking");
        OD_BodyFitting = serializedObject.FindProperty("bodyFitting");
        OD_2DMask = serializedObject.FindProperty("objectDetection2DMask");
        OD_DetectionModel = serializedObject.FindProperty("objectDetectionModel");
        OD_MaxRange = serializedObject.FindProperty("maxRange");

        OD_PersonDetectionConfidence = serializedObject.FindProperty("OD_personDetectionConfidenceThreshold");
        SK_PersonDetectionConfidence = serializedObject.FindProperty("SK_personDetectionConfidenceThreshold");
        OD_VehicleDetectionConfidence = serializedObject.FindProperty("vehicleDetectionConfidenceThreshold");
        OD_BagDetectionConfidence = serializedObject.FindProperty("bagDetectionConfidenceThreshold");
        OD_AnimalDetectionConfidence = serializedObject.FindProperty("animalDetectionConfidenceThreshold");
        OD_ElectronicsDetectionConfidence = serializedObject.FindProperty("electronicsDetectionConfidenceThreshold");
        OD_FruitVegetableDetectionConfidence = serializedObject.FindProperty("fruitVegetableDetectionConfidenceThreshold");
        OD_SportDetectionConfidence = serializedObject.FindProperty("sportDetectionConfidenceThreshold");
        OD_PersonFilter = serializedObject.FindProperty("objectClassPersonFilter");
        OD_VehicleFilter = serializedObject.FindProperty("objectClassVehicleFilter");
        OD_BagFilter = serializedObject.FindProperty("objectClassBagFilter");
        OD_AnimalFilter = serializedObject.FindProperty("objectClassAnimalFilter");
        OD_ElectronicsFilter = serializedObject.FindProperty("objectClassElectronicsFilter");
        OD_FruitVegetableFilter = serializedObject.FindProperty("objectClassFruitVegetableFilter");
        OD_SportFilter = serializedObject.FindProperty("objectClassSportFilter");

        //Recording Serialized Properties
        svoOutputFileNameProperty = serializedObject.FindProperty("svoOutputFileName");
        svoOutputCompressionModeProperty = serializedObject.FindProperty("svoOutputCompressionMode");
        svoOutputBitrateProperty = serializedObject.FindProperty("svoOutputBitrate");
        svoOutputTargetFPSProperty = serializedObject.FindProperty("svoOutputTargetFPS");
        svoOutputTranscodeProperty = serializedObject.FindProperty("svoOutputTranscodeStreaming");
      

        streamingOutProperty = serializedObject.FindProperty("enableStreaming");
        streamingOutCodecProperty = serializedObject.FindProperty("streamingCodec");
        streamingOutPortProperty = serializedObject.FindProperty("streamingPort");
        streamingOutBitrateProperty = serializedObject.FindProperty("bitrate");
        streamingOutGopSizeProperty = serializedObject.FindProperty("gopSize");
        streamingOutAdaptBitrateProperty = serializedObject.FindProperty("adaptativeBitrate");
        streamingOutChunkSizeProperty = serializedObject.FindProperty("chunkSize");
        streamingOutTargetFPSProperty = serializedObject.FindProperty("streamingTargetFramerate");
        


        ///Advanced Settings Serialized Properties
        arlayer = ZEDLayers.arlayer;
        showarrig = serializedObject.FindProperty("showarrig");
        fadeinonstart = serializedObject.FindProperty("fadeInOnStart");
        greyskybox = serializedObject.FindProperty("greySkybox");
        dontdestroyonload = serializedObject.FindProperty("dontDestroyOnLoad");
        showarrig = serializedObject.FindProperty("showarrig");
        sensingModeProperty = serializedObject.FindProperty("sensingMode");
        rightDepthProperty = serializedObject.FindProperty("enableRightDepthMeasure");
        maxDepthProperty = serializedObject.FindProperty("m_maxDepthRange");
        confidenceThresholdProperty = serializedObject.FindProperty("m_confidenceThreshold");
        textureConfidenceThresholdProperty = serializedObject.FindProperty("m_textureConfidenceThreshold");
        enableSelfCalibrationProperty = serializedObject.FindProperty("enableSelfCalibration");
        enableIMUFusionProperty = serializedObject.FindProperty("enableIMUFusion");
        allowPassThroughProperty = serializedObject.FindProperty("allowARPassThrough");
        setIMUPrior = serializedObject.FindProperty("setIMUPriorInAR");
        enableImageEnhancementProperty = serializedObject.FindProperty("enableImageEnhancement");
        opencvCalibFilePath = serializedObject.FindProperty("opencvCalibFile");

        //Video Settings Serialized Properties
        videoSettingsInitModeProperty = serializedObject.FindProperty("videoSettingsInitMode");

        brightnessProperty = serializedObject.FindProperty("videoBrightness"); ;
        contrastProperty = serializedObject.FindProperty("videoContrast"); ;
        hueProperty = serializedObject.FindProperty("videoHue"); ;
        saturationProperty = serializedObject.FindProperty("videoSaturation"); ;
        autoGainExposureProperty = serializedObject.FindProperty("videoAutoGainExposure"); ;
        gainProperty = serializedObject.FindProperty("videoGain"); ;
        exposureProperty = serializedObject.FindProperty("videoExposure"); ;
        autoWhiteBalanceProperty = serializedObject.FindProperty("videoAutoWhiteBalance"); ;
        whitebalanceProperty = serializedObject.FindProperty("videoWhiteBalance"); ;
        sharpnessProperty = serializedObject.FindProperty("videoSharpness");
        gammaProperty = serializedObject.FindProperty("videoGamma");
        ledStatus = serializedObject.FindProperty("videoLEDStatus"); ;
    }

    public override void OnInspectorGUI()
    {
        GUIStyle boldfoldout = new GUIStyle(EditorStyles.foldout);
        boldfoldout.fontStyle = FontStyle.Bold;
        //DrawDefaultInspector(); //Draws what you'd normally see in the inspector in absence of a custom inspector. 

        EditorGUIUtility.labelWidth = EditorGUIUtility.currentViewWidth * 0.4f;
        ///////////////////////////////////////////////////////////////
        ///  Inputlayout  /////////////////////////////////
        /////////////////////////////////////////////////////////////
        GUILayout.Space(10);
        EditorGUILayout.LabelField("Input", EditorStyles.boldLabel);
        GUILayout.Space(5);
        EditorGUI.indentLevel++;
        GUIContent cameraIDLabel = new GUIContent("Camera ID", "Which ZED camera to connect to. Used when multiple ZED cameras are connected to this device.");
        cameraIDProperty.enumValueIndex = (int)(sl.ZED_CAMERA_ID)EditorGUILayout.EnumPopup(cameraIDLabel, (sl.ZED_CAMERA_ID)cameraIDProperty.enumValueIndex);

        GUIContent cameraDepthModeLabel = new GUIContent("Depth Mode", "Camera depth mode. Higher values increase quality at the cost of performance.");
        depthModeProperty.enumValueIndex = (int)(sl.DEPTH_MODE)EditorGUILayout.EnumPopup(cameraDepthModeLabel, (sl.DEPTH_MODE)depthModeProperty.enumValueIndex);
        GUILayout.Space(15);
        EditorGUILayout.BeginHorizontal();
        GUIContent inputTypeLabel = new GUIContent("Input Type", "Where the ZED video feed comes from.\r\n\n" +
            "- USB: A live ZED camera connected to this device.\r\n\n- SVO: A video file recorded from a ZED previously.\r\n\n" +
            "- Stream: A live ZED camera connected to a device elsewhere on the network.");
        EditorGUILayout.LabelField(inputTypeLabel, GUILayout.Width(EditorGUIUtility.labelWidth));
        GUI.enabled = !Application.isPlaying;
        inputTypeProperty.intValue = GUILayout.Toolbar(inputTypeProperty.intValue, toolbarStrings, GUILayout.ExpandWidth(true));
        GUI.enabled = true;
        EditorGUILayout.EndHorizontal();
        GUILayout.Space(5);
        switch (inputTypeProperty.intValue)
        {
            case 0:
                GUIContent cameraResolutionLabel = new GUIContent("Resolution", "Camera resolution.");
                //GUI.enabled = !Application.isPlaying;
                usbResolutionProperty.enumValueIndex = (int)(sl.RESOLUTION)EditorGUILayout.EnumPopup(cameraResolutionLabel, (sl.RESOLUTION)usbResolutionProperty.enumValueIndex);
                //GUI.enabled = true;
                GUIContent cameraFPSLabel = new GUIContent("FPS", "Desired camera FPS. Maximum FPS depends on your resolution setting:\r\n\n" +
                    "- HD2k: 15FPS\r\n\n- HD1080: 30FPS\r\n\n- HD720p: 60FPS\r\n\n- VGA: 100FPS");
                GUI.enabled = !Application.isPlaying;
                usbFPSProperty.intValue = EditorGUILayout.IntField(cameraFPSLabel, usbFPSProperty.intValue);
                GUI.enabled = true;
                serializedObject.ApplyModifiedProperties();

                //Check if we need to restart the camera, and create a button for the user to do so. 
                if (Application.isPlaying && manager.IsZEDReady && CheckChange())
                {
                    GUILayout.Space(10);
                    GUIStyle orangetext = new GUIStyle(EditorStyles.label);
                    orangetext.normal.textColor = Color.red;
                    orangetext.wordWrap = true;
                    string labeltext = "Settings have changed that require restarting the camera to apply.";
                    Rect labelrect = GUILayoutUtility.GetRect(new GUIContent(labeltext, ""), orangetext);
                    EditorGUI.LabelField(labelrect, labeltext, orangetext);

                    if (GUILayout.Button("Restart Camera"))
                    {
                        manager.Reset(); //Reset the ZED.

                        //Reset the fields now that they're synced.
                        resolution = manager.resolution;
                        depthmode = manager.depthMode;

                    }
                }

                break;

            case 1:
                EditorGUILayout.BeginHorizontal();
                GUIContent svoFileNameLabel = new GUIContent("SVO File", "SVO file name");
                GUI.enabled = !Application.isPlaying;
                svoFileNameProperty.stringValue = EditorGUILayout.TextField(svoFileNameLabel, svoFileNameProperty.stringValue);
                GUIContent loadSVOlabel = new GUIContent("...", "Browse for existing SVO file.");
                if (GUILayout.Button(loadSVOlabel, optionsButtonBrowse))
                {
                    svoFileNameProperty.stringValue = EditorUtility.OpenFilePanelWithFilters("Load SVO", "", filters);
                }
                GUI.enabled = true;
                EditorGUILayout.EndHorizontal();
                GUIContent svoLoopLabel = new GUIContent("Loop SVO", "Loop SVO when it reaches the end.");
                svoLoopProperty.boolValue = EditorGUILayout.Toggle(svoLoopLabel, svoLoopProperty.boolValue);
                GUIContent svoRealTimeModelabel = new GUIContent("Real-Time Mode", "When enabled, the time between frames comes from the actual timestamps of each frame. Otherwise, " +
                    "each frame is read based on the maximum FPS of the recorded resolution (ex. 30FPS for HD1080). Real-Time mode makes playback speed more true, but dropped frames result in pauses.");
                svoRealTimeModeProperty.boolValue = EditorGUILayout.Toggle(svoRealTimeModelabel, svoRealTimeModeProperty.boolValue);
                EditorGUI.BeginChangeCheck();

                GUI.enabled = (manager.NumberFrameMax > 0);
                GUIContent sliderlabel = new GUIContent("Frame ", "SVO playback position");
                currentFrameSVOProperty.intValue = EditorGUILayout.IntSlider(sliderlabel, currentFrameSVOProperty.intValue, 0, maxFrameSVOProperty.intValue);
                if (EditorGUI.EndChangeCheck())
                {
                    if (manager.zedCamera != null)
                    {
                        //If the slider of frame from the SVO has moved, manually grab the frame and update the textures.
                        manager.zedCamera.SetSVOPosition(currentFrameSVOProperty.intValue);
                        if (pauseSVOProperty.boolValue)
                        {
                            manager.NeedNewFrameGrab = true;
                        }
                    }
                }
                GUI.enabled = false;

                if (manager.zedCamera != null)
                    GUI.enabled = manager.zedCamera.IsCameraReady;

                EditorGUILayout.BeginHorizontal();
                GUILayout.Space(EditorGUIUtility.labelWidth);
                pauseText = pauseSVOProperty.boolValue ? "Resume" : "Pause";
                GUIContent pauselabel = new GUIContent(pauseText, pauseText + pauseTooltip);
                if (GUILayout.Button(pauselabel))
                {
                    pauseSVOProperty.boolValue = !pauseSVOProperty.boolValue;
                }
                EditorGUILayout.EndHorizontal();
                GUI.enabled = true;
                serializedObject.ApplyModifiedProperties();
                break;

            case 2:
                GUIContent streamIPLabel = new GUIContent("IP", "IP of the host device with the ZED attached.");
                GUI.enabled = !Application.isPlaying;
                streamIPProperty.stringValue = EditorGUILayout.TextField(streamIPLabel, streamIPProperty.stringValue);
                GUI.enabled = true;
                GUIContent streamPortLabel = new GUIContent("Port", "Port where the ZED stream is sent to.");
                GUI.enabled = !Application.isPlaying;
                streamPortProperty.intValue = EditorGUILayout.IntField(streamPortLabel, streamPortProperty.intValue);
                GUI.enabled = true;
                serializedObject.ApplyModifiedProperties();
                break;
        }

        EditorGUI.indentLevel--;

#if ZED_HDRP
        ///////////////////////////////////////////////////////////////
        ///  HDRP Lighting layout  /////////////////////////////////
        /////////////////////////////////////////////////////////////
        GUILayout.Space(10);
        EditorGUILayout.LabelField("SRP Lighting", EditorStyles.boldLabel);
        GUILayout.Space(5);
        EditorGUI.indentLevel++;

        GUIContent shaderTypeLabel = new GUIContent("Lighting Type", "Defines the type of shader (lit or unlit) that's applied to the canvas object(s) used to display the ZED image. " +
            "Lit takes into account scene lighting - it is the most realistic but harder to configure. Unlit makes the ZED image evenly lit, but lacks lighting/shadow effects.");
        string[] shaderoptions = new string[5] { "Lit", "Unlit", "Lit Greenscreen", "Unlit Greenscreen", "Don't Change"};

        GUI.enabled = !Application.isPlaying;
        srpShaderTypeProperty.enumValueIndex = EditorGUILayout.Popup(shaderTypeLabel, srpShaderTypeProperty.enumValueIndex, shaderoptions);
        GUI.enabled = true;

        if (srpShaderTypeProperty.enumValueIndex == 2 || srpShaderTypeProperty.enumValueIndex == 3)
        {
            GUIStyle greenscreennotestyle = new GUIStyle();
            greenscreennotestyle.normal.textColor = new Color(.7f, .7f, .7f);
            greenscreennotestyle.wordWrap = true;
            greenscreennotestyle.fontSize = 10;
            greenscreennotestyle.fixedWidth = 0;
            greenscreennotestyle.stretchWidth = false;
            greenscreennotestyle.alignment = TextAnchor.MiddleLeft;
            greenscreennotestyle.fontStyle = FontStyle.Italic;

            GUILayout.Space(2);
            EditorGUI.indentLevel++;

            string greenscreennote = "Requires GreenScreenManager component on the ZED rig's Camera objects.";
            Rect gsrect = GUILayoutUtility.GetRect(new GUIContent(greenscreennote, ""), greenscreennotestyle);
            EditorGUI.LabelField(gsrect, greenscreennote, greenscreennotestyle);

            GUILayout.Space(8);
            EditorGUI.indentLevel--;
        }

        if (srpShaderTypeProperty.enumValueIndex == 0 || srpShaderTypeProperty.enumValueIndex == 2)
        {
            GUIContent selfIlluminationLabel = new GUIContent("Self-Illumination", "How much the ZED image should light itself via emission. " +
                "Setting to zero is most realistic, but requires you to emulate the real-world lighting conditions within Unity. Higher settings cause the image " +
                "to be uniformly lit, but light and shadow effects are less visible.");
            selfIlluminationProperty.floatValue = EditorGUILayout.Slider(selfIlluminationLabel, selfIlluminationProperty.floatValue, 0, 1);

            GUIContent applyZEDNormalsLabel = new GUIContent("ZED Normals", "Apply normals map from the ZED SDK. Causes lighting to be calculated based "
                + "on the real-world angle of the geometry, instead of treating the ZED image like a plane. However, the normals map is imperfect and can lead to noise.");
            applyZEDNormalsProperty.boolValue = EditorGUILayout.Toggle(applyZEDNormalsLabel, applyZEDNormalsProperty.boolValue);

        }

        EditorGUI.indentLevel--;
#endif 

        ///////////////////////////////////////////////////////////////
        ///  Motion Tracking layout  /////////////////////////////////
        /////////////////////////////////////////////////////////////
        GUILayout.Space(10);
        EditorGUILayout.LabelField("Motion Tracking", EditorStyles.boldLabel);
        GUILayout.Space(5);
        EditorGUI.indentLevel++;
        GUIContent enableTrackingLabel = new GUIContent("Enable Tracking", "If enabled, the ZED will move/rotate itself using its own inside-out tracking. " +
        "If false, the camera tracking will move with the VR HMD if connected and available.");
        enableTrackingProperty.boolValue = EditorGUILayout.Toggle(enableTrackingLabel, enableTrackingProperty.boolValue);

        GUIContent enableSMPropertyLabel = new GUIContent("Enable Spatial Memory", "Enables the spatial memory. Will detect and correct tracking drift by remembering features and anchors in the environment, "
        + "but may cause visible jumps when it happens");
        enableSMProperty.boolValue = EditorGUILayout.Toggle(enableSMPropertyLabel, enableSMProperty.boolValue);

        GUIContent pathSMlabel = new GUIContent("Path Spatial Memory", "If using Spatial Memory, you can specify a path to an existing .area file to start with some memory already loaded. " +
        ".area files are created by scanning a scene with ZEDSpatialMappingManager and saving the scan.");
        pathSMProperty.stringValue = EditorGUILayout.TextField(pathSMlabel, pathSMProperty.stringValue);

        GUIContent estimateIPPropertyLabel = new GUIContent("Estimate Initial Position", "Estimate initial position by detecting the floor. Leave it false if using VR Headset");
        estimateIPProperty.boolValue = EditorGUILayout.Toggle(estimateIPPropertyLabel, estimateIPProperty.boolValue);

        GUIContent trackingIsStaticPropertyLabel = new GUIContent("Tracking Is Static", "If true, tracking is enabled but doesn't move after initializing. " +
            "Can be useful for stationary cameras where you still need tracking enabled, such as in Object Detection.");
        trackingIsStaticProperty.boolValue = EditorGUILayout.Toggle(trackingIsStaticPropertyLabel, trackingIsStaticProperty.boolValue);


        EditorGUI.indentLevel--;

        ///////////////////////////////////////////////////////////////
        ///  Rendering layout  /////////////////////////////////
        /////////////////////////////////////////////////////////////
        GUILayout.Space(10);
        EditorGUILayout.LabelField("Rendering", EditorStyles.boldLabel);
        GUILayout.Space(5);
        EditorGUI.indentLevel++;
        GUIContent depthOcclusionPropertyLabel = new GUIContent("Depth Occlusion", "When enabled, the real world can occlude (cover up) virtual objects that are behind it. " +
        "Otherwise, virtual objects will appear in front.");
        depthOcclusionProperty.boolValue = EditorGUILayout.Toggle(depthOcclusionPropertyLabel, depthOcclusionProperty.boolValue);

        GUIContent arpostProcessingProperyLabel = new GUIContent("AR Post-Processing", "Enables post-processing effects on virtual objects that blends them in with the real world.");
        arpostProcessingPropery.boolValue = EditorGUILayout.Toggle(arpostProcessingProperyLabel, arpostProcessingPropery.boolValue);

        GUIContent camBrightnessPropertyLabel = new GUIContent("Camera Brightness", "Brightness of the final real-world image. Default is 100. Lower to darken the environment in a realistic-looking way. " +
        "This is a rendering setting that doesn't affect the raw input from the camera.");
        camBrightnessProperty.intValue = EditorGUILayout.IntSlider(camBrightnessPropertyLabel, camBrightnessProperty.intValue, 0, 100);
        EditorGUI.indentLevel--;

        ///////////////////////////////////////////////////////////////
        ///  Spatial Mapping layout  /////////////////////////////////
        /////////////////////////////////////////////////////////////
        GUILayout.Space(10);
        showSpatialMapping.boolValue = EditorGUILayout.Foldout(showSpatialMapping.boolValue, "Spatial Mapping", boldfoldout);
        if (showSpatialMapping.boolValue)
        {
            EditorGUI.indentLevel++;
            bool cameraIsReady = false;

            if (manager)
                cameraIsReady = manager.zedCamera != null ? manager.zedCamera.IsCameraReady : false;

            displayText = manager.IsSpatialMappingDisplay ? "Hide Mesh" : "Display Mesh";

            EditorGUILayout.BeginHorizontal();

            GUILayout.Space(5);

            EditorGUILayout.EndHorizontal();

            
            GUIContent resolutionlabel = new GUIContent("Resolution", "Resolution setting for the scan. " +
                                         "A higher resolution creates more submeshes and uses more memory, but is more accurate.");
            ZEDSpatialMapping.RESOLUTION newResolution = (ZEDSpatialMapping.RESOLUTION)EditorGUILayout.EnumPopup(resolutionlabel, manager.mappingResolutionPreset);
            if (newResolution != manager.mappingResolutionPreset)
            {
                mappingResolution.enumValueIndex = (int)newResolution;
                serializedObject.ApplyModifiedProperties();
            }

            GUIContent rangelabel = new GUIContent("Range", "Maximum distance geometry can be from the camera to be scanned. " +
                                    "Geometry scanned from farther away will be less accurate.");
            ZEDSpatialMapping.RANGE newRange = (ZEDSpatialMapping.RANGE)EditorGUILayout.EnumPopup(rangelabel, manager.mappingRangePreset);
            if (newRange != manager.mappingRangePreset)
            {
                range.enumValueIndex = (int)newRange;
                serializedObject.ApplyModifiedProperties();
            }

            EditorGUILayout.BeginHorizontal();
            GUIContent filteringlabel = new GUIContent("Mesh Filtering", "Whether mesh filtering is needed.");
            filterParameters.enumValueIndex = (int)(sl.FILTER)EditorGUILayout.EnumPopup(filteringlabel, (sl.FILTER)filterParameters.enumValueIndex);
            isFilteringEnable.boolValue = true;


            EditorGUILayout.EndHorizontal();

            GUI.enabled = !manager.IsMappingRunning; //Don't allow changing the texturing setting while the scan is running. 

            GUIContent texturedlabel = new GUIContent("Texturing", "Whether surface textures will be scanned and applied. " +
                                       "Note that texturing will add further delay to the post-scan finalizing period.");
            isTextured.boolValue = EditorGUILayout.Toggle(texturedlabel, isTextured.boolValue);

            GUI.enabled = cameraIsReady; //Gray out below elements if the ZED hasn't been initialized as you can't yet start a scan. 

            EditorGUILayout.BeginHorizontal();
            GUILayout.Space(EditorGUIUtility.labelWidth);
            if (!manager.IsMappingRunning)
            {
                GUIContent startmappinglabel = new GUIContent("Start Spatial Mapping", "Begin the spatial mapping process.");
                if (GUILayout.Button(startmappinglabel))
                {
                    if (!manager.IsSpatialMappingDisplay)
                    {
                        manager.SwitchDisplayMeshState(true);
                    }
                    manager.StartSpatialMapping();
                }
            }
            else
            {
                if (manager.IsMappingRunning && !manager.IsMappingUpdateThreadRunning || manager.IsMappingRunning && manager.IsMappingTexturingRunning)
                {
                    GUILayout.FlexibleSpace();
                    GUIContent finishinglabel = new GUIContent("Spatial mapping is finishing", "Please wait - the mesh is being processed.");
                    GUILayout.Label(finishinglabel);
                    Repaint();
                    GUILayout.FlexibleSpace();
                }
                else
                {
                    GUIContent stopmappinglabel = new GUIContent("Stop Spatial Mapping", "Ends spatial mapping and begins processing the final mesh.");
                    if (GUILayout.Button(stopmappinglabel))
                    {
                        manager.StopSpatialMapping();
                    }
                }
            }

            EditorGUILayout.EndHorizontal();

            EditorGUILayout.BeginHorizontal();
            GUI.enabled = cameraIsReady;
            string displaytooltip = manager.IsSpatialMappingDisplay ? "Hide the mesh from view." : "Display the hidden mesh.";
            GUILayout.Space(EditorGUIUtility.labelWidth);
            GUIContent displaylabel = new GUIContent(displayText, displaytooltip);
            if (GUILayout.Button(displayText))
            {
                manager.SwitchDisplayMeshState(!manager.IsSpatialMappingDisplay);
            }
            EditorGUILayout.EndHorizontal();

            EditorGUILayout.BeginHorizontal();
            GUIContent clearMesheslabel = new GUIContent("Clear All Meshes", "Clear all meshes created with the ZED");
            GUILayout.Space(EditorGUIUtility.labelWidth);
            if (GUILayout.Button(clearMesheslabel))
            {
                manager.ClearAllMeshes();
            }
            EditorGUILayout.EndHorizontal();
            GUI.enabled = true;

            GUILayout.Space(5);
            EditorGUILayout.LabelField("Storage", EditorStyles.boldLabel);

            GUIContent savelabel = new GUIContent("Save Mesh (when finished)", "Whether to save the mesh and .area file when finished scanning.");
            saveWhenOver.boolValue = EditorGUILayout.Toggle(savelabel, saveWhenOver.boolValue);


            EditorGUILayout.BeginHorizontal();

            GUIContent pathlabel = new GUIContent("Mesh Path", "Path where the mesh is saved/loaded from. Valid file types are .obj, .ply and .bin.");
            meshPath.stringValue = EditorGUILayout.TextField(pathlabel, meshPath.stringValue);

            GUIContent findfilelabel = new GUIContent("...", "Browse for an existing .obj, .ply or .bin file.");
            if (GUILayout.Button(findfilelabel, optionsButtonBrowse))
            {
                meshPath.stringValue = EditorUtility.OpenFilePanel("Mesh file", "", "ply,obj,bin");
                serializedObject.ApplyModifiedProperties();
            }

            EditorGUILayout.EndHorizontal();
            EditorGUILayout.BeginHorizontal();

            GUILayout.FlexibleSpace();

            GUI.enabled = System.IO.File.Exists(meshPath.stringValue) && cameraIsReady;
            GUIContent loadlabel = new GUIContent("Load", "Load an existing mesh and .area file into the scene.");
            if (GUILayout.Button(loadlabel))
            {
                manager.LoadMesh(meshPath.stringValue);
            }

            EditorGUILayout.EndHorizontal();
            GUI.enabled = true;
            EditorGUI.indentLevel--;

        }
        serializedObject.ApplyModifiedProperties();


        ///////////////////////////////////////////////////////////////
        ///  Object Detection layout  /////////////////////////////////
        /////////////////////////////////////////////////////////////
        GUILayout.Space(10);

        showObjectDetection.boolValue = EditorGUILayout.Foldout(showObjectDetection.boolValue, "Object Detection / Body Tracking", boldfoldout);
        if (showObjectDetection.boolValue)
        {
            bool cameraIsReady = false;
            if (manager)
                cameraIsReady = manager.zedCamera != null ? manager.zedCamera.IsCameraReady : false;

            GUILayout.Space(10);
            EditorGUILayout.LabelField("Detection Mode", EditorStyles.boldLabel);
            GUILayout.Space(5);

            EditorGUI.indentLevel++;

            GUIContent ObjectDetectionModelLabel = new GUIContent("Object Detection Model", "Select the available object detection model. HUMAN_XXX for skeleton tracking");
            OD_DetectionModel.enumValueIndex = (int)(sl.DETECTION_MODEL)EditorGUILayout.EnumPopup(ObjectDetectionModelLabel, (sl.DETECTION_MODEL)OD_DetectionModel.enumValueIndex);

            EditorGUI.indentLevel--;

            GUILayout.Space(10);
            EditorGUILayout.LabelField("Init Parameters", EditorStyles.boldLabel);
            GUILayout.Space(5);

            EditorGUI.indentLevel++;

            GUI.enabled = !cameraIsReady || !manager.IsObjectDetectionRunning;

            GUIContent ImageSyncModeLabel = new GUIContent("Image Sync", "If enabled, object detection will be computed for each image before the next frame is available, " +
                "locking the main thread if necessary.\r\n\nRecommended setting is false for real-time applications.");
            OD_ImageSyncMode.boolValue = EditorGUILayout.Toggle(ImageSyncModeLabel, OD_ImageSyncMode.boolValue);

            GUIContent ObjectTrackingLabel = new GUIContent("Enable Object Tracking", "Whether to track objects across multiple frames using the ZED's position relative to the floor.\r\n\n" +
                "Requires tracking to be on. It's also recommended to enable Estimate Initial Position to find the floor.");
            OD_ObjectTracking.boolValue = EditorGUILayout.Toggle(ObjectTrackingLabel, OD_ObjectTracking.boolValue);

<<<<<<< HEAD
            if (OD_DetectionModel.enumValueIndex == (int)sl.DETECTION_MODEL.MULTI_CLASS_BOX || OD_DetectionModel.enumValueIndex == (int)sl.DETECTION_MODEL.MULTI_CLASS_BOX_MEDIUM || OD_DetectionModel.enumValueIndex == (int)sl.DETECTION_MODEL.MULTI_CLASS_BOX_ACCURATE)
=======
            if (OD_DetectionModel.enumValueIndex == (int)sl.DETECTION_MODEL.MULTI_CLASS_BOX || OD_DetectionModel.enumValueIndex == (int)sl.DETECTION_MODEL.MULTI_CLASS_BOX_MEDIUM || OD_DetectionModel.enumValueIndex == (int)sl.DETECTION_MODEL.MULTI_CLASS_BOX_ACCURATE ||
                OD_DetectionModel.enumValueIndex == (int)sl.DETECTION_MODEL.CUSTOM_BOX_OBJECTS || OD_DetectionModel.enumValueIndex == (int)sl.DETECTION_MODEL.PERSON_HEAD_BOX)
>>>>>>> 6097bdfb
            {
                GUIContent Object2DMaskLabel = new GUIContent("Enable 2D Mask", "Whether to calculate 2D masks for each object, showing exactly which pixels within the 2D bounding box are the object.\r\n\n" +
                "Must be on when Object Detection starts. Requires more performance, so do not enable unless needed.");
                OD_2DMask.boolValue = EditorGUILayout.Toggle(Object2DMaskLabel, OD_2DMask.boolValue);
            }
            else
            {
                GUIContent BodyFittingLabel = new GUIContent("Enable Body Fitting", "Defines if the body fitting will be applied.\r\n\n" +
                "Requires tracking to be on. It's also recommended to enable Estimate Initial Position to find the floor.");
                OD_BodyFitting.boolValue = EditorGUILayout.Toggle(BodyFittingLabel, OD_BodyFitting.boolValue);
            }

            GUIContent maxRangeLabel = new GUIContent("Max Range", "Defines a upper depth range for detections.");
            OD_MaxRange.floatValue = EditorGUILayout.Slider(maxRangeLabel, OD_MaxRange.floatValue, 0, 40.0f);

            GUI.enabled = true;

            EditorGUI.indentLevel--;
            GUILayout.Space(10);

<<<<<<< HEAD
=======

>>>>>>> 6097bdfb
            if (OD_DetectionModel.enumValueIndex == (int)sl.DETECTION_MODEL.MULTI_CLASS_BOX || OD_DetectionModel.enumValueIndex == (int)sl.DETECTION_MODEL.MULTI_CLASS_BOX_MEDIUM || OD_DetectionModel.enumValueIndex == (int)sl.DETECTION_MODEL.MULTI_CLASS_BOX_ACCURATE)
            {

                EditorGUILayout.LabelField("Runtime Parameters", EditorStyles.boldLabel);
                GUILayout.Space(5);
                EditorGUI.indentLevel++;

                GUIContent OD_personDetectionConfidenceThresholdLabel = new GUIContent("Person Confidence Threshold", "Detection sensitivity.Represents how sure the SDK must be that " +
                "an object exists to report it.\r\n\nEx: If the threshold is 80, then only objects where the SDK is 80% sure or greater will appear in the list of detected objects.");
                OD_PersonDetectionConfidence.intValue = EditorGUILayout.IntSlider(OD_personDetectionConfidenceThresholdLabel, OD_PersonDetectionConfidence.intValue, 1, 99);

                GUIContent vehicleDetectionConfidenceThresholdLabel = new GUIContent("Vehicle Confidence Threshold", "Detection sensitivity.Represents how sure the SDK must be that " +
                "an object exists to report it.\r\n\nEx: If the threshold is 80, then only objects where the SDK is 80% sure or greater will appear in the list of detected objects.");
                OD_VehicleDetectionConfidence.intValue = EditorGUILayout.IntSlider(vehicleDetectionConfidenceThresholdLabel, OD_VehicleDetectionConfidence.intValue, 1, 99);

                GUIContent bagDetectionConfidenceThresholdLabel = new GUIContent("Bag Confidence Threshold", "Detection sensitivity.Represents how sure the SDK must be that " +
                "an object exists to report it.\r\n\nEx: If the threshold is 80, then only objects where the SDK is 80% sure or greater will appear in the list of detected objects.");
                OD_BagDetectionConfidence.intValue = EditorGUILayout.IntSlider(bagDetectionConfidenceThresholdLabel, OD_BagDetectionConfidence.intValue, 1, 99);

                GUIContent animalDetectionConfidenceThresholdLabel = new GUIContent("Animal Confidence Threshold", "Detection sensitivity.Represents how sure the SDK must be that " +
                "an object exists to report it.\r\n\nEx: If the threshold is 80, then only objects where the SDK is 80% sure or greater will appear in the list of detected objects.");
                OD_AnimalDetectionConfidence.intValue = EditorGUILayout.IntSlider(animalDetectionConfidenceThresholdLabel, OD_AnimalDetectionConfidence.intValue, 1, 99);

                GUIContent electronicsDetectionConfidenceThresholdLabel = new GUIContent("Electronics Confidence Threshold", "Detection sensitivity.Represents how sure the SDK must be that " +
                "an object exists to report it.\r\n\nEx: If the threshold is 80, then only objects where the SDK is 80% sure or greater will appear in the list of detected objects.");
                OD_ElectronicsDetectionConfidence.intValue = EditorGUILayout.IntSlider(electronicsDetectionConfidenceThresholdLabel, OD_ElectronicsDetectionConfidence.intValue, 1, 99);

                GUIContent fruitVegetableDetectionConfidenceThresholdLabel = new GUIContent("Fruit and Vegetable Confidence Threshold", "Detection sensitivity.Represents how sure the SDK must be that " +
                "an object exists to report it.\r\n\nEx: If the threshold is 80, then only objects where the SDK is 80% sure or greater will appear in the list of detected objects.");
                OD_FruitVegetableDetectionConfidence.intValue = EditorGUILayout.IntSlider(fruitVegetableDetectionConfidenceThresholdLabel, OD_FruitVegetableDetectionConfidence.intValue, 1, 99);

                GUIContent sportDetectionConfidenceThresholdLabel = new GUIContent("Sport Confidence Threshold", "Detection sensitivity.Represents how sure the SDK must be that " +
                "an object exists to report it.\r\n\nEx: If the threshold is 80, then only objects where the SDK is 80% sure or greater will appear in the list of detected objects.");
                OD_SportDetectionConfidence.intValue = EditorGUILayout.IntSlider(sportDetectionConfidenceThresholdLabel, OD_SportDetectionConfidence.intValue, 1, 99);

                GUILayout.Space(5);

                GUIContent PersonFilterLabel = new GUIContent("Person Filter", "Whether to detect people during object detection.");
                OD_PersonFilter.boolValue = EditorGUILayout.Toggle(PersonFilterLabel, OD_PersonFilter.boolValue);

                GUIContent VehicleFilterLabel = new GUIContent("Vehicle Filter", "Whether to detect vehicles during object detection.");
                OD_VehicleFilter.boolValue = EditorGUILayout.Toggle(VehicleFilterLabel, OD_VehicleFilter.boolValue);

                GUIContent BagFilterLabel = new GUIContent("Bag Filter", "Whether to detect bags during object detection.");
                OD_BagFilter.boolValue = EditorGUILayout.Toggle(BagFilterLabel, OD_BagFilter.boolValue);

                GUIContent AnimalFilterLabel = new GUIContent("Animal Filter", "Whether to detect animals during object detection.");
                OD_AnimalFilter.boolValue = EditorGUILayout.Toggle(AnimalFilterLabel, OD_AnimalFilter.boolValue);

                GUIContent ElectronicsFilterLabel = new GUIContent("Electronics Filter", "Whether to detect electronics devices during object detection.");
                OD_ElectronicsFilter.boolValue = EditorGUILayout.Toggle(ElectronicsFilterLabel, OD_ElectronicsFilter.boolValue);

                GUIContent FruitVegetableFilterLabel = new GUIContent("Fruit and Vegetable Filter", "Whether to detect fruits and vegetablesduring object detection.");
                OD_FruitVegetableFilter.boolValue = EditorGUILayout.Toggle(FruitVegetableFilterLabel, OD_FruitVegetableFilter.boolValue);

                GUIContent SportFilterLabel = new GUIContent("Sport Filter", "Whether to detect sport related objects during object detection.");
                OD_SportFilter.boolValue = EditorGUILayout.Toggle(SportFilterLabel, OD_SportFilter.boolValue);

                EditorGUI.indentLevel--;
            }
            else if (OD_DetectionModel.enumValueIndex == (int)sl.DETECTION_MODEL.PERSON_HEAD_BOX)
            {

                EditorGUILayout.LabelField("Runtime Parameters", EditorStyles.boldLabel);
                GUILayout.Space(5);
                EditorGUI.indentLevel++;

                GUIContent OD_personDetectionConfidenceThresholdLabel = new GUIContent("Person head Confidence Threshold", "Detection sensitivity.Represents how sure the SDK must be that " +
                "an object exists to report it.\r\n\nEx: If the threshold is 80, then only objects where the SDK is 80% sure or greater will appear in the list of detected objects.");
                OD_PersonDetectionConfidence.intValue = EditorGUILayout.IntSlider(OD_personDetectionConfidenceThresholdLabel, OD_PersonDetectionConfidence.intValue, 1, 99);
            }
            else if (OD_DetectionModel.enumValueIndex == (int)sl.DETECTION_MODEL.CUSTOM_BOX_OBJECTS) { 
            }
            else //SKELETON
            {
                EditorGUILayout.LabelField("Runtime Parameters", EditorStyles.boldLabel);
                GUILayout.Space(5);
                EditorGUI.indentLevel++;

                GUIContent SK_personDetectionConfidenceThresholdLabel = new GUIContent("Person Confidence Threshold", "Detection sensitivity.Represents how sure the SDK must be that " +
                "an object exists to report it.\r\n\nEx: If the threshold is 80, then only objects where the SDK is 80% sure or greater will appear in the list of detected objects.");
                SK_PersonDetectionConfidence.intValue = EditorGUILayout.IntSlider(SK_personDetectionConfidenceThresholdLabel, SK_PersonDetectionConfidence.intValue, 1, 99);
            }

            GUI.enabled = cameraIsReady;

            GUILayout.Space(10);
            if (!manager.IsObjectDetectionRunning)
            {
                GUIContent startODlabel = new GUIContent("Start Object Detection", "Begin the OD process.");
                if (GUILayout.Button(startODlabel))
                {
                    manager.StartObjectDetection();
                }
            }
            else
            {
                GUIContent stopODlabel = new GUIContent("Stop Object Detection", "Stop the OD process.");
                if (GUILayout.Button(stopODlabel))
                {
                    manager.StopObjectDetection();
                }
            }

            GUI.enabled = true;
        }

        ///////////////////////////////////////////////////////////////
        ///     Recording layout     /////////////////////////////////
        /////////////////////////////////////////////////////////////
        GUILayout.Space(10);
        showRecording.boolValue = EditorGUILayout.Foldout(showRecording.boolValue, "Recording", boldfoldout);
        if (showRecording.boolValue)
        {

            EditorGUI.indentLevel++;
            GUILayout.Space(5);
            bool cameraIsReady = false;
            if (manager)
                cameraIsReady = manager.zedCamera != null ? manager.zedCamera.IsCameraReady : false;

            GUIContent svoOutFileNameLabel = new GUIContent("SVO File", "SVO file name");
            svoOutputFileNameProperty.stringValue = EditorGUILayout.TextField(svoOutFileNameLabel, svoOutputFileNameProperty.stringValue, GUILayout.ExpandWidth(true));

            GUIContent svoCompressionModeLabel = new GUIContent("SVO Compression", "SVO Compression mode for the recorded SVO file");
            svoOutputCompressionModeProperty.enumValueIndex = (int)(sl.SVO_COMPRESSION_MODE)EditorGUILayout.EnumPopup(svoCompressionModeLabel, (sl.SVO_COMPRESSION_MODE)svoOutputCompressionModeProperty.enumValueIndex, GUILayout.ExpandWidth(true));

            GUIContent svoOutBitrateLabel = new GUIContent("Bitrate", "Bitrate for H264/5 recording");
            svoOutputBitrateProperty.intValue = EditorGUILayout.IntField(svoOutBitrateLabel, svoOutputBitrateProperty.intValue);

            GUIContent svoOutTargetFPSLabel = new GUIContent("Target FPS", "Target FPS for SVO recording");
            svoOutputTargetFPSProperty.intValue = EditorGUILayout.IntField(svoOutTargetFPSLabel, svoOutputTargetFPSProperty.intValue);

            GUIContent svoOutputTranscodeLabel = new GUIContent("Transcode", "If streaming input, set to false to avoid transcoding (decoding+ re-encoding for SVO). Recommended to leave at false.");
            svoOutputTranscodeProperty.boolValue = EditorGUILayout.Toggle(svoOutputTranscodeLabel, svoOutputTranscodeProperty.boolValue);

            EditorGUILayout.BeginHorizontal();
            GUI.enabled = cameraIsReady;
            string recordLabel = manager.needRecordFrame ? "Stop Recording" : "Start Recording";
            string recordtooltip = manager.needRecordFrame ? "Stop Recording" : "Start Recording";
            GUIContent displaylabel = new GUIContent(recordLabel, recordtooltip);
            GUILayout.Space(EditorGUIUtility.labelWidth);
            if (GUILayout.Button(recordLabel))
            {
                if (manager.needRecordFrame)
                {
                    manager.zedCamera.DisableRecording();
                    manager.needRecordFrame = false;
                }
                else
                {

                    if (manager.zedCamera.EnableRecording(svoOutputFileNameProperty.stringValue, (sl.SVO_COMPRESSION_MODE)svoOutputCompressionModeProperty.enumValueIndex,(int)svoOutputBitrateProperty.intValue,(int)svoOutputTargetFPSProperty.intValue,svoOutputTranscodeProperty.boolValue) == sl.ERROR_CODE.SUCCESS)
                        manager.needRecordFrame = true;
                    else
                    {
                        Debug.LogError("Failed to start SVO Recording");
                        manager.needRecordFrame = false;
                    }
                }
            }
            EditorGUI.indentLevel--;
            GUI.enabled = true;
            EditorGUILayout.EndHorizontal();
        }


        ///////////////////////////////////////////////////////////////
        ///     Streaming Out layout     /////////////////////////////////
        /////////////////////////////////////////////////////////////
        GUILayout.Space(10);
        showStreamingOut.boolValue = EditorGUILayout.Foldout(showStreamingOut.boolValue, "Streaming", boldfoldout);
        if (showStreamingOut.boolValue)
        {
            EditorGUI.indentLevel++;
            GUILayout.Space(5);
            GUIContent streamingOutPropertyLabel = new GUIContent("Enable Streaming Output", "Enable Streaming Output with below settings");
            streamingOutProperty.boolValue = EditorGUILayout.Toggle(streamingOutPropertyLabel, streamingOutProperty.boolValue);

            GUIContent streamingOutCodecPropertyLabel = new GUIContent("Codec", "Codec used for images compression");
            streamingOutCodecProperty.enumValueIndex = (int)(sl.STREAMING_CODEC)EditorGUILayout.EnumPopup(streamingOutCodecPropertyLabel, (sl.STREAMING_CODEC)streamingOutCodecProperty.enumValueIndex);

            GUIContent streamingOutPortPropertyLabel = new GUIContent("Port", "Port where stream is sent to ");
            streamingOutPortProperty.intValue = EditorGUILayout.IntField(streamingOutPortPropertyLabel, streamingOutPortProperty.intValue);

            GUIContent streamingOutBitratePropertyLabel = new GUIContent("Bitrate", "Target Bitrate for the codec");
            streamingOutBitrateProperty.intValue = EditorGUILayout.IntField(streamingOutBitratePropertyLabel, streamingOutBitrateProperty.intValue);

            GUIContent streamingOutGopSizePropertyLabel = new GUIContent("Gop", "Maximum Gop size for the codec");
            streamingOutGopSizeProperty.intValue = EditorGUILayout.IntField(streamingOutGopSizePropertyLabel, streamingOutGopSizeProperty.intValue);

            GUIContent streamingOutAdaptBitratePropertyLabel = new GUIContent("Adaptative Bitrate", "Adaptative bitrate for the codec");
            streamingOutAdaptBitrateProperty.boolValue = EditorGUILayout.Toggle(streamingOutAdaptBitratePropertyLabel, streamingOutAdaptBitrateProperty.boolValue);

            GUIContent streamingOutChunkSizePropertyLabel = new GUIContent("Payload", "Chunk size for packet streaming");
            streamingOutChunkSizeProperty.intValue = EditorGUILayout.IntField(streamingOutChunkSizePropertyLabel, streamingOutChunkSizeProperty.intValue);

            GUIContent streamingOutTargetFPSPropertyLabel = new GUIContent("Target FPS", "Target FPS for streaming output");
            streamingOutTargetFPSProperty.intValue = EditorGUILayout.IntField(streamingOutTargetFPSPropertyLabel, streamingOutTargetFPSProperty.intValue);

            EditorGUI.indentLevel--;
        }


        ///////////////////////////////////////////////////////////////
        ///  Advanced Settings layout  ///////////////////////////////
        /////////////////////////////////////////////////////////////
        GUILayout.Space(10);
        showadvanced.boolValue = EditorGUILayout.Foldout(showadvanced.boolValue, "Advanced Settings", boldfoldout);
        if (showadvanced.boolValue)
        {
            EditorGUI.indentLevel++;

            GUILayout.Space(5);

            GUIContent sensingModeLabel = new GUIContent("Sensing Mode", "FILL approximates depth in areas where depth can't be measured. " +
                "FILL is almost always better for augmented/mixed reality applications.");
            sensingModeProperty.enumValueIndex = (int)(sl.SENSING_MODE)EditorGUILayout.EnumPopup(sensingModeLabel, (sl.SENSING_MODE)sensingModeProperty.enumValueIndex);

            GUIContent maxDepthPropertyLabel = new GUIContent("Max Depth Range", "Maximum depth at which the camera will display the real world, in meters. " +
                "Pixels further than this value will be invisible.");
            maxDepthProperty.floatValue = EditorGUILayout.Slider(maxDepthPropertyLabel, maxDepthProperty.floatValue, 0f, 40f);



            GUIContent confidenceThresholdPropertyLabel = new GUIContent("Confidence Threshold", "How tolerant the ZED SDK is to low confidence values. Lower values filter more pixels based on stereo matching score.");
            if (Application.isPlaying)
            {
                manager.confidenceThreshold = EditorGUILayout.IntSlider(confidenceThresholdPropertyLabel, manager.confidenceThreshold, 0, 100);
            }
            else
            {
                confidenceThresholdProperty.intValue = EditorGUILayout.IntSlider(confidenceThresholdPropertyLabel, confidenceThresholdProperty.intValue, 0, 100);
            }

            GUIContent textureConfidenceThresholdPropertyLabel = new GUIContent("Texture Confidence Threshold", "How tolerant the ZED SDK is to homogenous block. Lower values filter more pixels based on textureness.");
            if (Application.isPlaying)
            {
                manager.textureConfidenceThreshold = EditorGUILayout.IntSlider(textureConfidenceThresholdPropertyLabel, manager.textureConfidenceThreshold, 0, 100);
            }
            else
            {
                textureConfidenceThresholdProperty.intValue = EditorGUILayout.IntSlider(textureConfidenceThresholdPropertyLabel, textureConfidenceThresholdProperty.intValue, 0, 100);
            }



            GUILayout.Space(12);

            //Enable image enhancement toggle
            EditorGUI.BeginDisabledGroup(Application.isPlaying);
            GUIContent imageenhancementlabel = new GUIContent("Image Enhancement", "Whether to enable the new color/gamma curve added to the ZED SDK in v3.0.\r\n" +
                "Exposes more detail in darker regions and removes a slight red bias.");
            enableImageEnhancementProperty.boolValue = EditorGUILayout.Toggle(imageenhancementlabel, manager.enableImageEnhancement);
            EditorGUI.EndDisabledGroup();

            GUIContent enalbeIMUFusionLabel = new GUIContent("Visual-Inertial Tracking", "If true, and you are using a ZED2 or ZED Mini, IMU fusion uses data from the camera's IMU to improve tracking results. ");
            enableIMUFusionProperty.boolValue = EditorGUILayout.Toggle(enalbeIMUFusionLabel, enableIMUFusionProperty.boolValue);

            //Whether to enable the ZED SDK's self-calibration feature. 
            GUIContent enableselfcaliblabel = new GUIContent("Self-Calibration", "If true, the ZED SDK will subtly adjust the ZED's calibration " +
                "during runtime to account for heat and other factors. Reasons to disable this are rare. ");
            enableSelfCalibrationProperty.boolValue = EditorGUILayout.Toggle(enableselfcaliblabel, enableSelfCalibrationProperty.boolValue);

            //Grey Skybox toggle.
            GUIContent greyskyboxlabel = new GUIContent("Grey Out Skybox on Start", "True to set the background to a neutral gray when the scene starts.\n\r" +
                "Recommended for AR so that lighting on virtual objects better matches the real world.");
            greyskybox.boolValue = EditorGUILayout.Toggle(greyskyboxlabel, manager.greySkybox);

            //Don't Destroy On Load toggle. 
            GUIContent dontdestroylabel = new GUIContent("Don't Destroy on Load", "When enabled, applies DontDestroyOnLoad() on the ZED rig in Awake(), " +
                "preserving it between scene transitions.");
            dontdestroyonload.boolValue = EditorGUILayout.Toggle(dontdestroylabel, manager.dontDestroyOnLoad);

            GUIContent openCalibPathlabel = new GUIContent("Opencv Calibration File ", "Optional, Set an optional file path where the SDK can find a file containing the calibration information of the camera computed by OpenCV. ");
            opencvCalibFilePath.stringValue = EditorGUILayout.TextField(openCalibPathlabel, opencvCalibFilePath.stringValue);

            GUILayout.Space(12);

            EditorGUI.indentLevel--;

            EditorGUILayout.LabelField("AR Passthrough Settings", EditorStyles.boldLabel);
            GUILayout.Space(5);

            EditorGUI.indentLevel++;

            //Style for the AR layer box. 
            GUIStyle layerboxstyle = new GUIStyle(EditorStyles.numberField);
            layerboxstyle.fixedWidth = 30;
            layerboxstyle.stretchWidth = false;
            layerboxstyle.alignment = TextAnchor.MiddleCenter;

            GUIStyle layerboxstylewarning = new GUIStyle(layerboxstyle);
            layerboxstylewarning.normal.textColor = new Color(.9f, .9f, 0); //Red color if layer number is invalid. 

            GUIStyle layerboxstyleerror = new GUIStyle(layerboxstyle);
            layerboxstyleerror.normal.textColor = new Color(.8f, 0, 0); //Red color if layer number is invalid. 

            GUIContent arlayerlabel = new GUIContent("AR Layer", "Layer that a final, normally-hidden AR rig sees. Used to confine it from the rest of the scene.\r\n " +
                "You can assign this to any empty layer, and multiple ZEDs can share the same layer.");
            arlayer = EditorGUILayout.IntField(arlayerlabel, ZEDLayers.arlayer, arlayer < 32 ? layerboxstyle : layerboxstyleerror);

            //Show an error message if the set layer is invalid.
            GUIStyle errormessagestyle = new GUIStyle(EditorStyles.label);
            errormessagestyle.normal.textColor = layerboxstyleerror.normal.textColor;
            errormessagestyle.wordWrap = true;
            errormessagestyle.fontSize = 10;

            //Show small error message if user set layer to below zero. 
            if (arlayer < 0)
            {
                string errortext = "Unity layers must be above zero to be visible.";
                Rect labelrect = GUILayoutUtility.GetRect(new GUIContent(errortext, ""), errormessagestyle);
                EditorGUI.LabelField(labelrect, errortext, errormessagestyle);
            }

            //Show small error message if user set layer higher than 31, which is invalid because Unity layers only go up to 31. 
            if (arlayer > 31)
            {
                string errortext = "Unity doesn't support layers above 31.";
                Rect labelrect = GUILayoutUtility.GetRect(new GUIContent(errortext, ""), errormessagestyle);
                EditorGUI.LabelField(labelrect, errortext, errormessagestyle);
            }

            //Show warnings if the layer is valid but not recommended. 
            GUIStyle warningmessagestyle = new GUIStyle(EditorStyles.label);
            warningmessagestyle.normal.textColor = layerboxstylewarning.normal.textColor;
            warningmessagestyle.wordWrap = true;
            warningmessagestyle.fontSize = 10;

            //Show small warning message if user set layer to 31, which is technically valid but Unity reserves it for other uses. 
            if (arlayer == 31)
            {
                string warningext = "Warning: Unity reserves layer 31 for previews in the editor. Assigning to layer 31 can cause conflicts.";
                Rect labelrect = GUILayoutUtility.GetRect(new GUIContent(warningext, ""), warningmessagestyle);
                EditorGUI.LabelField(labelrect, warningext, warningmessagestyle);
            }

            //Show small warning message if user set layer to 0
            if (arlayer == 0)
            {
                string warningext = "Warning: Setting the AR rig to see the Default layer means other objects will be drawn in the background, " +
                    "and in unexpected positions as the AR rig position is not synced with the ZED_Rig_Stereo object.";
                Rect labelrect = GUILayoutUtility.GetRect(new GUIContent(warningext, ""), warningmessagestyle);
                EditorGUI.LabelField(labelrect, warningext, warningmessagestyle);
            }
            ZEDLayersManager.ClearLayer(ZEDLayers.ID_arlayer);
            ZEDLayersManager.CreateLayer(ZEDLayers.ID_arlayer, arlayer);

            //Show AR Rig toggle. 
            GUIContent showarlabel = new GUIContent("Show Final AR Rig", "Whether to show the hidden camera rig used in stereo AR mode to " +
                "prepare images for HMD output. You normally shouldn't tamper with this rig, but seeing it can be useful for " +
                "understanding how the ZED output works.");
            bool lastshowar = manager.showARRig;
            showarrig.boolValue = EditorGUILayout.Toggle(showarlabel, manager.showARRig);

            if (showarrig.boolValue != lastshowar)
            {
                LayerMask arlayers = (1 << manager.arLayer);

                if (showarrig.boolValue == true)
                {
                    Tools.visibleLayers |= arlayers;
                }
                else
                {
                    Tools.visibleLayers &= ~(arlayers);
                }

                if (manager.zedRigDisplayer != null && Application.isPlaying)
                {
                    manager.zedRigDisplayer.hideFlags = showarrig.boolValue ? HideFlags.None : HideFlags.HideInHierarchy;
                }
            }

            //GUILayout.Space(12);

            EditorGUI.BeginDisabledGroup(Application.isPlaying);
            GUIContent rightDepthLabel = new GUIContent("Enable Right Depth", "Whether to enable depth measurements from the right camera. Required for depth effects in AR pass-through, " +
                "but requires performance even if not used.\r\n\n'AUTO' enables it only if a ZEDRenderingPlane component set to the right eye is detected as a child of ZEDManager's " +
                "GameObject (as in the ZED rig prefabs.)");
            rightDepthProperty.enumValueIndex = (int)(ZEDManager.RightDepthEnabledMode)EditorGUILayout.EnumPopup(rightDepthLabel, (ZEDManager.RightDepthEnabledMode)rightDepthProperty.enumValueIndex);

            GUIContent allowPassThroughLabel = new GUIContent("Allow AR Pass-Through", "If true, the ZED rig will enter 'pass-through' mode if it detects a stereo rig - at least " +
                "two cameras as children with ZEDRenderingPlane components, each with a different eye) - and a VR headset is connected. If false, it will never enter pass-through mode.");
            allowPassThroughProperty.boolValue = EditorGUILayout.Toggle(allowPassThroughLabel, allowPassThroughProperty.boolValue);

            //Whether to set the IMU prior in AR passthrough mode. 
            GUIContent setimupriorlabel = new GUIContent("Set IMU Prior in AR", "In AR pass-through mode, whether to compare the " +
                "ZED's IMU data against the reported position of the VR headset. This helps compensate for drift and should " +
                "usually be left on. However, in some setups, like when using a custom mount, this can cause tracking errors.");
            setIMUPrior.boolValue = EditorGUILayout.Toggle(setimupriorlabel, manager.setIMUPriorInAR);

            //Fade In At Start toggle. 
            GUIContent fadeinlabel = new GUIContent("Fade In at Start", "When enabled, makes the ZED image fade in from black when the application starts.");
            fadeinonstart.boolValue = EditorGUILayout.Toggle(fadeinlabel, manager.fadeInOnStart);

            GUILayout.Space(12);

            GUI.enabled = true;

            GUIContent camRebootButton = new GUIContent("Reboot Camera", "Reboot the camera.");
            if (GUILayout.Button(camRebootButton))
            {
                if (Application.isPlaying && manager.zedCamera.IsCameraReady)
                {
                    manager.Reboot();
                }
            }

            EditorGUI.EndDisabledGroup();
            EditorGUI.indentLevel--;
        }

        serializedObject.ApplyModifiedProperties();



        ///////////////////////////////////////////////////////////////
        ///  Camera control layout ///////////////////////////////////
        /////////////////////////////////////////////////////////////

        /*//TEST: Try loading starting settings. 
        if (Application.isPlaying && manager.zedCamera.IsCameraReady)
        {
            if (!hasLoadedSettings)
            {
                Debug.Log("Loaded settings.");

                LoadCurrentVideoSettings();

                hasLoadedSettings = true;
            }
        }
        else hasLoadedSettings = false;*/


        GUILayout.Space(10);
        showcamcontrol.boolValue = EditorGUILayout.Foldout(showcamcontrol.boolValue, "Camera Controls", boldfoldout);
        if (showcamcontrol.boolValue)
        {
            GUILayout.Space(5);
            EditorGUI.indentLevel++;

            //usbResolutionProperty.enumValueIndex = (int)(sl.RESOLUTION)EditorGUILayout.EnumPopup(cameraResolutionLabel, (sl.RESOLUTION)usbResolutionProperty.enumValueIndex);
            //(ZEDManager.VideoSettingsInitMode)

            GUIContent videoInitModeLabel = new GUIContent("Load From: ", "Where the ZED's settings come from when you start the scene.\r\n\n" +
                "- Custom: Applies settings as set below before runtime.\r\n\n- Load From SDK: Camera will load settings last applied to the ZED. " +
                "May have been from a source outside Unity.\r\n\n- Default: Camera will load default video settings.");
            videoSettingsInitModeProperty.enumValueIndex = (int)(ZEDManager.VideoSettingsInitMode)EditorGUILayout.EnumPopup(videoInitModeLabel,
                (ZEDManager.VideoSettingsInitMode)videoSettingsInitModeProperty.enumValueIndex);

            if (manager.zedCamera == null && videoSettingsInitModeProperty.enumValueIndex != (int)ZEDManager.VideoSettingsInitMode.Custom)
                GUI.enabled = false;
            else
                GUI.enabled = true;


            EditorGUI.BeginChangeCheck();
            brightnessProperty.intValue = EditorGUILayout.IntSlider("Brightness", brightnessProperty.intValue, 0, 8);
            if (EditorGUI.EndChangeCheck())
            {
                if (manager.zedCamera != null && manager.zedCamera.IsCameraReady)
                    manager.zedCamera.SetCameraSettings(sl.CAMERA_SETTINGS.BRIGHTNESS, brightnessProperty.intValue);
            }

            EditorGUI.BeginChangeCheck();
            contrastProperty.intValue = EditorGUILayout.IntSlider("Contrast", contrastProperty.intValue, 0, 8);
            if (EditorGUI.EndChangeCheck())
            {
                if (manager.zedCamera != null && manager.zedCamera.IsCameraReady)
                    manager.zedCamera.SetCameraSettings(sl.CAMERA_SETTINGS.CONTRAST, contrastProperty.intValue);
            }

            EditorGUI.BeginChangeCheck();
            hueProperty.intValue = EditorGUILayout.IntSlider("Hue", hueProperty.intValue, 0, 11);
            if (EditorGUI.EndChangeCheck())
            {
                if (manager.zedCamera != null && manager.zedCamera.IsCameraReady)
                    manager.zedCamera.SetCameraSettings(sl.CAMERA_SETTINGS.HUE, hueProperty.intValue);
            }

            EditorGUI.BeginChangeCheck();
            saturationProperty.intValue = EditorGUILayout.IntSlider("Saturation", saturationProperty.intValue, 0, 8);
            if (EditorGUI.EndChangeCheck())
            {
                if (manager.zedCamera != null && manager.zedCamera.IsCameraReady)
                    manager.zedCamera.SetCameraSettings(sl.CAMERA_SETTINGS.SATURATION, saturationProperty.intValue);
            }

            EditorGUI.BeginChangeCheck();
            sharpnessProperty.intValue = EditorGUILayout.IntSlider("Sharpness", sharpnessProperty.intValue, 0, 8);
            if (EditorGUI.EndChangeCheck())
            {
                if (manager.zedCamera != null && manager.zedCamera.IsCameraReady)
                    manager.zedCamera.SetCameraSettings(sl.CAMERA_SETTINGS.SHARPNESS, sharpnessProperty.intValue);
            }

            EditorGUI.BeginChangeCheck();
            gammaProperty.intValue = EditorGUILayout.IntSlider("Gamma", gammaProperty.intValue, 1, 9);
            if (EditorGUI.EndChangeCheck())
            {
                if (manager.zedCamera != null && manager.zedCamera.IsCameraReady)
                    manager.zedCamera.SetCameraSettings(sl.CAMERA_SETTINGS.GAMMA, gammaProperty.intValue);
            }


            EditorGUI.BeginChangeCheck();
            ledStatus.boolValue = EditorGUILayout.Toggle("LED Status", ledStatus.boolValue, EditorStyles.toggle);
            if (EditorGUI.EndChangeCheck())
            {
                if (manager.zedCamera != null && manager.zedCamera.IsCameraReady)
                {
                    int lst = ledStatus.boolValue ? 1 : 0;
                    manager.zedCamera.SetCameraSettings(sl.CAMERA_SETTINGS.LED_STATUS, lst);
                }
            }

            EditorGUI.BeginChangeCheck();
            autoGainExposureProperty.boolValue = EditorGUILayout.Toggle("AEC / AGC ", autoGainExposureProperty.boolValue, EditorStyles.toggle);
            if (Application.isPlaying && manager.zedCamera != null && manager.zedCamera.IsCameraReady)
            {
                if (EditorGUI.EndChangeCheck())
                {
                    if (autoGainExposureProperty.boolValue)
                    {
                        manager.zedCamera.SetCameraSettings(sl.CAMERA_SETTINGS.AEC_AGC, 1);
                    }
                    else
                    {
                        manager.zedCamera.SetCameraSettings(sl.CAMERA_SETTINGS.AEC_AGC, 0);

                        gainProperty.intValue = manager.zedCamera.GetCameraSettings(sl.CAMERA_SETTINGS.GAIN);
                        exposureProperty.intValue = manager.zedCamera.GetCameraSettings(sl.CAMERA_SETTINGS.EXPOSURE);

                        manager.zedCamera.SetCameraSettings(sl.CAMERA_SETTINGS.GAIN, gainProperty.intValue); //Apply last settings immediately. 
                        manager.zedCamera.SetCameraSettings(sl.CAMERA_SETTINGS.EXPOSURE, exposureProperty.intValue);

                    }
                }

            }

            GUI.enabled = !autoGainExposureProperty.boolValue;
            EditorGUI.BeginChangeCheck();
            EditorGUI.indentLevel++;
            gainProperty.intValue = EditorGUILayout.IntSlider("Gain", gainProperty.intValue, 0, 100);

            if (EditorGUI.EndChangeCheck())
            {
                if (manager.zedCamera != null && !autoGainExposureProperty.boolValue)
                {
                    manager.zedCamera.SetCameraSettings(sl.CAMERA_SETTINGS.GAIN, gainProperty.intValue);
                }
            }
            EditorGUI.BeginChangeCheck();
            exposureProperty.intValue = EditorGUILayout.IntSlider("Exposure", exposureProperty.intValue, 0, 100);
            if (EditorGUI.EndChangeCheck())
            {
                if (manager.zedCamera != null && manager.zedCamera.IsCameraReady && !autoGainExposureProperty.boolValue)
                {
                    manager.zedCamera.SetCameraSettings(sl.CAMERA_SETTINGS.EXPOSURE, exposureProperty.intValue);
                }

            }
            if (manager.zedCamera == null && videoSettingsInitModeProperty.enumValueIndex != (int)ZEDManager.VideoSettingsInitMode.Custom)
                GUI.enabled = false;
            else
                GUI.enabled = true;

            EditorGUI.indentLevel--;

            EditorGUI.BeginChangeCheck();
            autoWhiteBalanceProperty.boolValue = EditorGUILayout.Toggle(" AWB ", autoWhiteBalanceProperty.boolValue, EditorStyles.toggle);
            if (Application.isPlaying && manager.zedCamera.IsCameraReady)
            {
                if (EditorGUI.EndChangeCheck())
                {
                    if (autoWhiteBalanceProperty.boolValue)
                    {
                        manager.zedCamera.SetCameraSettings(sl.CAMERA_SETTINGS.AUTO_WHITEBALANCE, 1);
                    }
                    else
                    {
                        manager.zedCamera.SetCameraSettings(sl.CAMERA_SETTINGS.AUTO_WHITEBALANCE, 0);
                        whitebalanceProperty.intValue = manager.zedCamera.GetCameraSettings(sl.CAMERA_SETTINGS.WHITEBALANCE) * 100;
                        manager.zedCamera.SetCameraSettings(sl.CAMERA_SETTINGS.WHITEBALANCE, whitebalanceProperty.intValue / 100);

                    }
                }

            }
            EditorGUI.indentLevel++;
            GUI.enabled = !autoWhiteBalanceProperty.boolValue;
            EditorGUI.BeginChangeCheck();
            whitebalanceProperty.intValue = 100 * EditorGUILayout.IntSlider("White balance", whitebalanceProperty.intValue / 100, 26, 65);
            if (!autoWhiteBalanceProperty.boolValue && EditorGUI.EndChangeCheck())
            {
                if (manager.zedCamera != null && manager.zedCamera.IsCameraReady)
                    manager.zedCamera.SetCameraSettings(sl.CAMERA_SETTINGS.WHITEBALANCE, whitebalanceProperty.intValue);
            }



            EditorGUI.indentLevel--;
            EditorGUI.indentLevel--;


            GUILayout.Space(7);
            if (manager.zedCamera == null && videoSettingsInitModeProperty.enumValueIndex != (int)ZEDManager.VideoSettingsInitMode.Custom)
                GUI.enabled = false;
            else
                GUI.enabled = true;

            EditorGUILayout.BeginHorizontal();
            GUILayout.Space(EditorGUIUtility.labelWidth);
            GUIContent camcontrolbuttonreset = new GUIContent("Reset to Default", "Reset camera controls to default.");
            if (GUILayout.Button(camcontrolbuttonreset))
            {
                if (Application.isPlaying && manager.zedCamera.IsCameraReady)
                {
                    manager.zedCamera.ResetCameraSettings();
                    LoadCurrentVideoSettings();
                }
                else
                {
                    brightnessProperty.intValue = sl.ZEDCamera.brightnessDefault;
                    contrastProperty.intValue = sl.ZEDCamera.contrastDefault;
                    hueProperty.intValue = sl.ZEDCamera.hueDefault;
                    saturationProperty.intValue = sl.ZEDCamera.saturationDefault;

                    autoGainExposureProperty.boolValue = true;
                    autoWhiteBalanceProperty.boolValue = true;

                    sharpnessProperty.intValue = sl.ZEDCamera.sharpnessDefault;
                    gammaProperty.intValue = sl.ZEDCamera.gammaDefault;
                    ledStatus.boolValue = true;
                }
            }

            EditorGUILayout.EndHorizontal();
            GUI.enabled = true;
        }
        serializedObject.ApplyModifiedProperties();



        ///////////////////////////////////////////////////////////////
        ///  Status layout //////////////////////////////////////////
        /////////////////////////////////////////////////////////////

        serializedObject.ApplyModifiedProperties();

        GUIStyle standardStyle = new GUIStyle(EditorStyles.textField);
        GUIStyle errorStyle = new GUIStyle(EditorStyles.textField);
        errorStyle.normal.textColor = Color.red;


        GUILayout.Space(10);
        EditorGUILayout.LabelField("Status", EditorStyles.boldLabel);
        EditorGUI.BeginDisabledGroup(true);
        EditorGUI.indentLevel++;
        GUILayout.Space(5);
        GUIContent cameraModellabel = new GUIContent("Camera Model:", "Model of the targeted camera.");
        EditorGUILayout.TextField(cameraModellabel, manager.cameraModel);

        GUIContent cameraSerialNumberlabel = new GUIContent("Camera S/N:", "Serial number of the targeted camera.");
        EditorGUILayout.TextField(cameraSerialNumberlabel, manager.cameraSerialNumber);

        GUIContent cameraFWlabel = new GUIContent("Camera Firmware:", "Firmware of the targeted camera.");
        EditorGUILayout.TextField(cameraFWlabel, manager.cameraFirmware);

        GUIContent sdkversionlabel = new GUIContent("SDK Version:", "Version of the installed ZED SDK.");
        EditorGUILayout.TextField(sdkversionlabel, manager.versionZED);

        GUIContent enginefpslabel = new GUIContent("Engine FPS:", "How many frames per second the engine is rendering.");
        EditorGUILayout.TextField(enginefpslabel, manager.engineFPS);

        GUIContent camerafpslabel = new GUIContent("Camera FPS:", "How many images per second are received from the ZED.");
        EditorGUILayout.TextField(camerafpslabel, manager.cameraFPS);

        GUIContent trackingstatelabel = new GUIContent("Tracking State:", "Whether the ZED's tracking is on, off, or searching (lost position, trying to recover).");
        if (manager.IsCameraTracked || !manager.IsZEDReady)
            EditorGUILayout.TextField(trackingstatelabel, manager.trackingState, standardStyle);
        else
            EditorGUILayout.TextField(trackingstatelabel, manager.trackingState, errorStyle);

        GUIContent odfpslabel = new GUIContent("Obj Detection FPS:", "How many images per second are used for OD");
        EditorGUILayout.TextField(odfpslabel, manager.objectDetectionFPS);

        EditorGUI.indentLevel--;
        EditorGUI.EndDisabledGroup();
    }

    /// <summary>
    /// Check if something has changed that requires restarting the camera.
    /// Used to know if the Restart Camera button and a prompt to press it should be visible. 
    /// </summary>
    /// <returns>True if a setting was changed that won't go into effect until a restart. </returns>
    private bool CheckChange()
    {
        if (resolution != manager.resolution ||
            depthmode != manager.depthMode)
        {
            return true;
        }
        else return false;
    }

    /// <summary>
    /// If the given layer name is equal to the provided string, it clears it. 
    /// Used when a ZED layer is moved to a different layer. 
    /// </summary>
    /// <param name="layer"></param>
    /// <param name="constname"></param>
    private void ClearLayerNameIfNeeded(int layer, string constname)
    {
        if (layer < 0 || layer > 31) return; //Invalid ID. 
        SerializedObject tagManager = new SerializedObject(AssetDatabase.LoadAllAssetsAtPath("ProjectSettings/TagManager.asset")[0]);
        SerializedProperty layerNames = tagManager.FindProperty("layers");
        if (layerNames.GetArrayElementAtIndex(layer).stringValue == constname)
        {
            layerNames.GetArrayElementAtIndex(layer).stringValue = "";
            tagManager.ApplyModifiedProperties();
        }


    }

    /// <summary>
    /// Loads all current camera video settings from the ZED SDK into the buffer values (brightness, contrast, etc.) 
    /// </summary>
    private void LoadCurrentVideoSettings()
    {
        brightnessProperty.intValue = manager.zedCamera.GetCameraSettings(sl.CAMERA_SETTINGS.BRIGHTNESS);
        contrastProperty.intValue = manager.zedCamera.GetCameraSettings(sl.CAMERA_SETTINGS.CONTRAST);
        hueProperty.intValue = manager.zedCamera.GetCameraSettings(sl.CAMERA_SETTINGS.HUE);
        saturationProperty.intValue = manager.zedCamera.GetCameraSettings(sl.CAMERA_SETTINGS.SATURATION);
        sharpnessProperty.intValue = manager.zedCamera.GetCameraSettings(sl.CAMERA_SETTINGS.SHARPNESS);
        gammaProperty.intValue = manager.zedCamera.GetCameraSettings(sl.CAMERA_SETTINGS.GAMMA);
        gainProperty.intValue = manager.zedCamera.GetCameraSettings(sl.CAMERA_SETTINGS.GAIN);
        exposureProperty.intValue = manager.zedCamera.GetCameraSettings(sl.CAMERA_SETTINGS.EXPOSURE);
        whitebalanceProperty.intValue = manager.zedCamera.GetCameraSettings(sl.CAMERA_SETTINGS.WHITEBALANCE);

        autoGainExposureProperty.boolValue = manager.zedCamera.GetCameraSettings(sl.CAMERA_SETTINGS.AEC_AGC) == 1 ? true : false;
        autoWhiteBalanceProperty.boolValue = manager.zedCamera.GetCameraSettings(sl.CAMERA_SETTINGS.AUTO_WHITEBALANCE) == 1 ? true : false;
        ledStatus.boolValue = manager.zedCamera.GetCameraSettings(sl.CAMERA_SETTINGS.LED_STATUS) == 1 ? true : false;
    }

}

<|MERGE_RESOLUTION|>--- conflicted
+++ resolved
@@ -4,19 +4,19 @@
 
 /// <summary>
 /// Custom editor used by ZEDManager to extend the default panel shown in the Inspector.
-/// Adds the camera status boxes, the button on the bottom to open camera settings, and a button to restart the camera when 
-/// a settings has changed that requires it. 
+/// Adds the camera status boxes, the button on the bottom to open camera settings, and a button to restart the camera when
+/// a settings has changed that requires it.
 /// </summary>
 [CustomEditor(typeof(ZEDManager)), CanEditMultipleObjects]
 public class ZEDCameraEditor : Editor
 {
     /// <summary>
-    /// Reference to the ZEDManager instance we're editing. 
+    /// Reference to the ZEDManager instance we're editing.
     /// </summary>
     ZEDManager manager;
 
     //Store copies of ZEDManager's fields to detect changes later with CheckChange().
-    //These do not need to be SerializedProperties because they're only used for checking recent changes. 
+    //These do not need to be SerializedProperties because they're only used for checking recent changes.
     sl.RESOLUTION resolution;
     sl.DEPTH_MODE depthmode;
     bool usespatialmemory;
@@ -62,7 +62,7 @@
     private SerializedProperty svoOutputBitrateProperty;
     private SerializedProperty svoOutputTargetFPSProperty;
     private SerializedProperty svoOutputTranscodeProperty;
-    
+
 
     //Streaming Prop
     private SerializedProperty streamingOutProperty;
@@ -78,36 +78,36 @@
     //Spatial mapping prop
     private string displayText = "Hide Mesh";
     /// <summary>
-    /// Serialized version of ZEDSpatialMappingManager's range_preset property. 
+    /// Serialized version of ZEDSpatialMappingManager's range_preset property.
     /// </summary>
     private SerializedProperty range;
     /// <summary>
-    /// Serialized version of ZEDSpatialMappingManager's resolution_preset property. 
+    /// Serialized version of ZEDSpatialMappingManager's resolution_preset property.
     /// </summary>
     private SerializedProperty mappingResolution;
     /// <summary>
-    /// Serialized version of ZEDSpatialMappingManager's isFilteringEnable property. 
+    /// Serialized version of ZEDSpatialMappingManager's isFilteringEnable property.
     /// </summary>
     private SerializedProperty isFilteringEnable;
     /// <summary>
-    /// Serialized version of ZEDSpatialMappingManager's filterParameters property. 
+    /// Serialized version of ZEDSpatialMappingManager's filterParameters property.
     /// </summary>
     private SerializedProperty filterParameters;
     /// <summary>
-    /// Serialized version of ZEDSpatialMappingManager's isTextured property. 
+    /// Serialized version of ZEDSpatialMappingManager's isTextured property.
     /// </summary>
     private SerializedProperty saveWhenOver;
     /// <summary>
-    /// Serialized version of ZEDSpatialMappingManager's saveWhenOver property. 
+    /// Serialized version of ZEDSpatialMappingManager's saveWhenOver property.
     /// </summary>
     private SerializedProperty isTextured;
 
     /// <summary>
-    /// Layout option used to draw the '...' button for opening a File Explorer window to find a mesh file. 
+    /// Layout option used to draw the '...' button for opening a File Explorer window to find a mesh file.
     /// </summary>
     private SerializedProperty meshPath;
 
-    //Object Detection Prop 
+    //Object Detection Prop
     private SerializedProperty OD_ImageSyncMode;
     private SerializedProperty OD_ObjectTracking;
     private SerializedProperty OD_BodyFitting;
@@ -132,7 +132,7 @@
     private SerializedProperty OD_SportFilter;
 
     /// <summary>
-    /// Layout option used to draw the '...' button for opening a File Explorer window to find a mesh file. 
+    /// Layout option used to draw the '...' button for opening a File Explorer window to find a mesh file.
     /// </summary>
     private GUILayoutOption[] optionsButtonBrowse = { GUILayout.MaxWidth(30) };
     private GUILayoutOption[] optionsButtonStandard = { /*GUILayout.(EditorGUIUtility.labelWidth)*/};
@@ -156,12 +156,12 @@
     SerializedProperty allowPassThroughProperty;
     SerializedProperty greyskybox;
 
-    SerializedProperty showadvanced; //Show advanced settings or not. 
-    SerializedProperty showSpatialMapping;  //Show spatial mapping or not. 
+    SerializedProperty showadvanced; //Show advanced settings or not.
+    SerializedProperty showSpatialMapping;  //Show spatial mapping or not.
     SerializedProperty showObjectDetection; //show object detection settings or not
-    SerializedProperty showRecording;  //Show recording settings or not. 
-    SerializedProperty showStreamingOut;  //Show streaming out settings or not 
-    SerializedProperty showcamcontrol; //Show cam control settings or not. 
+    SerializedProperty showRecording;  //Show recording settings or not.
+    SerializedProperty showStreamingOut;  //Show streaming out settings or not
+    SerializedProperty showcamcontrol; //Show cam control settings or not.
 
     // Current value for camera controls
     SerializedProperty videoSettingsInitModeProperty;
@@ -180,18 +180,18 @@
 
     //private bool hasLoadedSettings = false;
     /// <summary>
-    /// Whether we've set a manual value to gain and exposure or if they're in auto mode. 
+    /// Whether we've set a manual value to gain and exposure or if they're in auto mode.
     /// </summary>
     //private bool setManualValue = true;
     /// <summary>
-    /// Whether we've set a manual value to white balance or if it's in auto mode. 
+    /// Whether we've set a manual value to white balance or if it's in auto mode.
     /// </summary>
     //private bool setManualWhiteBalance = true;
 
     private string[] toolbarStrings = new string[] { "USB", "SVO", "Stream" };
     private string pauseText = "Pause";
     private string pauseTooltip = " SVO playback or recording."; //Appended to the pause Text to make tooltip text.
-    private string[] filters = { "Svo files", "svo" }; //Filters used for browsing for an SVO. 
+    private string[] filters = { "Svo files", "svo" }; //Filters used for browsing for an SVO.
 
     private void OnEnable()
     {
@@ -285,7 +285,7 @@
         svoOutputBitrateProperty = serializedObject.FindProperty("svoOutputBitrate");
         svoOutputTargetFPSProperty = serializedObject.FindProperty("svoOutputTargetFPS");
         svoOutputTranscodeProperty = serializedObject.FindProperty("svoOutputTranscodeStreaming");
-      
+
 
         streamingOutProperty = serializedObject.FindProperty("enableStreaming");
         streamingOutCodecProperty = serializedObject.FindProperty("streamingCodec");
@@ -295,7 +295,7 @@
         streamingOutAdaptBitrateProperty = serializedObject.FindProperty("adaptativeBitrate");
         streamingOutChunkSizeProperty = serializedObject.FindProperty("chunkSize");
         streamingOutTargetFPSProperty = serializedObject.FindProperty("streamingTargetFramerate");
-        
+
 
 
         ///Advanced Settings Serialized Properties
@@ -338,7 +338,7 @@
     {
         GUIStyle boldfoldout = new GUIStyle(EditorStyles.foldout);
         boldfoldout.fontStyle = FontStyle.Bold;
-        //DrawDefaultInspector(); //Draws what you'd normally see in the inspector in absence of a custom inspector. 
+        //DrawDefaultInspector(); //Draws what you'd normally see in the inspector in absence of a custom inspector.
 
         EditorGUIUtility.labelWidth = EditorGUIUtility.currentViewWidth * 0.4f;
         ///////////////////////////////////////////////////////////////
@@ -378,7 +378,7 @@
                 GUI.enabled = true;
                 serializedObject.ApplyModifiedProperties();
 
-                //Check if we need to restart the camera, and create a button for the user to do so. 
+                //Check if we need to restart the camera, and create a button for the user to do so.
                 if (Application.isPlaying && manager.IsZEDReady && CheckChange())
                 {
                     GUILayout.Space(10);
@@ -522,7 +522,7 @@
         }
 
         EditorGUI.indentLevel--;
-#endif 
+#endif
 
         ///////////////////////////////////////////////////////////////
         ///  Motion Tracking layout  /////////////////////////////////
@@ -593,7 +593,7 @@
 
             EditorGUILayout.EndHorizontal();
 
-            
+
             GUIContent resolutionlabel = new GUIContent("Resolution", "Resolution setting for the scan. " +
                                          "A higher resolution creates more submeshes and uses more memory, but is more accurate.");
             ZEDSpatialMapping.RESOLUTION newResolution = (ZEDSpatialMapping.RESOLUTION)EditorGUILayout.EnumPopup(resolutionlabel, manager.mappingResolutionPreset);
@@ -620,13 +620,13 @@
 
             EditorGUILayout.EndHorizontal();
 
-            GUI.enabled = !manager.IsMappingRunning; //Don't allow changing the texturing setting while the scan is running. 
+            GUI.enabled = !manager.IsMappingRunning; //Don't allow changing the texturing setting while the scan is running.
 
             GUIContent texturedlabel = new GUIContent("Texturing", "Whether surface textures will be scanned and applied. " +
                                        "Note that texturing will add further delay to the post-scan finalizing period.");
             isTextured.boolValue = EditorGUILayout.Toggle(texturedlabel, isTextured.boolValue);
 
-            GUI.enabled = cameraIsReady; //Gray out below elements if the ZED hasn't been initialized as you can't yet start a scan. 
+            GUI.enabled = cameraIsReady; //Gray out below elements if the ZED hasn't been initialized as you can't yet start a scan.
 
             EditorGUILayout.BeginHorizontal();
             GUILayout.Space(EditorGUIUtility.labelWidth);
@@ -763,12 +763,8 @@
                 "Requires tracking to be on. It's also recommended to enable Estimate Initial Position to find the floor.");
             OD_ObjectTracking.boolValue = EditorGUILayout.Toggle(ObjectTrackingLabel, OD_ObjectTracking.boolValue);
 
-<<<<<<< HEAD
-            if (OD_DetectionModel.enumValueIndex == (int)sl.DETECTION_MODEL.MULTI_CLASS_BOX || OD_DetectionModel.enumValueIndex == (int)sl.DETECTION_MODEL.MULTI_CLASS_BOX_MEDIUM || OD_DetectionModel.enumValueIndex == (int)sl.DETECTION_MODEL.MULTI_CLASS_BOX_ACCURATE)
-=======
             if (OD_DetectionModel.enumValueIndex == (int)sl.DETECTION_MODEL.MULTI_CLASS_BOX || OD_DetectionModel.enumValueIndex == (int)sl.DETECTION_MODEL.MULTI_CLASS_BOX_MEDIUM || OD_DetectionModel.enumValueIndex == (int)sl.DETECTION_MODEL.MULTI_CLASS_BOX_ACCURATE ||
                 OD_DetectionModel.enumValueIndex == (int)sl.DETECTION_MODEL.CUSTOM_BOX_OBJECTS || OD_DetectionModel.enumValueIndex == (int)sl.DETECTION_MODEL.PERSON_HEAD_BOX)
->>>>>>> 6097bdfb
             {
                 GUIContent Object2DMaskLabel = new GUIContent("Enable 2D Mask", "Whether to calculate 2D masks for each object, showing exactly which pixels within the 2D bounding box are the object.\r\n\n" +
                 "Must be on when Object Detection starts. Requires more performance, so do not enable unless needed.");
@@ -789,10 +785,7 @@
             EditorGUI.indentLevel--;
             GUILayout.Space(10);
 
-<<<<<<< HEAD
-=======
-
->>>>>>> 6097bdfb
+
             if (OD_DetectionModel.enumValueIndex == (int)sl.DETECTION_MODEL.MULTI_CLASS_BOX || OD_DetectionModel.enumValueIndex == (int)sl.DETECTION_MODEL.MULTI_CLASS_BOX_MEDIUM || OD_DetectionModel.enumValueIndex == (int)sl.DETECTION_MODEL.MULTI_CLASS_BOX_ACCURATE)
             {
 
@@ -864,7 +857,7 @@
                 "an object exists to report it.\r\n\nEx: If the threshold is 80, then only objects where the SDK is 80% sure or greater will appear in the list of detected objects.");
                 OD_PersonDetectionConfidence.intValue = EditorGUILayout.IntSlider(OD_personDetectionConfidenceThresholdLabel, OD_PersonDetectionConfidence.intValue, 1, 99);
             }
-            else if (OD_DetectionModel.enumValueIndex == (int)sl.DETECTION_MODEL.CUSTOM_BOX_OBJECTS) { 
+            else if (OD_DetectionModel.enumValueIndex == (int)sl.DETECTION_MODEL.CUSTOM_BOX_OBJECTS) {
             }
             else //SKELETON
             {
@@ -1052,7 +1045,7 @@
             GUIContent enalbeIMUFusionLabel = new GUIContent("Visual-Inertial Tracking", "If true, and you are using a ZED2 or ZED Mini, IMU fusion uses data from the camera's IMU to improve tracking results. ");
             enableIMUFusionProperty.boolValue = EditorGUILayout.Toggle(enalbeIMUFusionLabel, enableIMUFusionProperty.boolValue);
 
-            //Whether to enable the ZED SDK's self-calibration feature. 
+            //Whether to enable the ZED SDK's self-calibration feature.
             GUIContent enableselfcaliblabel = new GUIContent("Self-Calibration", "If true, the ZED SDK will subtly adjust the ZED's calibration " +
                 "during runtime to account for heat and other factors. Reasons to disable this are rare. ");
             enableSelfCalibrationProperty.boolValue = EditorGUILayout.Toggle(enableselfcaliblabel, enableSelfCalibrationProperty.boolValue);
@@ -1062,7 +1055,7 @@
                 "Recommended for AR so that lighting on virtual objects better matches the real world.");
             greyskybox.boolValue = EditorGUILayout.Toggle(greyskyboxlabel, manager.greySkybox);
 
-            //Don't Destroy On Load toggle. 
+            //Don't Destroy On Load toggle.
             GUIContent dontdestroylabel = new GUIContent("Don't Destroy on Load", "When enabled, applies DontDestroyOnLoad() on the ZED rig in Awake(), " +
                 "preserving it between scene transitions.");
             dontdestroyonload.boolValue = EditorGUILayout.Toggle(dontdestroylabel, manager.dontDestroyOnLoad);
@@ -1079,17 +1072,17 @@
 
             EditorGUI.indentLevel++;
 
-            //Style for the AR layer box. 
+            //Style for the AR layer box.
             GUIStyle layerboxstyle = new GUIStyle(EditorStyles.numberField);
             layerboxstyle.fixedWidth = 30;
             layerboxstyle.stretchWidth = false;
             layerboxstyle.alignment = TextAnchor.MiddleCenter;
 
             GUIStyle layerboxstylewarning = new GUIStyle(layerboxstyle);
-            layerboxstylewarning.normal.textColor = new Color(.9f, .9f, 0); //Red color if layer number is invalid. 
+            layerboxstylewarning.normal.textColor = new Color(.9f, .9f, 0); //Red color if layer number is invalid.
 
             GUIStyle layerboxstyleerror = new GUIStyle(layerboxstyle);
-            layerboxstyleerror.normal.textColor = new Color(.8f, 0, 0); //Red color if layer number is invalid. 
+            layerboxstyleerror.normal.textColor = new Color(.8f, 0, 0); //Red color if layer number is invalid.
 
             GUIContent arlayerlabel = new GUIContent("AR Layer", "Layer that a final, normally-hidden AR rig sees. Used to confine it from the rest of the scene.\r\n " +
                 "You can assign this to any empty layer, and multiple ZEDs can share the same layer.");
@@ -1101,7 +1094,7 @@
             errormessagestyle.wordWrap = true;
             errormessagestyle.fontSize = 10;
 
-            //Show small error message if user set layer to below zero. 
+            //Show small error message if user set layer to below zero.
             if (arlayer < 0)
             {
                 string errortext = "Unity layers must be above zero to be visible.";
@@ -1109,7 +1102,7 @@
                 EditorGUI.LabelField(labelrect, errortext, errormessagestyle);
             }
 
-            //Show small error message if user set layer higher than 31, which is invalid because Unity layers only go up to 31. 
+            //Show small error message if user set layer higher than 31, which is invalid because Unity layers only go up to 31.
             if (arlayer > 31)
             {
                 string errortext = "Unity doesn't support layers above 31.";
@@ -1117,13 +1110,13 @@
                 EditorGUI.LabelField(labelrect, errortext, errormessagestyle);
             }
 
-            //Show warnings if the layer is valid but not recommended. 
+            //Show warnings if the layer is valid but not recommended.
             GUIStyle warningmessagestyle = new GUIStyle(EditorStyles.label);
             warningmessagestyle.normal.textColor = layerboxstylewarning.normal.textColor;
             warningmessagestyle.wordWrap = true;
             warningmessagestyle.fontSize = 10;
 
-            //Show small warning message if user set layer to 31, which is technically valid but Unity reserves it for other uses. 
+            //Show small warning message if user set layer to 31, which is technically valid but Unity reserves it for other uses.
             if (arlayer == 31)
             {
                 string warningext = "Warning: Unity reserves layer 31 for previews in the editor. Assigning to layer 31 can cause conflicts.";
@@ -1142,7 +1135,7 @@
             ZEDLayersManager.ClearLayer(ZEDLayers.ID_arlayer);
             ZEDLayersManager.CreateLayer(ZEDLayers.ID_arlayer, arlayer);
 
-            //Show AR Rig toggle. 
+            //Show AR Rig toggle.
             GUIContent showarlabel = new GUIContent("Show Final AR Rig", "Whether to show the hidden camera rig used in stereo AR mode to " +
                 "prepare images for HMD output. You normally shouldn't tamper with this rig, but seeing it can be useful for " +
                 "understanding how the ZED output works.");
@@ -1180,13 +1173,13 @@
                 "two cameras as children with ZEDRenderingPlane components, each with a different eye) - and a VR headset is connected. If false, it will never enter pass-through mode.");
             allowPassThroughProperty.boolValue = EditorGUILayout.Toggle(allowPassThroughLabel, allowPassThroughProperty.boolValue);
 
-            //Whether to set the IMU prior in AR passthrough mode. 
+            //Whether to set the IMU prior in AR passthrough mode.
             GUIContent setimupriorlabel = new GUIContent("Set IMU Prior in AR", "In AR pass-through mode, whether to compare the " +
                 "ZED's IMU data against the reported position of the VR headset. This helps compensate for drift and should " +
                 "usually be left on. However, in some setups, like when using a custom mount, this can cause tracking errors.");
             setIMUPrior.boolValue = EditorGUILayout.Toggle(setimupriorlabel, manager.setIMUPriorInAR);
 
-            //Fade In At Start toggle. 
+            //Fade In At Start toggle.
             GUIContent fadeinlabel = new GUIContent("Fade In at Start", "When enabled, makes the ZED image fade in from black when the application starts.");
             fadeinonstart.boolValue = EditorGUILayout.Toggle(fadeinlabel, manager.fadeInOnStart);
 
@@ -1215,7 +1208,7 @@
         ///  Camera control layout ///////////////////////////////////
         /////////////////////////////////////////////////////////////
 
-        /*//TEST: Try loading starting settings. 
+        /*//TEST: Try loading starting settings.
         if (Application.isPlaying && manager.zedCamera.IsCameraReady)
         {
             if (!hasLoadedSettings)
@@ -1329,7 +1322,7 @@
                         gainProperty.intValue = manager.zedCamera.GetCameraSettings(sl.CAMERA_SETTINGS.GAIN);
                         exposureProperty.intValue = manager.zedCamera.GetCameraSettings(sl.CAMERA_SETTINGS.EXPOSURE);
 
-                        manager.zedCamera.SetCameraSettings(sl.CAMERA_SETTINGS.GAIN, gainProperty.intValue); //Apply last settings immediately. 
+                        manager.zedCamera.SetCameraSettings(sl.CAMERA_SETTINGS.GAIN, gainProperty.intValue); //Apply last settings immediately.
                         manager.zedCamera.SetCameraSettings(sl.CAMERA_SETTINGS.EXPOSURE, exposureProperty.intValue);
 
                     }
@@ -1490,7 +1483,7 @@
 
     /// <summary>
     /// Check if something has changed that requires restarting the camera.
-    /// Used to know if the Restart Camera button and a prompt to press it should be visible. 
+    /// Used to know if the Restart Camera button and a prompt to press it should be visible.
     /// </summary>
     /// <returns>True if a setting was changed that won't go into effect until a restart. </returns>
     private bool CheckChange()
@@ -1504,14 +1497,14 @@
     }
 
     /// <summary>
-    /// If the given layer name is equal to the provided string, it clears it. 
-    /// Used when a ZED layer is moved to a different layer. 
+    /// If the given layer name is equal to the provided string, it clears it.
+    /// Used when a ZED layer is moved to a different layer.
     /// </summary>
     /// <param name="layer"></param>
     /// <param name="constname"></param>
     private void ClearLayerNameIfNeeded(int layer, string constname)
     {
-        if (layer < 0 || layer > 31) return; //Invalid ID. 
+        if (layer < 0 || layer > 31) return; //Invalid ID.
         SerializedObject tagManager = new SerializedObject(AssetDatabase.LoadAllAssetsAtPath("ProjectSettings/TagManager.asset")[0]);
         SerializedProperty layerNames = tagManager.FindProperty("layers");
         if (layerNames.GetArrayElementAtIndex(layer).stringValue == constname)
@@ -1524,7 +1517,7 @@
     }
 
     /// <summary>
-    /// Loads all current camera video settings from the ZED SDK into the buffer values (brightness, contrast, etc.) 
+    /// Loads all current camera video settings from the ZED SDK into the buffer values (brightness, contrast, etc.)
     /// </summary>
     private void LoadCurrentVideoSettings()
     {
@@ -1543,5 +1536,4 @@
         ledStatus.boolValue = manager.zedCamera.GetCameraSettings(sl.CAMERA_SETTINGS.LED_STATUS) == 1 ? true : false;
     }
 
-}
-
+}