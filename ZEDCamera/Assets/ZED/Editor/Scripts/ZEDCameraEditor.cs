﻿//======= Copyright (c) Stereolabs Corporation, All rights reserved. ===============
using UnityEngine;
using UnityEditor;

/// <summary>
/// Custom editor used by ZEDManager to extend the default panel shown in the Inspector.
/// Adds the camera status boxes, the button on the bottom to open camera settings, and a button to restart the camera when
/// a settings has changed that requires it.
/// </summary>
[CustomEditor(typeof(ZEDManager)), CanEditMultipleObjects]
public class ZEDCameraEditor : Editor
{
    /// <summary>
    /// Reference to the ZEDManager instance we're editing.
    /// </summary>
    ZEDManager manager;

    //Store copies of ZEDManager's fields to detect changes later with CheckChange().
    //These do not need to be SerializedProperties because they're only used for checking recent changes.
    sl.RESOLUTION resolution;
    sl.DEPTH_MODE depthmode;
    bool usespatialmemory;


    //Input Prop
    private SerializedProperty cameraIDProperty;
    private SerializedProperty inputTypeProperty;
    private SerializedProperty depthModeProperty;
    private SerializedProperty usbResolutionProperty;
    private SerializedProperty usbFPSProperty;
    private SerializedProperty usbSNProperty;
    private SerializedProperty svoFileNameProperty;
    private SerializedProperty svoLoopProperty;
    private SerializedProperty svoRealTimeModeProperty;
    private SerializedProperty pauseSVOProperty;
    private SerializedProperty currentFrameSVOProperty;
    private SerializedProperty maxFrameSVOProperty;
    private SerializedProperty streamIPProperty;
    private SerializedProperty streamPortProperty;

#if ZED_HDRP
    //SRP Lighting Prop
    private SerializedProperty srpShaderTypeProperty;
    private SerializedProperty selfIlluminationProperty;
    private SerializedProperty applyZEDNormalsProperty;
#endif

    //Tracking Prop
    private SerializedProperty enableTrackingProperty;
    private SerializedProperty enableSMProperty;
    private SerializedProperty pathSMProperty;
    private SerializedProperty estimateIPProperty;
    private SerializedProperty trackingIsStaticProperty;

    //Rendering Prop
    private SerializedProperty depthOcclusionProperty;
    private SerializedProperty arpostProcessingPropery;
    private SerializedProperty camBrightnessProperty;

    //Recording Prop
    private SerializedProperty svoOutputFileNameProperty;
    private SerializedProperty svoOutputCompressionModeProperty;
    private SerializedProperty svoOutputBitrateProperty;
    private SerializedProperty svoOutputTargetFPSProperty;
    private SerializedProperty svoOutputTranscodeProperty;


    //Streaming Prop
    private SerializedProperty streamingOutProperty;
    private SerializedProperty streamingOutCodecProperty;
    private SerializedProperty streamingOutPortProperty;
    private SerializedProperty streamingOutBitrateProperty;
    private SerializedProperty streamingOutGopSizeProperty;
    private SerializedProperty streamingOutAdaptBitrateProperty;
    private SerializedProperty streamingOutChunkSizeProperty;
    private SerializedProperty streamingOutTargetFPSProperty;


    //Spatial mapping prop
    private string displayText = "Hide Mesh";
    /// <summary>
    /// Serialized version of ZEDSpatialMappingManager's range_preset property.
    /// </summary>
    private SerializedProperty range;
    /// <summary>
    /// Serialized version of ZEDSpatialMappingManager's resolution_preset property.
    /// </summary>
    private SerializedProperty mappingResolution;
    /// <summary>
    /// Serialized version of ZEDSpatialMappingManager's isFilteringEnable property.
    /// </summary>
    private SerializedProperty isFilteringEnable;
    /// <summary>
    /// Serialized version of ZEDSpatialMappingManager's filterParameters property.
    /// </summary>
    private SerializedProperty filterParameters;
    /// <summary>
    /// Serialized version of ZEDSpatialMappingManager's isTextured property.
    /// </summary>
    private SerializedProperty saveWhenOver;
    /// <summary>
    /// Serialized version of ZEDSpatialMappingManager's saveWhenOver property.
    /// </summary>
    private SerializedProperty isTextured;

    /// <summary>
    /// Layout option used to draw the '...' button for opening a File Explorer window to find a mesh file.
    /// </summary>
    private SerializedProperty meshPath;

<<<<<<< HEAD
    //Object Detection Prop
=======
    //Object Detection Prop 
>>>>>>> 9e91e4af
    private SerializedProperty OD_ImageSyncMode;
    private SerializedProperty OD_ObjectTracking;
    private SerializedProperty OD_BodyFitting;
    private SerializedProperty OD_2DMask;
    private SerializedProperty OD_DetectionModel;
    private SerializedProperty OD_MaxRange;
    private SerializedProperty OD_FilteringMode;
<<<<<<< HEAD
=======
    private SerializedProperty OD_MinimumKPThresh;
>>>>>>> 9e91e4af
    //Object Detection Runtime Prop
    private SerializedProperty OD_VehicleDetectionConfidence;
    private SerializedProperty OD_PersonDetectionConfidence;
    private SerializedProperty SK_PersonDetectionConfidence;
    private SerializedProperty OD_BagDetectionConfidence;
    private SerializedProperty OD_AnimalDetectionConfidence;
    private SerializedProperty OD_ElectronicsDetectionConfidence;
    private SerializedProperty OD_FruitVegetableDetectionConfidence;
    private SerializedProperty OD_SportDetectionConfidence;
    private SerializedProperty OD_PersonFilter;
    private SerializedProperty OD_VehicleFilter;
    private SerializedProperty OD_BagFilter;
    private SerializedProperty OD_AnimalFilter;
    private SerializedProperty OD_ElectronicsFilter;
    private SerializedProperty OD_FruitVegetableFilter;
    private SerializedProperty OD_SportFilter;

    /// <summary>
    /// Layout option used to draw the '...' button for opening a File Explorer window to find a mesh file.
    /// </summary>
    private GUILayoutOption[] optionsButtonBrowse = { GUILayout.MaxWidth(30) };
    private GUILayoutOption[] optionsButtonStandard = { /*GUILayout.(EditorGUIUtility.labelWidth)*/};

    SerializedProperty sensingModeProperty;
    SerializedProperty rightDepthProperty;
    SerializedProperty maxDepthProperty;
    SerializedProperty confidenceThresholdProperty;
    SerializedProperty textureConfidenceThresholdProperty;
    SerializedProperty enableSelfCalibrationProperty;
    SerializedProperty enableIMUFusionProperty;
    SerializedProperty opencvCalibFilePath;

    // Rendering Prop
    private int arlayer;
    private SerializedProperty showarrig;
    private SerializedProperty fadeinonstart;
    private SerializedProperty dontdestroyonload;
    private SerializedProperty enableImageEnhancementProperty;
    SerializedProperty setIMUPrior;
    SerializedProperty allowPassThroughProperty;
    SerializedProperty greyskybox;

    SerializedProperty showadvanced; //Show advanced settings or not.
    SerializedProperty showSpatialMapping;  //Show spatial mapping or not.
    SerializedProperty showObjectDetection; //show object detection settings or not
    SerializedProperty showRecording;  //Show recording settings or not.
    SerializedProperty showStreamingOut;  //Show streaming out settings or not
    SerializedProperty showcamcontrol; //Show cam control settings or not.

    // Current value for camera controls
    SerializedProperty videoSettingsInitModeProperty;
    SerializedProperty brightnessProperty;
    SerializedProperty contrastProperty;
    SerializedProperty hueProperty;
    SerializedProperty saturationProperty;
    SerializedProperty autoGainExposureProperty;
    SerializedProperty exposureProperty;
    SerializedProperty gainProperty;
    SerializedProperty autoWhiteBalanceProperty;
    SerializedProperty whitebalanceProperty;
    SerializedProperty sharpnessProperty;
    SerializedProperty gammaProperty;
    SerializedProperty ledStatus;

    //private bool hasLoadedSettings = false;
    /// <summary>
    /// Whether we've set a manual value to gain and exposure or if they're in auto mode.
    /// </summary>
    //private bool setManualValue = true;
    /// <summary>
    /// Whether we've set a manual value to white balance or if it's in auto mode.
    /// </summary>
    //private bool setManualWhiteBalance = true;

    private string[] toolbarStrings = new string[] { "USB", "SVO", "Stream" };
    private string pauseText = "Pause";
    private string pauseTooltip = " SVO playback or recording."; //Appended to the pause Text to make tooltip text.
    private string[] filters = { "Svo files", "svo" }; //Filters used for browsing for an SVO.

    private void OnEnable()
    {
        manager = (ZEDManager)target;

        ////////////////////////////////////////////////// FoldOut
        showadvanced = serializedObject.FindProperty("advancedPanelOpen");
        showSpatialMapping = serializedObject.FindProperty("spatialMappingFoldoutOpen");
        showcamcontrol = serializedObject.FindProperty("camControlFoldoutOpen");
        showRecording = serializedObject.FindProperty("recordingFoldoutOpen");
        showStreamingOut = serializedObject.FindProperty("streamingOutFoldoutOpen");
        showObjectDetection = serializedObject.FindProperty("objectDetectionFoldoutOpen");



        resolution = manager.resolution;
        depthmode = manager.depthMode;
        usespatialmemory = manager.enableSpatialMemory;

        //Input Serialized Properties
        cameraIDProperty = serializedObject.FindProperty("cameraID");
        depthModeProperty = serializedObject.FindProperty("depthMode");
        inputTypeProperty = serializedObject.FindProperty("inputType");
        usbResolutionProperty = serializedObject.FindProperty("resolution");
        usbFPSProperty = serializedObject.FindProperty("FPS");
        usbSNProperty = serializedObject.FindProperty("serialNumber");
        svoFileNameProperty = serializedObject.FindProperty("svoInputFileName");
        svoLoopProperty = serializedObject.FindProperty("svoLoopBack");
        svoRealTimeModeProperty = serializedObject.FindProperty("svoRealTimeMode");
        streamIPProperty = serializedObject.FindProperty("streamInputIP");
        streamPortProperty = serializedObject.FindProperty("streamInputPort");
        pauseSVOProperty = serializedObject.FindProperty("pauseSVOReading");
        currentFrameSVOProperty = serializedObject.FindProperty("currentFrame");
        maxFrameSVOProperty = serializedObject.FindProperty("numberFrameMax");

#if ZED_HDRP
        //SRP Lighting Serialized Property
        srpShaderTypeProperty = serializedObject.FindProperty("srpShaderType");
        selfIlluminationProperty = serializedObject.FindProperty("selfIllumination");
        applyZEDNormalsProperty = serializedObject.FindProperty("applyZEDNormals");
#endif

        //Tracking Serialized Properties
        enableTrackingProperty = serializedObject.FindProperty("enableTracking");
        enableSMProperty = serializedObject.FindProperty("enableSpatialMemory");
        pathSMProperty = serializedObject.FindProperty("pathSpatialMemory");
        estimateIPProperty = serializedObject.FindProperty("estimateInitialPosition");
        trackingIsStaticProperty = serializedObject.FindProperty("trackingIsStatic");


        ///Rendering Serialized Properties
        depthOcclusionProperty = serializedObject.FindProperty("depthOcclusion");
        arpostProcessingPropery = serializedObject.FindProperty("postProcessing");
        camBrightnessProperty = serializedObject.FindProperty("m_cameraBrightness");

        ///Spatial Mapping Serialized Properties
        range = serializedObject.FindProperty("mappingRangePreset");
        mappingResolution = serializedObject.FindProperty("mappingResolutionPreset");
        isFilteringEnable = serializedObject.FindProperty("isMappingFilteringEnable");
        filterParameters = serializedObject.FindProperty("meshFilterParameters");
        isTextured = serializedObject.FindProperty("isMappingTextured");
        saveWhenOver = serializedObject.FindProperty("saveMeshWhenOver");
        meshPath = serializedObject.FindProperty("meshPath");

        ///Object Detection Serialized Properties
        OD_ImageSyncMode = serializedObject.FindProperty("objectDetectionImageSyncMode");
        OD_ObjectTracking = serializedObject.FindProperty("objectDetectionTracking");
        OD_BodyFitting = serializedObject.FindProperty("objectDetectionBodyFitting");
        OD_2DMask = serializedObject.FindProperty("objectDetection2DMask");
        OD_DetectionModel = serializedObject.FindProperty("objectDetectionModel");
        OD_MaxRange = serializedObject.FindProperty("objectDetectionMaxRange");
        OD_FilteringMode = serializedObject.FindProperty("objectDetectionFilteringMode");
<<<<<<< HEAD
=======
        OD_MinimumKPThresh = serializedObject.FindProperty("minimumKeypointsThreshold");
>>>>>>> 9e91e4af

        OD_PersonDetectionConfidence = serializedObject.FindProperty("OD_personDetectionConfidenceThreshold");
        SK_PersonDetectionConfidence = serializedObject.FindProperty("SK_personDetectionConfidenceThreshold");
        OD_VehicleDetectionConfidence = serializedObject.FindProperty("vehicleDetectionConfidenceThreshold");
        OD_BagDetectionConfidence = serializedObject.FindProperty("bagDetectionConfidenceThreshold");
        OD_AnimalDetectionConfidence = serializedObject.FindProperty("animalDetectionConfidenceThreshold");
        OD_ElectronicsDetectionConfidence = serializedObject.FindProperty("electronicsDetectionConfidenceThreshold");
        OD_FruitVegetableDetectionConfidence = serializedObject.FindProperty("fruitVegetableDetectionConfidenceThreshold");
        OD_SportDetectionConfidence = serializedObject.FindProperty("sportDetectionConfidenceThreshold");
        OD_PersonFilter = serializedObject.FindProperty("objectClassPersonFilter");
        OD_VehicleFilter = serializedObject.FindProperty("objectClassVehicleFilter");
        OD_BagFilter = serializedObject.FindProperty("objectClassBagFilter");
        OD_AnimalFilter = serializedObject.FindProperty("objectClassAnimalFilter");
        OD_ElectronicsFilter = serializedObject.FindProperty("objectClassElectronicsFilter");
        OD_FruitVegetableFilter = serializedObject.FindProperty("objectClassFruitVegetableFilter");
        OD_SportFilter = serializedObject.FindProperty("objectClassSportFilter");

        //Recording Serialized Properties
        svoOutputFileNameProperty = serializedObject.FindProperty("svoOutputFileName");
        svoOutputCompressionModeProperty = serializedObject.FindProperty("svoOutputCompressionMode");
        svoOutputBitrateProperty = serializedObject.FindProperty("svoOutputBitrate");
        svoOutputTargetFPSProperty = serializedObject.FindProperty("svoOutputTargetFPS");
        svoOutputTranscodeProperty = serializedObject.FindProperty("svoOutputTranscodeStreaming");


        streamingOutProperty = serializedObject.FindProperty("enableStreaming");
        streamingOutCodecProperty = serializedObject.FindProperty("streamingCodec");
        streamingOutPortProperty = serializedObject.FindProperty("streamingPort");
        streamingOutBitrateProperty = serializedObject.FindProperty("bitrate");
        streamingOutGopSizeProperty = serializedObject.FindProperty("gopSize");
        streamingOutAdaptBitrateProperty = serializedObject.FindProperty("adaptativeBitrate");
        streamingOutChunkSizeProperty = serializedObject.FindProperty("chunkSize");
        streamingOutTargetFPSProperty = serializedObject.FindProperty("streamingTargetFramerate");



        ///Advanced Settings Serialized Properties
        arlayer = ZEDLayers.arlayer;
        showarrig = serializedObject.FindProperty("showarrig");
        fadeinonstart = serializedObject.FindProperty("fadeInOnStart");
        greyskybox = serializedObject.FindProperty("greySkybox");
        dontdestroyonload = serializedObject.FindProperty("dontDestroyOnLoad");
        showarrig = serializedObject.FindProperty("showarrig");
        sensingModeProperty = serializedObject.FindProperty("sensingMode");
        rightDepthProperty = serializedObject.FindProperty("enableRightDepthMeasure");
        maxDepthProperty = serializedObject.FindProperty("m_maxDepthRange");
        confidenceThresholdProperty = serializedObject.FindProperty("m_confidenceThreshold");
        textureConfidenceThresholdProperty = serializedObject.FindProperty("m_textureConfidenceThreshold");
        enableSelfCalibrationProperty = serializedObject.FindProperty("enableSelfCalibration");
        enableIMUFusionProperty = serializedObject.FindProperty("enableIMUFusion");
        allowPassThroughProperty = serializedObject.FindProperty("allowARPassThrough");
        setIMUPrior = serializedObject.FindProperty("setIMUPriorInAR");
        enableImageEnhancementProperty = serializedObject.FindProperty("enableImageEnhancement");
        opencvCalibFilePath = serializedObject.FindProperty("opencvCalibFile");

        //Video Settings Serialized Properties
        videoSettingsInitModeProperty = serializedObject.FindProperty("videoSettingsInitMode");

        brightnessProperty = serializedObject.FindProperty("videoBrightness"); ;
        contrastProperty = serializedObject.FindProperty("videoContrast"); ;
        hueProperty = serializedObject.FindProperty("videoHue"); ;
        saturationProperty = serializedObject.FindProperty("videoSaturation"); ;
        autoGainExposureProperty = serializedObject.FindProperty("videoAutoGainExposure"); ;
        gainProperty = serializedObject.FindProperty("videoGain"); ;
        exposureProperty = serializedObject.FindProperty("videoExposure"); ;
        autoWhiteBalanceProperty = serializedObject.FindProperty("videoAutoWhiteBalance"); ;
        whitebalanceProperty = serializedObject.FindProperty("videoWhiteBalance"); ;
        sharpnessProperty = serializedObject.FindProperty("videoSharpness");
        gammaProperty = serializedObject.FindProperty("videoGamma");
        ledStatus = serializedObject.FindProperty("videoLEDStatus"); ;
    }

    public override void OnInspectorGUI()
    {
        GUIStyle boldfoldout = new GUIStyle(EditorStyles.foldout);
        boldfoldout.fontStyle = FontStyle.Bold;
        //DrawDefaultInspector(); //Draws what you'd normally see in the inspector in absence of a custom inspector.

        EditorGUIUtility.labelWidth = EditorGUIUtility.currentViewWidth * 0.4f;
        ///////////////////////////////////////////////////////////////
        ///  Inputlayout  /////////////////////////////////
        /////////////////////////////////////////////////////////////
        GUILayout.Space(10);
        EditorGUILayout.LabelField("Input", EditorStyles.boldLabel);
        GUILayout.Space(5);
        EditorGUI.indentLevel++;
        GUIContent cameraIDLabel = new GUIContent("Camera ID", "Which ZED camera to connect to. Used when multiple ZED cameras are connected to this device.");
        cameraIDProperty.enumValueIndex = (int)(sl.ZED_CAMERA_ID)EditorGUILayout.EnumPopup(cameraIDLabel, (sl.ZED_CAMERA_ID)cameraIDProperty.enumValueIndex);

        GUIContent cameraDepthModeLabel = new GUIContent("Depth Mode", "Camera depth mode. Higher values increase quality at the cost of performance.");
        depthModeProperty.enumValueIndex = (int)(sl.DEPTH_MODE)EditorGUILayout.EnumPopup(cameraDepthModeLabel, (sl.DEPTH_MODE)depthModeProperty.enumValueIndex);
        GUILayout.Space(15);
        EditorGUILayout.BeginHorizontal();
        GUIContent inputTypeLabel = new GUIContent("Input Type", "Where the ZED video feed comes from.\r\n\n" +
            "- USB: A live ZED camera connected to this device.\r\n\n- SVO: A video file recorded from a ZED previously.\r\n\n" +
            "- Stream: A live ZED camera connected to a device elsewhere on the network.");
        EditorGUILayout.LabelField(inputTypeLabel, GUILayout.Width(EditorGUIUtility.labelWidth));
        GUI.enabled = !Application.isPlaying;
        inputTypeProperty.intValue = GUILayout.Toolbar(inputTypeProperty.intValue, toolbarStrings, GUILayout.ExpandWidth(true));
        GUI.enabled = true;
        EditorGUILayout.EndHorizontal();
        GUILayout.Space(5);
        switch (inputTypeProperty.intValue)
        {
            case 0:
                GUIContent cameraResolutionLabel = new GUIContent("Resolution", "Camera resolution.");
                //GUI.enabled = !Application.isPlaying;
                usbResolutionProperty.enumValueIndex = (int)(sl.RESOLUTION)EditorGUILayout.EnumPopup(cameraResolutionLabel, (sl.RESOLUTION)usbResolutionProperty.enumValueIndex);
                //GUI.enabled = true;
                GUIContent cameraFPSLabel = new GUIContent("FPS", "Desired camera FPS. Maximum FPS depends on your resolution setting:\r\n\n" +
                    "- HD2k: 15FPS\r\n\n- HD1080: 30FPS\r\n\n- HD720p: 60FPS\r\n\n- VGA: 100FPS");
                GUI.enabled = !Application.isPlaying;
                usbFPSProperty.intValue = EditorGUILayout.IntField(cameraFPSLabel, usbFPSProperty.intValue);

<<<<<<< HEAD
                GUIContent cameraSerialNumberLabel = new GUIContent("Serial Number", "Serial number of the camera to open. Set the SN to 0 to open the camera by ID.");
=======
                GUIContent cameraSerialNumberLabel = new GUIContent("Serial Number", "Serial number of the camera to open. Leave the SN to 0 to open the camera by ID.");
>>>>>>> 9e91e4af
                GUI.enabled = !Application.isPlaying;
                usbSNProperty.intValue = EditorGUILayout.IntField(cameraSerialNumberLabel, usbSNProperty.intValue);
                GUI.enabled = true;
                serializedObject.ApplyModifiedProperties();

                //Check if we need to restart the camera, and create a button for the user to do so.
                if (Application.isPlaying && manager.IsZEDReady && CheckChange())
                {
                    GUILayout.Space(10);
                    GUIStyle orangetext = new GUIStyle(EditorStyles.label);
                    orangetext.normal.textColor = Color.red;
                    orangetext.wordWrap = true;
                    string labeltext = "Settings have changed that require restarting the camera to apply.";
                    Rect labelrect = GUILayoutUtility.GetRect(new GUIContent(labeltext, ""), orangetext);
                    EditorGUI.LabelField(labelrect, labeltext, orangetext);

                    if (GUILayout.Button("Restart Camera"))
                    {
                        manager.Reset(); //Reset the ZED.

                        //Reset the fields now that they're synced.
                        resolution = manager.resolution;
                        depthmode = manager.depthMode;

                    }
                }

                break;

            case 1:
                EditorGUILayout.BeginHorizontal();
                GUIContent svoFileNameLabel = new GUIContent("SVO File", "SVO file name");
                GUI.enabled = !Application.isPlaying;
                svoFileNameProperty.stringValue = EditorGUILayout.TextField(svoFileNameLabel, svoFileNameProperty.stringValue);
                GUIContent loadSVOlabel = new GUIContent("...", "Browse for existing SVO file.");
                if (GUILayout.Button(loadSVOlabel, optionsButtonBrowse))
                {
                    svoFileNameProperty.stringValue = EditorUtility.OpenFilePanelWithFilters("Load SVO", "", filters);
                }
                GUI.enabled = true;
                EditorGUILayout.EndHorizontal();
                GUIContent svoLoopLabel = new GUIContent("Loop SVO", "Loop SVO when it reaches the end.");
                svoLoopProperty.boolValue = EditorGUILayout.Toggle(svoLoopLabel, svoLoopProperty.boolValue);
                GUIContent svoRealTimeModelabel = new GUIContent("Real-Time Mode", "When enabled, the time between frames comes from the actual timestamps of each frame. Otherwise, " +
                    "each frame is read based on the maximum FPS of the recorded resolution (ex. 30FPS for HD1080). Real-Time mode makes playback speed more true, but dropped frames result in pauses.");
                svoRealTimeModeProperty.boolValue = EditorGUILayout.Toggle(svoRealTimeModelabel, svoRealTimeModeProperty.boolValue);
                EditorGUI.BeginChangeCheck();

                GUI.enabled = (manager.NumberFrameMax > 0);
                GUIContent sliderlabel = new GUIContent("Frame ", "SVO playback position");
                currentFrameSVOProperty.intValue = EditorGUILayout.IntSlider(sliderlabel, currentFrameSVOProperty.intValue, 0, maxFrameSVOProperty.intValue);
                if (EditorGUI.EndChangeCheck())
                {
                    if (manager.zedCamera != null)
                    {
                        //If the slider of frame from the SVO has moved, manually grab the frame and update the textures.
                        manager.zedCamera.SetSVOPosition(currentFrameSVOProperty.intValue);
                        if (pauseSVOProperty.boolValue)
                        {
                            manager.NeedNewFrameGrab = true;
                        }
                    }
                }
                GUI.enabled = false;

                if (manager.zedCamera != null)
                    GUI.enabled = manager.zedCamera.IsCameraReady;

                EditorGUILayout.BeginHorizontal();
                GUILayout.Space(EditorGUIUtility.labelWidth);
                pauseText = pauseSVOProperty.boolValue ? "Resume" : "Pause";
                GUIContent pauselabel = new GUIContent(pauseText, pauseText + pauseTooltip);
                if (GUILayout.Button(pauselabel))
                {
                    pauseSVOProperty.boolValue = !pauseSVOProperty.boolValue;
                }
                EditorGUILayout.EndHorizontal();
                GUI.enabled = true;
                serializedObject.ApplyModifiedProperties();
                break;

            case 2:
                GUIContent streamIPLabel = new GUIContent("IP", "IP of the host device with the ZED attached.");
                GUI.enabled = !Application.isPlaying;
                streamIPProperty.stringValue = EditorGUILayout.TextField(streamIPLabel, streamIPProperty.stringValue);
                GUI.enabled = true;
                GUIContent streamPortLabel = new GUIContent("Port", "Port where the ZED stream is sent to.");
                GUI.enabled = !Application.isPlaying;
                streamPortProperty.intValue = EditorGUILayout.IntField(streamPortLabel, streamPortProperty.intValue);
                GUI.enabled = true;
                serializedObject.ApplyModifiedProperties();
                break;
        }

        EditorGUI.indentLevel--;

#if ZED_HDRP
        ///////////////////////////////////////////////////////////////
        ///  HDRP Lighting layout  /////////////////////////////////
        /////////////////////////////////////////////////////////////
        GUILayout.Space(10);
        EditorGUILayout.LabelField("SRP Lighting", EditorStyles.boldLabel);
        GUILayout.Space(5);
        EditorGUI.indentLevel++;

        GUIContent shaderTypeLabel = new GUIContent("Lighting Type", "Defines the type of shader (lit or unlit) that's applied to the canvas object(s) used to display the ZED image. " +
            "Lit takes into account scene lighting - it is the most realistic but harder to configure. Unlit makes the ZED image evenly lit, but lacks lighting/shadow effects.");
        string[] shaderoptions = new string[5] { "Lit", "Unlit", "Lit Greenscreen", "Unlit Greenscreen", "Don't Change"};

        GUI.enabled = !Application.isPlaying;
        srpShaderTypeProperty.enumValueIndex = EditorGUILayout.Popup(shaderTypeLabel, srpShaderTypeProperty.enumValueIndex, shaderoptions);
        GUI.enabled = true;

        if (srpShaderTypeProperty.enumValueIndex == 2 || srpShaderTypeProperty.enumValueIndex == 3)
        {
            GUIStyle greenscreennotestyle = new GUIStyle();
            greenscreennotestyle.normal.textColor = new Color(.7f, .7f, .7f);
            greenscreennotestyle.wordWrap = true;
            greenscreennotestyle.fontSize = 10;
            greenscreennotestyle.fixedWidth = 0;
            greenscreennotestyle.stretchWidth = false;
            greenscreennotestyle.alignment = TextAnchor.MiddleLeft;
            greenscreennotestyle.fontStyle = FontStyle.Italic;

            GUILayout.Space(2);
            EditorGUI.indentLevel++;

            string greenscreennote = "Requires GreenScreenManager component on the ZED rig's Camera objects.";
            Rect gsrect = GUILayoutUtility.GetRect(new GUIContent(greenscreennote, ""), greenscreennotestyle);
            EditorGUI.LabelField(gsrect, greenscreennote, greenscreennotestyle);

            GUILayout.Space(8);
            EditorGUI.indentLevel--;
        }

        if (srpShaderTypeProperty.enumValueIndex == 0 || srpShaderTypeProperty.enumValueIndex == 2)
        {
            GUIContent selfIlluminationLabel = new GUIContent("Self-Illumination", "How much the ZED image should light itself via emission. " +
                "Setting to zero is most realistic, but requires you to emulate the real-world lighting conditions within Unity. Higher settings cause the image " +
                "to be uniformly lit, but light and shadow effects are less visible.");
            selfIlluminationProperty.floatValue = EditorGUILayout.Slider(selfIlluminationLabel, selfIlluminationProperty.floatValue, 0, 1);

            GUIContent applyZEDNormalsLabel = new GUIContent("ZED Normals", "Apply normals map from the ZED SDK. Causes lighting to be calculated based "
                + "on the real-world angle of the geometry, instead of treating the ZED image like a plane. However, the normals map is imperfect and can lead to noise.");
            applyZEDNormalsProperty.boolValue = EditorGUILayout.Toggle(applyZEDNormalsLabel, applyZEDNormalsProperty.boolValue);

        }

        EditorGUI.indentLevel--;
#endif

        ///////////////////////////////////////////////////////////////
        ///  Motion Tracking layout  /////////////////////////////////
        /////////////////////////////////////////////////////////////
        GUILayout.Space(10);
        EditorGUILayout.LabelField("Motion Tracking", EditorStyles.boldLabel);
        GUILayout.Space(5);
        EditorGUI.indentLevel++;
        GUIContent enableTrackingLabel = new GUIContent("Enable Tracking", "If enabled, the ZED will move/rotate itself using its own inside-out tracking. " +
        "If false, the camera tracking will move with the VR HMD if connected and available.");
        enableTrackingProperty.boolValue = EditorGUILayout.Toggle(enableTrackingLabel, enableTrackingProperty.boolValue);

        GUIContent enableSMPropertyLabel = new GUIContent("Enable Spatial Memory", "Enables the spatial memory. Will detect and correct tracking drift by remembering features and anchors in the environment, "
        + "but may cause visible jumps when it happens");
        enableSMProperty.boolValue = EditorGUILayout.Toggle(enableSMPropertyLabel, enableSMProperty.boolValue);

        GUIContent pathSMlabel = new GUIContent("Path Spatial Memory", "If using Spatial Memory, you can specify a path to an existing .area file to start with some memory already loaded. " +
        ".area files are created by scanning a scene with ZEDSpatialMappingManager and saving the scan.");
        pathSMProperty.stringValue = EditorGUILayout.TextField(pathSMlabel, pathSMProperty.stringValue);

        GUIContent estimateIPPropertyLabel = new GUIContent("Estimate Initial Position", "Estimate initial position by detecting the floor. Leave it false if using VR Headset");
        estimateIPProperty.boolValue = EditorGUILayout.Toggle(estimateIPPropertyLabel, estimateIPProperty.boolValue);

        GUIContent trackingIsStaticPropertyLabel = new GUIContent("Tracking Is Static", "If true, tracking is enabled but doesn't move after initializing. " +
            "Can be useful for stationary cameras where you still need tracking enabled, such as in Object Detection.");
        trackingIsStaticProperty.boolValue = EditorGUILayout.Toggle(trackingIsStaticPropertyLabel, trackingIsStaticProperty.boolValue);


        EditorGUI.indentLevel--;

        ///////////////////////////////////////////////////////////////
        ///  Rendering layout  /////////////////////////////////
        /////////////////////////////////////////////////////////////
        GUILayout.Space(10);
        EditorGUILayout.LabelField("Rendering", EditorStyles.boldLabel);
        GUILayout.Space(5);
        EditorGUI.indentLevel++;
        GUIContent depthOcclusionPropertyLabel = new GUIContent("Depth Occlusion", "When enabled, the real world can occlude (cover up) virtual objects that are behind it. " +
        "Otherwise, virtual objects will appear in front.");
        depthOcclusionProperty.boolValue = EditorGUILayout.Toggle(depthOcclusionPropertyLabel, depthOcclusionProperty.boolValue);

        GUIContent arpostProcessingProperyLabel = new GUIContent("AR Post-Processing", "Enables post-processing effects on virtual objects that blends them in with the real world.");
        arpostProcessingPropery.boolValue = EditorGUILayout.Toggle(arpostProcessingProperyLabel, arpostProcessingPropery.boolValue);

        GUIContent camBrightnessPropertyLabel = new GUIContent("Camera Brightness", "Brightness of the final real-world image. Default is 100. Lower to darken the environment in a realistic-looking way. " +
        "This is a rendering setting that doesn't affect the raw input from the camera.");
        camBrightnessProperty.intValue = EditorGUILayout.IntSlider(camBrightnessPropertyLabel, camBrightnessProperty.intValue, 0, 100);
        EditorGUI.indentLevel--;

        ///////////////////////////////////////////////////////////////
        ///  Spatial Mapping layout  /////////////////////////////////
        /////////////////////////////////////////////////////////////
        GUILayout.Space(10);
        showSpatialMapping.boolValue = EditorGUILayout.Foldout(showSpatialMapping.boolValue, "Spatial Mapping", boldfoldout);
        if (showSpatialMapping.boolValue)
        {
            EditorGUI.indentLevel++;
            bool cameraIsReady = false;

            if (manager)
                cameraIsReady = manager.zedCamera != null ? manager.zedCamera.IsCameraReady : false;

            displayText = manager.IsSpatialMappingDisplay ? "Hide Mesh" : "Display Mesh";

            EditorGUILayout.BeginHorizontal();

            GUILayout.Space(5);

            EditorGUILayout.EndHorizontal();


            GUIContent resolutionlabel = new GUIContent("Resolution", "Resolution setting for the scan. " +
                                         "A higher resolution creates more submeshes and uses more memory, but is more accurate.");
            ZEDSpatialMapping.RESOLUTION newResolution = (ZEDSpatialMapping.RESOLUTION)EditorGUILayout.EnumPopup(resolutionlabel, manager.mappingResolutionPreset);
            if (newResolution != manager.mappingResolutionPreset)
            {
                mappingResolution.enumValueIndex = (int)newResolution;
                serializedObject.ApplyModifiedProperties();
            }

            GUIContent rangelabel = new GUIContent("Range", "Maximum distance geometry can be from the camera to be scanned. " +
                                    "Geometry scanned from farther away will be less accurate.");
            ZEDSpatialMapping.RANGE newRange = (ZEDSpatialMapping.RANGE)EditorGUILayout.EnumPopup(rangelabel, manager.mappingRangePreset);
            if (newRange != manager.mappingRangePreset)
            {
                range.enumValueIndex = (int)newRange;
                serializedObject.ApplyModifiedProperties();
            }

            EditorGUILayout.BeginHorizontal();
            GUIContent filteringlabel = new GUIContent("Mesh Filtering", "Whether mesh filtering is needed.");
            filterParameters.enumValueIndex = (int)(sl.FILTER)EditorGUILayout.EnumPopup(filteringlabel, (sl.FILTER)filterParameters.enumValueIndex);
            isFilteringEnable.boolValue = true;


            EditorGUILayout.EndHorizontal();

            GUI.enabled = !manager.IsMappingRunning; //Don't allow changing the texturing setting while the scan is running.

            GUIContent texturedlabel = new GUIContent("Texturing", "Whether surface textures will be scanned and applied. " +
                                       "Note that texturing will add further delay to the post-scan finalizing period.");
            isTextured.boolValue = EditorGUILayout.Toggle(texturedlabel, isTextured.boolValue);

            GUI.enabled = cameraIsReady; //Gray out below elements if the ZED hasn't been initialized as you can't yet start a scan.

            EditorGUILayout.BeginHorizontal();
            GUILayout.Space(EditorGUIUtility.labelWidth);
            if (!manager.IsMappingRunning)
            {
                GUIContent startmappinglabel = new GUIContent("Start Spatial Mapping", "Begin the spatial mapping process.");
                if (GUILayout.Button(startmappinglabel))
                {
                    if (!manager.IsSpatialMappingDisplay)
                    {
                        manager.SwitchDisplayMeshState(true);
                    }
                    manager.StartSpatialMapping();
                }
            }
            else
            {
                if (manager.IsMappingRunning && !manager.IsMappingUpdateThreadRunning || manager.IsMappingRunning && manager.IsMappingTexturingRunning)
                {
                    GUILayout.FlexibleSpace();
                    GUIContent finishinglabel = new GUIContent("Spatial mapping is finishing", "Please wait - the mesh is being processed.");
                    GUILayout.Label(finishinglabel);
                    Repaint();
                    GUILayout.FlexibleSpace();
                }
                else
                {
                    GUIContent stopmappinglabel = new GUIContent("Stop Spatial Mapping", "Ends spatial mapping and begins processing the final mesh.");
                    if (GUILayout.Button(stopmappinglabel))
                    {
                        manager.StopSpatialMapping();
                    }
                }
            }

            EditorGUILayout.EndHorizontal();

            EditorGUILayout.BeginHorizontal();
            GUI.enabled = cameraIsReady;
            string displaytooltip = manager.IsSpatialMappingDisplay ? "Hide the mesh from view." : "Display the hidden mesh.";
            GUILayout.Space(EditorGUIUtility.labelWidth);
            GUIContent displaylabel = new GUIContent(displayText, displaytooltip);
            if (GUILayout.Button(displayText))
            {
                manager.SwitchDisplayMeshState(!manager.IsSpatialMappingDisplay);
            }
            EditorGUILayout.EndHorizontal();

            EditorGUILayout.BeginHorizontal();
            GUIContent clearMesheslabel = new GUIContent("Clear All Meshes", "Clear all meshes created with the ZED");
            GUILayout.Space(EditorGUIUtility.labelWidth);
            if (GUILayout.Button(clearMesheslabel))
            {
                manager.ClearAllMeshes();
            }
            EditorGUILayout.EndHorizontal();
            GUI.enabled = true;

            GUILayout.Space(5);
            EditorGUILayout.LabelField("Storage", EditorStyles.boldLabel);

            GUIContent savelabel = new GUIContent("Save Mesh (when finished)", "Whether to save the mesh and .area file when finished scanning.");
            saveWhenOver.boolValue = EditorGUILayout.Toggle(savelabel, saveWhenOver.boolValue);


            EditorGUILayout.BeginHorizontal();

            GUIContent pathlabel = new GUIContent("Mesh Path", "Path where the mesh is saved/loaded from. Valid file types are .obj, .ply and .bin.");
            meshPath.stringValue = EditorGUILayout.TextField(pathlabel, meshPath.stringValue);

            GUIContent findfilelabel = new GUIContent("...", "Browse for an existing .obj, .ply or .bin file.");
            if (GUILayout.Button(findfilelabel, optionsButtonBrowse))
            {
                meshPath.stringValue = EditorUtility.OpenFilePanel("Mesh file", "", "ply,obj,bin");
                serializedObject.ApplyModifiedProperties();
            }

            EditorGUILayout.EndHorizontal();
            EditorGUILayout.BeginHorizontal();

            GUILayout.FlexibleSpace();

            GUI.enabled = System.IO.File.Exists(meshPath.stringValue) && cameraIsReady;
            GUIContent loadlabel = new GUIContent("Load", "Load an existing mesh and .area file into the scene.");
            if (GUILayout.Button(loadlabel))
            {
                manager.LoadMesh(meshPath.stringValue);
            }

            EditorGUILayout.EndHorizontal();
            GUI.enabled = true;
            EditorGUI.indentLevel--;

        }
        serializedObject.ApplyModifiedProperties();


        ///////////////////////////////////////////////////////////////
        ///  Object Detection layout  /////////////////////////////////
        /////////////////////////////////////////////////////////////
        GUILayout.Space(10);

        showObjectDetection.boolValue = EditorGUILayout.Foldout(showObjectDetection.boolValue, "Object Detection / Body Tracking", boldfoldout);
        if (showObjectDetection.boolValue)
        {
            bool cameraIsReady = false;
            if (manager)
                cameraIsReady = manager.zedCamera != null ? manager.zedCamera.IsCameraReady : false;

            GUILayout.Space(10);
            EditorGUILayout.LabelField("Detection Mode", EditorStyles.boldLabel);
            GUILayout.Space(5);

            EditorGUI.indentLevel++;

            GUIContent ObjectDetectionModelLabel = new GUIContent("Object Detection Model", "Select the available object detection model. HUMAN_XXX for skeleton tracking");
            OD_DetectionModel.enumValueIndex = (int)(sl.DETECTION_MODEL)EditorGUILayout.EnumPopup(ObjectDetectionModelLabel, (sl.DETECTION_MODEL)OD_DetectionModel.enumValueIndex);

            EditorGUI.indentLevel--;

            GUILayout.Space(10);
            EditorGUILayout.LabelField("Init Parameters", EditorStyles.boldLabel);
            GUILayout.Space(5);

            EditorGUI.indentLevel++;

            GUI.enabled = !cameraIsReady || !manager.IsObjectDetectionRunning;

            GUIContent ImageSyncModeLabel = new GUIContent("Image Sync", "If enabled, object detection will be computed for each image before the next frame is available, " +
                "locking the main thread if necessary.\r\n\nRecommended setting is false for real-time applications.");
            OD_ImageSyncMode.boolValue = EditorGUILayout.Toggle(ImageSyncModeLabel, OD_ImageSyncMode.boolValue);

            GUIContent ObjectTrackingLabel = new GUIContent("Enable Object Tracking", "Whether to track objects across multiple frames using the ZED's position relative to the floor.\r\n\n" +
                "Requires tracking to be on. It's also recommended to enable Estimate Initial Position to find the floor.");
            OD_ObjectTracking.boolValue = EditorGUILayout.Toggle(ObjectTrackingLabel, OD_ObjectTracking.boolValue);

            if (OD_DetectionModel.enumValueIndex == (int)sl.DETECTION_MODEL.MULTI_CLASS_BOX || OD_DetectionModel.enumValueIndex == (int)sl.DETECTION_MODEL.MULTI_CLASS_BOX_MEDIUM || OD_DetectionModel.enumValueIndex == (int)sl.DETECTION_MODEL.MULTI_CLASS_BOX_ACCURATE ||
                OD_DetectionModel.enumValueIndex == (int)sl.DETECTION_MODEL.CUSTOM_BOX_OBJECTS || OD_DetectionModel.enumValueIndex == (int)sl.DETECTION_MODEL.PERSON_HEAD_BOX)
            {
                GUIContent Object2DMaskLabel = new GUIContent("Enable 2D Mask", "Whether to calculate 2D masks for each object, showing exactly which pixels within the 2D bounding box are the object.\r\n\n" +
                "Must be on when Object Detection starts. Requires more performance, so do not enable unless needed.");
                OD_2DMask.boolValue = EditorGUILayout.Toggle(Object2DMaskLabel, OD_2DMask.boolValue);
            }
            else
            {
                GUIContent BodyFittingLabel = new GUIContent("Enable Body Fitting", "Defines if the body fitting will be applied.\r\n\n" +
                "Requires tracking to be on. It's also recommended to enable Estimate Initial Position to find the floor.");
                OD_BodyFitting.boolValue = EditorGUILayout.Toggle(BodyFittingLabel, OD_BodyFitting.boolValue);

                GUIContent MinKPThresh = new GUIContent("Minimum keypoints threshold", "Filter detections with low number of keypoints detected");
                OD_MinimumKPThresh.intValue = EditorGUILayout.IntSlider(MinKPThresh, OD_MinimumKPThresh.intValue, 0, 34);
            }

            GUIContent MaxRangeLabel = new GUIContent("Max Range", "Defines a upper depth range for detections.");
            OD_MaxRange.floatValue = EditorGUILayout.Slider(MaxRangeLabel, OD_MaxRange.floatValue, 0, 40.0f);

            GUIContent FilteringModeLabel = new GUIContent("Filtering Mode", "Defines the bounding box preprocessor used.");
            OD_FilteringMode.enumValueIndex = (int)(sl.OBJECT_FILTERING_MODE)EditorGUILayout.EnumPopup(FilteringModeLabel, (sl.OBJECT_FILTERING_MODE)OD_FilteringMode.enumValueIndex);

            GUI.enabled = true;

            EditorGUI.indentLevel--;
            GUILayout.Space(10);


            if (OD_DetectionModel.enumValueIndex == (int)sl.DETECTION_MODEL.MULTI_CLASS_BOX || OD_DetectionModel.enumValueIndex == (int)sl.DETECTION_MODEL.MULTI_CLASS_BOX_MEDIUM || OD_DetectionModel.enumValueIndex == (int)sl.DETECTION_MODEL.MULTI_CLASS_BOX_ACCURATE)
            {

                EditorGUILayout.LabelField("Runtime Parameters", EditorStyles.boldLabel);
                GUILayout.Space(5);
                EditorGUI.indentLevel++;

                GUIContent OD_personDetectionConfidenceThresholdLabel = new GUIContent("Person Confidence Threshold", "Detection sensitivity.Represents how sure the SDK must be that " +
                "an object exists to report it.\r\n\nEx: If the threshold is 80, then only objects where the SDK is 80% sure or greater will appear in the list of detected objects.");
                OD_PersonDetectionConfidence.intValue = EditorGUILayout.IntSlider(OD_personDetectionConfidenceThresholdLabel, OD_PersonDetectionConfidence.intValue, 1, 99);

                GUIContent vehicleDetectionConfidenceThresholdLabel = new GUIContent("Vehicle Confidence Threshold", "Detection sensitivity.Represents how sure the SDK must be that " +
                "an object exists to report it.\r\n\nEx: If the threshold is 80, then only objects where the SDK is 80% sure or greater will appear in the list of detected objects.");
                OD_VehicleDetectionConfidence.intValue = EditorGUILayout.IntSlider(vehicleDetectionConfidenceThresholdLabel, OD_VehicleDetectionConfidence.intValue, 1, 99);

                GUIContent bagDetectionConfidenceThresholdLabel = new GUIContent("Bag Confidence Threshold", "Detection sensitivity.Represents how sure the SDK must be that " +
                "an object exists to report it.\r\n\nEx: If the threshold is 80, then only objects where the SDK is 80% sure or greater will appear in the list of detected objects.");
                OD_BagDetectionConfidence.intValue = EditorGUILayout.IntSlider(bagDetectionConfidenceThresholdLabel, OD_BagDetectionConfidence.intValue, 1, 99);

                GUIContent animalDetectionConfidenceThresholdLabel = new GUIContent("Animal Confidence Threshold", "Detection sensitivity.Represents how sure the SDK must be that " +
                "an object exists to report it.\r\n\nEx: If the threshold is 80, then only objects where the SDK is 80% sure or greater will appear in the list of detected objects.");
                OD_AnimalDetectionConfidence.intValue = EditorGUILayout.IntSlider(animalDetectionConfidenceThresholdLabel, OD_AnimalDetectionConfidence.intValue, 1, 99);

                GUIContent electronicsDetectionConfidenceThresholdLabel = new GUIContent("Electronics Confidence Threshold", "Detection sensitivity.Represents how sure the SDK must be that " +
                "an object exists to report it.\r\n\nEx: If the threshold is 80, then only objects where the SDK is 80% sure or greater will appear in the list of detected objects.");
                OD_ElectronicsDetectionConfidence.intValue = EditorGUILayout.IntSlider(electronicsDetectionConfidenceThresholdLabel, OD_ElectronicsDetectionConfidence.intValue, 1, 99);

                GUIContent fruitVegetableDetectionConfidenceThresholdLabel = new GUIContent("Fruit and Vegetable Confidence Threshold", "Detection sensitivity.Represents how sure the SDK must be that " +
                "an object exists to report it.\r\n\nEx: If the threshold is 80, then only objects where the SDK is 80% sure or greater will appear in the list of detected objects.");
                OD_FruitVegetableDetectionConfidence.intValue = EditorGUILayout.IntSlider(fruitVegetableDetectionConfidenceThresholdLabel, OD_FruitVegetableDetectionConfidence.intValue, 1, 99);

                GUIContent sportDetectionConfidenceThresholdLabel = new GUIContent("Sport Confidence Threshold", "Detection sensitivity.Represents how sure the SDK must be that " +
                "an object exists to report it.\r\n\nEx: If the threshold is 80, then only objects where the SDK is 80% sure or greater will appear in the list of detected objects.");
                OD_SportDetectionConfidence.intValue = EditorGUILayout.IntSlider(sportDetectionConfidenceThresholdLabel, OD_SportDetectionConfidence.intValue, 1, 99);

                GUILayout.Space(5);

                GUIContent PersonFilterLabel = new GUIContent("Person Filter", "Whether to detect people during object detection.");
                OD_PersonFilter.boolValue = EditorGUILayout.Toggle(PersonFilterLabel, OD_PersonFilter.boolValue);

                GUIContent VehicleFilterLabel = new GUIContent("Vehicle Filter", "Whether to detect vehicles during object detection.");
                OD_VehicleFilter.boolValue = EditorGUILayout.Toggle(VehicleFilterLabel, OD_VehicleFilter.boolValue);

                GUIContent BagFilterLabel = new GUIContent("Bag Filter", "Whether to detect bags during object detection.");
                OD_BagFilter.boolValue = EditorGUILayout.Toggle(BagFilterLabel, OD_BagFilter.boolValue);

                GUIContent AnimalFilterLabel = new GUIContent("Animal Filter", "Whether to detect animals during object detection.");
                OD_AnimalFilter.boolValue = EditorGUILayout.Toggle(AnimalFilterLabel, OD_AnimalFilter.boolValue);

                GUIContent ElectronicsFilterLabel = new GUIContent("Electronics Filter", "Whether to detect electronics devices during object detection.");
                OD_ElectronicsFilter.boolValue = EditorGUILayout.Toggle(ElectronicsFilterLabel, OD_ElectronicsFilter.boolValue);

                GUIContent FruitVegetableFilterLabel = new GUIContent("Fruit and Vegetable Filter", "Whether to detect fruits and vegetablesduring object detection.");
                OD_FruitVegetableFilter.boolValue = EditorGUILayout.Toggle(FruitVegetableFilterLabel, OD_FruitVegetableFilter.boolValue);

                GUIContent SportFilterLabel = new GUIContent("Sport Filter", "Whether to detect sport related objects during object detection.");
                OD_SportFilter.boolValue = EditorGUILayout.Toggle(SportFilterLabel, OD_SportFilter.boolValue);

                EditorGUI.indentLevel--;
            }
            else if (OD_DetectionModel.enumValueIndex == (int)sl.DETECTION_MODEL.PERSON_HEAD_BOX)
            {

                EditorGUILayout.LabelField("Runtime Parameters", EditorStyles.boldLabel);
                GUILayout.Space(5);
                EditorGUI.indentLevel++;

                GUIContent OD_personDetectionConfidenceThresholdLabel = new GUIContent("Person head Confidence Threshold", "Detection sensitivity.Represents how sure the SDK must be that " +
                "an object exists to report it.\r\n\nEx: If the threshold is 80, then only objects where the SDK is 80% sure or greater will appear in the list of detected objects.");
                OD_PersonDetectionConfidence.intValue = EditorGUILayout.IntSlider(OD_personDetectionConfidenceThresholdLabel, OD_PersonDetectionConfidence.intValue, 1, 99);
            }
            else if (OD_DetectionModel.enumValueIndex == (int)sl.DETECTION_MODEL.CUSTOM_BOX_OBJECTS) { 
            }
            else //SKELETON
            {
                EditorGUILayout.LabelField("Runtime Parameters", EditorStyles.boldLabel);
                GUILayout.Space(5);
                EditorGUI.indentLevel++;

                GUIContent SK_personDetectionConfidenceThresholdLabel = new GUIContent("Person Confidence Threshold", "Detection sensitivity.Represents how sure the SDK must be that " +
                "an object exists to report it.\r\n\nEx: If the threshold is 80, then only objects where the SDK is 80% sure or greater will appear in the list of detected objects.");
                SK_PersonDetectionConfidence.intValue = EditorGUILayout.IntSlider(SK_personDetectionConfidenceThresholdLabel, SK_PersonDetectionConfidence.intValue, 1, 99);
            }

            GUI.enabled = cameraIsReady;

            GUILayout.Space(10);
            if (!manager.IsObjectDetectionRunning)
            {
                GUIContent startODlabel = new GUIContent("Start Object Detection", "Begin the OD process.");
                if (GUILayout.Button(startODlabel))
                {
                    manager.StartObjectDetection();
                }
            }
            else
            {
                GUIContent stopODlabel = new GUIContent("Stop Object Detection", "Stop the OD process.");
                if (GUILayout.Button(stopODlabel))
                {
                    manager.StopObjectDetection();
                }
            }

            GUI.enabled = true;
        }

        ///////////////////////////////////////////////////////////////
        ///     Recording layout     /////////////////////////////////
        /////////////////////////////////////////////////////////////
        GUILayout.Space(10);
        showRecording.boolValue = EditorGUILayout.Foldout(showRecording.boolValue, "Recording", boldfoldout);
        if (showRecording.boolValue)
        {

            EditorGUI.indentLevel++;
            GUILayout.Space(5);
            bool cameraIsReady = false;
            if (manager)
                cameraIsReady = manager.zedCamera != null ? manager.zedCamera.IsCameraReady : false;

            GUIContent svoOutFileNameLabel = new GUIContent("SVO File", "SVO file name");
            svoOutputFileNameProperty.stringValue = EditorGUILayout.TextField(svoOutFileNameLabel, svoOutputFileNameProperty.stringValue, GUILayout.ExpandWidth(true));

            GUIContent svoCompressionModeLabel = new GUIContent("SVO Compression", "SVO Compression mode for the recorded SVO file");
            svoOutputCompressionModeProperty.enumValueIndex = (int)(sl.SVO_COMPRESSION_MODE)EditorGUILayout.EnumPopup(svoCompressionModeLabel, (sl.SVO_COMPRESSION_MODE)svoOutputCompressionModeProperty.enumValueIndex, GUILayout.ExpandWidth(true));

            GUIContent svoOutBitrateLabel = new GUIContent("Bitrate", "Bitrate for H264/5 recording");
            svoOutputBitrateProperty.intValue = EditorGUILayout.IntField(svoOutBitrateLabel, svoOutputBitrateProperty.intValue);

            GUIContent svoOutTargetFPSLabel = new GUIContent("Target FPS", "Target FPS for SVO recording");
            svoOutputTargetFPSProperty.intValue = EditorGUILayout.IntField(svoOutTargetFPSLabel, svoOutputTargetFPSProperty.intValue);

            GUIContent svoOutputTranscodeLabel = new GUIContent("Transcode", "If streaming input, set to false to avoid transcoding (decoding+ re-encoding for SVO). Recommended to leave at false.");
            svoOutputTranscodeProperty.boolValue = EditorGUILayout.Toggle(svoOutputTranscodeLabel, svoOutputTranscodeProperty.boolValue);

            EditorGUILayout.BeginHorizontal();
            GUI.enabled = cameraIsReady;
            string recordLabel = manager.needRecordFrame ? "Stop Recording" : "Start Recording";
            string recordtooltip = manager.needRecordFrame ? "Stop Recording" : "Start Recording";
            GUIContent displaylabel = new GUIContent(recordLabel, recordtooltip);
            GUILayout.Space(EditorGUIUtility.labelWidth);
            if (GUILayout.Button(recordLabel))
            {
                if (manager.needRecordFrame)
                {
                    manager.zedCamera.DisableRecording();
                    manager.needRecordFrame = false;
                }
                else
                {

                    if (manager.zedCamera.EnableRecording(svoOutputFileNameProperty.stringValue, (sl.SVO_COMPRESSION_MODE)svoOutputCompressionModeProperty.enumValueIndex,(int)svoOutputBitrateProperty.intValue,(int)svoOutputTargetFPSProperty.intValue,svoOutputTranscodeProperty.boolValue) == sl.ERROR_CODE.SUCCESS)
                        manager.needRecordFrame = true;
                    else
                    {
                        Debug.LogError("Failed to start SVO Recording");
                        manager.needRecordFrame = false;
                    }
                }
            }
            EditorGUI.indentLevel--;
            GUI.enabled = true;
            EditorGUILayout.EndHorizontal();
        }


        ///////////////////////////////////////////////////////////////
        ///     Streaming Out layout     /////////////////////////////////
        /////////////////////////////////////////////////////////////
        GUILayout.Space(10);
        showStreamingOut.boolValue = EditorGUILayout.Foldout(showStreamingOut.boolValue, "Streaming", boldfoldout);
        if (showStreamingOut.boolValue)
        {
            EditorGUI.indentLevel++;
            GUILayout.Space(5);
            GUIContent streamingOutPropertyLabel = new GUIContent("Enable Streaming Output", "Enable Streaming Output with below settings");
            streamingOutProperty.boolValue = EditorGUILayout.Toggle(streamingOutPropertyLabel, streamingOutProperty.boolValue);

            GUIContent streamingOutCodecPropertyLabel = new GUIContent("Codec", "Codec used for images compression");
            streamingOutCodecProperty.enumValueIndex = (int)(sl.STREAMING_CODEC)EditorGUILayout.EnumPopup(streamingOutCodecPropertyLabel, (sl.STREAMING_CODEC)streamingOutCodecProperty.enumValueIndex);

            GUIContent streamingOutPortPropertyLabel = new GUIContent("Port", "Port where stream is sent to ");
            streamingOutPortProperty.intValue = EditorGUILayout.IntField(streamingOutPortPropertyLabel, streamingOutPortProperty.intValue);

            GUIContent streamingOutBitratePropertyLabel = new GUIContent("Bitrate", "Target Bitrate for the codec");
            streamingOutBitrateProperty.intValue = EditorGUILayout.IntField(streamingOutBitratePropertyLabel, streamingOutBitrateProperty.intValue);

            GUIContent streamingOutGopSizePropertyLabel = new GUIContent("Gop", "Maximum Gop size for the codec");
            streamingOutGopSizeProperty.intValue = EditorGUILayout.IntField(streamingOutGopSizePropertyLabel, streamingOutGopSizeProperty.intValue);

            GUIContent streamingOutAdaptBitratePropertyLabel = new GUIContent("Adaptative Bitrate", "Adaptative bitrate for the codec");
            streamingOutAdaptBitrateProperty.boolValue = EditorGUILayout.Toggle(streamingOutAdaptBitratePropertyLabel, streamingOutAdaptBitrateProperty.boolValue);

            GUIContent streamingOutChunkSizePropertyLabel = new GUIContent("Payload", "Chunk size for packet streaming");
            streamingOutChunkSizeProperty.intValue = EditorGUILayout.IntField(streamingOutChunkSizePropertyLabel, streamingOutChunkSizeProperty.intValue);

            GUIContent streamingOutTargetFPSPropertyLabel = new GUIContent("Target FPS", "Target FPS for streaming output");
            streamingOutTargetFPSProperty.intValue = EditorGUILayout.IntField(streamingOutTargetFPSPropertyLabel, streamingOutTargetFPSProperty.intValue);

            EditorGUI.indentLevel--;
        }


        ///////////////////////////////////////////////////////////////
        ///  Advanced Settings layout  ///////////////////////////////
        /////////////////////////////////////////////////////////////
        GUILayout.Space(10);
        showadvanced.boolValue = EditorGUILayout.Foldout(showadvanced.boolValue, "Advanced Settings", boldfoldout);
        if (showadvanced.boolValue)
        {
            EditorGUI.indentLevel++;

            GUILayout.Space(5);

            GUIContent sensingModeLabel = new GUIContent("Sensing Mode", "FILL approximates depth in areas where depth can't be measured. " +
                "FILL is almost always better for augmented/mixed reality applications.");
            sensingModeProperty.enumValueIndex = (int)(sl.SENSING_MODE)EditorGUILayout.EnumPopup(sensingModeLabel, (sl.SENSING_MODE)sensingModeProperty.enumValueIndex);

            GUIContent maxDepthPropertyLabel = new GUIContent("Max Depth Range", "Maximum depth at which the camera will display the real world, in meters. " +
                "Pixels further than this value will be invisible.");
            maxDepthProperty.floatValue = EditorGUILayout.Slider(maxDepthPropertyLabel, maxDepthProperty.floatValue, 0f, 40f);



            GUIContent confidenceThresholdPropertyLabel = new GUIContent("Confidence Threshold", "How tolerant the ZED SDK is to low confidence values. Lower values filter more pixels based on stereo matching score.");
            if (Application.isPlaying)
            {
                manager.confidenceThreshold = EditorGUILayout.IntSlider(confidenceThresholdPropertyLabel, manager.confidenceThreshold, 0, 100);
            }
            else
            {
                confidenceThresholdProperty.intValue = EditorGUILayout.IntSlider(confidenceThresholdPropertyLabel, confidenceThresholdProperty.intValue, 0, 100);
            }

            GUIContent textureConfidenceThresholdPropertyLabel = new GUIContent("Texture Confidence Threshold", "How tolerant the ZED SDK is to homogenous block. Lower values filter more pixels based on textureness.");
            if (Application.isPlaying)
            {
                manager.textureConfidenceThreshold = EditorGUILayout.IntSlider(textureConfidenceThresholdPropertyLabel, manager.textureConfidenceThreshold, 0, 100);
            }
            else
            {
                textureConfidenceThresholdProperty.intValue = EditorGUILayout.IntSlider(textureConfidenceThresholdPropertyLabel, textureConfidenceThresholdProperty.intValue, 0, 100);
            }



            GUILayout.Space(12);

            //Enable image enhancement toggle
            EditorGUI.BeginDisabledGroup(Application.isPlaying);
            GUIContent imageenhancementlabel = new GUIContent("Image Enhancement", "Whether to enable the new color/gamma curve added to the ZED SDK in v3.0.\r\n" +
                "Exposes more detail in darker regions and removes a slight red bias.");
            enableImageEnhancementProperty.boolValue = EditorGUILayout.Toggle(imageenhancementlabel, manager.enableImageEnhancement);
            EditorGUI.EndDisabledGroup();

            GUIContent enalbeIMUFusionLabel = new GUIContent("Visual-Inertial Tracking", "If true, and you are using a ZED2 or ZED Mini, IMU fusion uses data from the camera's IMU to improve tracking results. ");
            enableIMUFusionProperty.boolValue = EditorGUILayout.Toggle(enalbeIMUFusionLabel, enableIMUFusionProperty.boolValue);

            //Whether to enable the ZED SDK's self-calibration feature. 
            GUIContent enableselfcaliblabel = new GUIContent("Self-Calibration", "If true, the ZED SDK will subtly adjust the ZED's calibration " +
                "during runtime to account for heat and other factors. Reasons to disable this are rare. ");
            enableSelfCalibrationProperty.boolValue = EditorGUILayout.Toggle(enableselfcaliblabel, enableSelfCalibrationProperty.boolValue);

            //Grey Skybox toggle.
            GUIContent greyskyboxlabel = new GUIContent("Grey Out Skybox on Start", "True to set the background to a neutral gray when the scene starts.\n\r" +
                "Recommended for AR so that lighting on virtual objects better matches the real world.");
            greyskybox.boolValue = EditorGUILayout.Toggle(greyskyboxlabel, manager.greySkybox);

            //Don't Destroy On Load toggle.
            GUIContent dontdestroylabel = new GUIContent("Don't Destroy on Load", "When enabled, applies DontDestroyOnLoad() on the ZED rig in Awake(), " +
                "preserving it between scene transitions.");
            dontdestroyonload.boolValue = EditorGUILayout.Toggle(dontdestroylabel, manager.dontDestroyOnLoad);

            GUIContent openCalibPathlabel = new GUIContent("Opencv Calibration File ", "Optional, Set an optional file path where the SDK can find a file containing the calibration information of the camera computed by OpenCV. ");
            opencvCalibFilePath.stringValue = EditorGUILayout.TextField(openCalibPathlabel, opencvCalibFilePath.stringValue);

            GUILayout.Space(12);

            EditorGUI.indentLevel--;

            EditorGUILayout.LabelField("AR Passthrough Settings", EditorStyles.boldLabel);
            GUILayout.Space(5);

            EditorGUI.indentLevel++;

            //Style for the AR layer box. 
            GUIStyle layerboxstyle = new GUIStyle(EditorStyles.numberField);
            layerboxstyle.fixedWidth = 30;
            layerboxstyle.stretchWidth = false;
            layerboxstyle.alignment = TextAnchor.MiddleCenter;

            GUIStyle layerboxstylewarning = new GUIStyle(layerboxstyle);
            layerboxstylewarning.normal.textColor = new Color(.9f, .9f, 0); //Red color if layer number is invalid.

            GUIStyle layerboxstyleerror = new GUIStyle(layerboxstyle);
            layerboxstyleerror.normal.textColor = new Color(.8f, 0, 0); //Red color if layer number is invalid.

            GUIContent arlayerlabel = new GUIContent("AR Layer", "Layer that a final, normally-hidden AR rig sees. Used to confine it from the rest of the scene.\r\n " +
                "You can assign this to any empty layer, and multiple ZEDs can share the same layer.");
            arlayer = EditorGUILayout.IntField(arlayerlabel, ZEDLayers.arlayer, arlayer < 32 ? layerboxstyle : layerboxstyleerror);

            //Show an error message if the set layer is invalid.
            GUIStyle errormessagestyle = new GUIStyle(EditorStyles.label);
            errormessagestyle.normal.textColor = layerboxstyleerror.normal.textColor;
            errormessagestyle.wordWrap = true;
            errormessagestyle.fontSize = 10;

            //Show small error message if user set layer to below zero.
            if (arlayer < 0)
            {
                string errortext = "Unity layers must be above zero to be visible.";
                Rect labelrect = GUILayoutUtility.GetRect(new GUIContent(errortext, ""), errormessagestyle);
                EditorGUI.LabelField(labelrect, errortext, errormessagestyle);
            }

            //Show small error message if user set layer higher than 31, which is invalid because Unity layers only go up to 31.
            if (arlayer > 31)
            {
                string errortext = "Unity doesn't support layers above 31.";
                Rect labelrect = GUILayoutUtility.GetRect(new GUIContent(errortext, ""), errormessagestyle);
                EditorGUI.LabelField(labelrect, errortext, errormessagestyle);
            }

            //Show warnings if the layer is valid but not recommended.
            GUIStyle warningmessagestyle = new GUIStyle(EditorStyles.label);
            warningmessagestyle.normal.textColor = layerboxstylewarning.normal.textColor;
            warningmessagestyle.wordWrap = true;
            warningmessagestyle.fontSize = 10;

            //Show small warning message if user set layer to 31, which is technically valid but Unity reserves it for other uses.
            if (arlayer == 31)
            {
                string warningext = "Warning: Unity reserves layer 31 for previews in the editor. Assigning to layer 31 can cause conflicts.";
                Rect labelrect = GUILayoutUtility.GetRect(new GUIContent(warningext, ""), warningmessagestyle);
                EditorGUI.LabelField(labelrect, warningext, warningmessagestyle);
            }

            //Show small warning message if user set layer to 0
            if (arlayer == 0)
            {
                string warningext = "Warning: Setting the AR rig to see the Default layer means other objects will be drawn in the background, " +
                    "and in unexpected positions as the AR rig position is not synced with the ZED_Rig_Stereo object.";
                Rect labelrect = GUILayoutUtility.GetRect(new GUIContent(warningext, ""), warningmessagestyle);
                EditorGUI.LabelField(labelrect, warningext, warningmessagestyle);
            }
            ZEDLayersManager.ClearLayer(ZEDLayers.ID_arlayer);
            ZEDLayersManager.CreateLayer(ZEDLayers.ID_arlayer, arlayer);

            //Show AR Rig toggle.
            GUIContent showarlabel = new GUIContent("Show Final AR Rig", "Whether to show the hidden camera rig used in stereo AR mode to " +
                "prepare images for HMD output. You normally shouldn't tamper with this rig, but seeing it can be useful for " +
                "understanding how the ZED output works.");
            bool lastshowar = manager.showARRig;
            showarrig.boolValue = EditorGUILayout.Toggle(showarlabel, manager.showARRig);

            if (showarrig.boolValue != lastshowar)
            {
                LayerMask arlayers = (1 << manager.arLayer);

                if (showarrig.boolValue == true)
                {
                    Tools.visibleLayers |= arlayers;
                }
                else
                {
                    Tools.visibleLayers &= ~(arlayers);
                }

                if (manager.zedRigDisplayer != null && Application.isPlaying)
                {
                    manager.zedRigDisplayer.hideFlags = showarrig.boolValue ? HideFlags.None : HideFlags.HideInHierarchy;
                }
            }

            //GUILayout.Space(12);

            EditorGUI.BeginDisabledGroup(Application.isPlaying);
            GUIContent rightDepthLabel = new GUIContent("Enable Right Depth", "Whether to enable depth measurements from the right camera. Required for depth effects in AR pass-through, " +
                "but requires performance even if not used.\r\n\n'AUTO' enables it only if a ZEDRenderingPlane component set to the right eye is detected as a child of ZEDManager's " +
                "GameObject (as in the ZED rig prefabs.)");
            rightDepthProperty.enumValueIndex = (int)(ZEDManager.RightDepthEnabledMode)EditorGUILayout.EnumPopup(rightDepthLabel, (ZEDManager.RightDepthEnabledMode)rightDepthProperty.enumValueIndex);

            GUIContent allowPassThroughLabel = new GUIContent("Allow AR Pass-Through", "If true, the ZED rig will enter 'pass-through' mode if it detects a stereo rig - at least " +
                "two cameras as children with ZEDRenderingPlane components, each with a different eye) - and a VR headset is connected. If false, it will never enter pass-through mode.");
            allowPassThroughProperty.boolValue = EditorGUILayout.Toggle(allowPassThroughLabel, allowPassThroughProperty.boolValue);

            //Whether to set the IMU prior in AR passthrough mode.
            GUIContent setimupriorlabel = new GUIContent("Set IMU Prior in AR", "In AR pass-through mode, whether to compare the " +
                "ZED's IMU data against the reported position of the VR headset. This helps compensate for drift and should " +
                "usually be left on. However, in some setups, like when using a custom mount, this can cause tracking errors.");
            setIMUPrior.boolValue = EditorGUILayout.Toggle(setimupriorlabel, manager.setIMUPriorInAR);

            //Fade In At Start toggle. 
            GUIContent fadeinlabel = new GUIContent("Fade In at Start", "When enabled, makes the ZED image fade in from black when the application starts.");
            fadeinonstart.boolValue = EditorGUILayout.Toggle(fadeinlabel, manager.fadeInOnStart);

            GUILayout.Space(12);

            GUI.enabled = true;

            GUIContent camRebootButton = new GUIContent("Reboot Camera", "Reboot the camera.");
            if (GUILayout.Button(camRebootButton))
            {
                if (Application.isPlaying && manager.zedCamera.IsCameraReady)
                {
                    manager.Reboot();
                }
            }

            EditorGUI.EndDisabledGroup();
            EditorGUI.indentLevel--;
        }

        serializedObject.ApplyModifiedProperties();



        ///////////////////////////////////////////////////////////////
        ///  Camera control layout ///////////////////////////////////
        /////////////////////////////////////////////////////////////

        /*//TEST: Try loading starting settings.
        if (Application.isPlaying && manager.zedCamera.IsCameraReady)
        {
            if (!hasLoadedSettings)
            {
                Debug.Log("Loaded settings.");

                LoadCurrentVideoSettings();

                hasLoadedSettings = true;
            }
        }
        else hasLoadedSettings = false;*/


        GUILayout.Space(10);
        showcamcontrol.boolValue = EditorGUILayout.Foldout(showcamcontrol.boolValue, "Camera Controls", boldfoldout);
        if (showcamcontrol.boolValue)
        {
            GUILayout.Space(5);
            EditorGUI.indentLevel++;

            //usbResolutionProperty.enumValueIndex = (int)(sl.RESOLUTION)EditorGUILayout.EnumPopup(cameraResolutionLabel, (sl.RESOLUTION)usbResolutionProperty.enumValueIndex);
            //(ZEDManager.VideoSettingsInitMode)

            GUIContent videoInitModeLabel = new GUIContent("Load From: ", "Where the ZED's settings come from when you start the scene.\r\n\n" +
                "- Custom: Applies settings as set below before runtime.\r\n\n- Load From SDK: Camera will load settings last applied to the ZED. " +
                "May have been from a source outside Unity.\r\n\n- Default: Camera will load default video settings.");
            videoSettingsInitModeProperty.enumValueIndex = (int)(ZEDManager.VideoSettingsInitMode)EditorGUILayout.EnumPopup(videoInitModeLabel,
                (ZEDManager.VideoSettingsInitMode)videoSettingsInitModeProperty.enumValueIndex);

            if (manager.zedCamera == null && videoSettingsInitModeProperty.enumValueIndex != (int)ZEDManager.VideoSettingsInitMode.Custom)
                GUI.enabled = false;
            else
                GUI.enabled = true;


            EditorGUI.BeginChangeCheck();
            brightnessProperty.intValue = EditorGUILayout.IntSlider("Brightness", brightnessProperty.intValue, 0, 8);
            if (EditorGUI.EndChangeCheck())
            {
                if (manager.zedCamera != null && manager.zedCamera.IsCameraReady)
                    manager.zedCamera.SetCameraSettings(sl.CAMERA_SETTINGS.BRIGHTNESS, brightnessProperty.intValue);
            }

            EditorGUI.BeginChangeCheck();
            contrastProperty.intValue = EditorGUILayout.IntSlider("Contrast", contrastProperty.intValue, 0, 8);
            if (EditorGUI.EndChangeCheck())
            {
                if (manager.zedCamera != null && manager.zedCamera.IsCameraReady)
                    manager.zedCamera.SetCameraSettings(sl.CAMERA_SETTINGS.CONTRAST, contrastProperty.intValue);
            }

            EditorGUI.BeginChangeCheck();
            hueProperty.intValue = EditorGUILayout.IntSlider("Hue", hueProperty.intValue, 0, 11);
            if (EditorGUI.EndChangeCheck())
            {
                if (manager.zedCamera != null && manager.zedCamera.IsCameraReady)
                    manager.zedCamera.SetCameraSettings(sl.CAMERA_SETTINGS.HUE, hueProperty.intValue);
            }

            EditorGUI.BeginChangeCheck();
            saturationProperty.intValue = EditorGUILayout.IntSlider("Saturation", saturationProperty.intValue, 0, 8);
            if (EditorGUI.EndChangeCheck())
            {
                if (manager.zedCamera != null && manager.zedCamera.IsCameraReady)
                    manager.zedCamera.SetCameraSettings(sl.CAMERA_SETTINGS.SATURATION, saturationProperty.intValue);
            }

            EditorGUI.BeginChangeCheck();
            sharpnessProperty.intValue = EditorGUILayout.IntSlider("Sharpness", sharpnessProperty.intValue, 0, 8);
            if (EditorGUI.EndChangeCheck())
            {
                if (manager.zedCamera != null && manager.zedCamera.IsCameraReady)
                    manager.zedCamera.SetCameraSettings(sl.CAMERA_SETTINGS.SHARPNESS, sharpnessProperty.intValue);
            }

            EditorGUI.BeginChangeCheck();
            gammaProperty.intValue = EditorGUILayout.IntSlider("Gamma", gammaProperty.intValue, 1, 9);
            if (EditorGUI.EndChangeCheck())
            {
                if (manager.zedCamera != null && manager.zedCamera.IsCameraReady)
                    manager.zedCamera.SetCameraSettings(sl.CAMERA_SETTINGS.GAMMA, gammaProperty.intValue);
            }


            EditorGUI.BeginChangeCheck();
            ledStatus.boolValue = EditorGUILayout.Toggle("LED Status", ledStatus.boolValue, EditorStyles.toggle);
            if (EditorGUI.EndChangeCheck())
            {
                if (manager.zedCamera != null && manager.zedCamera.IsCameraReady)
                {
                    int lst = ledStatus.boolValue ? 1 : 0;
                    manager.zedCamera.SetCameraSettings(sl.CAMERA_SETTINGS.LED_STATUS, lst);
                }
            }

            EditorGUI.BeginChangeCheck();
            autoGainExposureProperty.boolValue = EditorGUILayout.Toggle("AEC / AGC ", autoGainExposureProperty.boolValue, EditorStyles.toggle);
            if (Application.isPlaying && manager.zedCamera != null && manager.zedCamera.IsCameraReady)
            {
                if (EditorGUI.EndChangeCheck())
                {
                    if (autoGainExposureProperty.boolValue)
                    {
                        manager.zedCamera.SetCameraSettings(sl.CAMERA_SETTINGS.AEC_AGC, 1);
                    }
                    else
                    {
                        manager.zedCamera.SetCameraSettings(sl.CAMERA_SETTINGS.AEC_AGC, 0);

                        gainProperty.intValue = manager.zedCamera.GetCameraSettings(sl.CAMERA_SETTINGS.GAIN);
                        exposureProperty.intValue = manager.zedCamera.GetCameraSettings(sl.CAMERA_SETTINGS.EXPOSURE);

                        manager.zedCamera.SetCameraSettings(sl.CAMERA_SETTINGS.GAIN, gainProperty.intValue); //Apply last settings immediately.
                        manager.zedCamera.SetCameraSettings(sl.CAMERA_SETTINGS.EXPOSURE, exposureProperty.intValue);

                    }
                }

            }

            GUI.enabled = !autoGainExposureProperty.boolValue;
            EditorGUI.BeginChangeCheck();
            EditorGUI.indentLevel++;
            gainProperty.intValue = EditorGUILayout.IntSlider("Gain", gainProperty.intValue, 0, 100);

            if (EditorGUI.EndChangeCheck())
            {
                if (manager.zedCamera != null && !autoGainExposureProperty.boolValue)
                {
                    manager.zedCamera.SetCameraSettings(sl.CAMERA_SETTINGS.GAIN, gainProperty.intValue);
                }
            }
            EditorGUI.BeginChangeCheck();
            exposureProperty.intValue = EditorGUILayout.IntSlider("Exposure", exposureProperty.intValue, 0, 100);
            if (EditorGUI.EndChangeCheck())
            {
                if (manager.zedCamera != null && manager.zedCamera.IsCameraReady && !autoGainExposureProperty.boolValue)
                {
                    manager.zedCamera.SetCameraSettings(sl.CAMERA_SETTINGS.EXPOSURE, exposureProperty.intValue);
                }

            }
            if (manager.zedCamera == null && videoSettingsInitModeProperty.enumValueIndex != (int)ZEDManager.VideoSettingsInitMode.Custom)
                GUI.enabled = false;
            else
                GUI.enabled = true;

            EditorGUI.indentLevel--;

            EditorGUI.BeginChangeCheck();
            autoWhiteBalanceProperty.boolValue = EditorGUILayout.Toggle(" AWB ", autoWhiteBalanceProperty.boolValue, EditorStyles.toggle);
            if (Application.isPlaying && manager.zedCamera.IsCameraReady)
            {
                if (EditorGUI.EndChangeCheck())
                {
                    if (autoWhiteBalanceProperty.boolValue)
                    {
                        manager.zedCamera.SetCameraSettings(sl.CAMERA_SETTINGS.AUTO_WHITEBALANCE, 1);
                    }
                    else
                    {
                        manager.zedCamera.SetCameraSettings(sl.CAMERA_SETTINGS.AUTO_WHITEBALANCE, 0);
                        whitebalanceProperty.intValue = manager.zedCamera.GetCameraSettings(sl.CAMERA_SETTINGS.WHITEBALANCE) * 100;
                        manager.zedCamera.SetCameraSettings(sl.CAMERA_SETTINGS.WHITEBALANCE, whitebalanceProperty.intValue / 100);

                    }
                }

            }
            EditorGUI.indentLevel++;
            GUI.enabled = !autoWhiteBalanceProperty.boolValue;
            EditorGUI.BeginChangeCheck();
            whitebalanceProperty.intValue = 100 * EditorGUILayout.IntSlider("White balance", whitebalanceProperty.intValue / 100, 26, 65);
            if (!autoWhiteBalanceProperty.boolValue && EditorGUI.EndChangeCheck())
            {
                if (manager.zedCamera != null && manager.zedCamera.IsCameraReady)
                    manager.zedCamera.SetCameraSettings(sl.CAMERA_SETTINGS.WHITEBALANCE, whitebalanceProperty.intValue);
            }



            EditorGUI.indentLevel--;
            EditorGUI.indentLevel--;


            GUILayout.Space(7);
            if (manager.zedCamera == null && videoSettingsInitModeProperty.enumValueIndex != (int)ZEDManager.VideoSettingsInitMode.Custom)
                GUI.enabled = false;
            else
                GUI.enabled = true;

            EditorGUILayout.BeginHorizontal();
            GUILayout.Space(EditorGUIUtility.labelWidth);
            GUIContent camcontrolbuttonreset = new GUIContent("Reset to Default", "Reset camera controls to default.");
            if (GUILayout.Button(camcontrolbuttonreset))
            {
                if (Application.isPlaying && manager.zedCamera.IsCameraReady)
                {
                    manager.zedCamera.ResetCameraSettings();
                    LoadCurrentVideoSettings();
                }
                else
                {
                    brightnessProperty.intValue = sl.ZEDCamera.brightnessDefault;
                    contrastProperty.intValue = sl.ZEDCamera.contrastDefault;
                    hueProperty.intValue = sl.ZEDCamera.hueDefault;
                    saturationProperty.intValue = sl.ZEDCamera.saturationDefault;

                    autoGainExposureProperty.boolValue = true;
                    autoWhiteBalanceProperty.boolValue = true;

                    sharpnessProperty.intValue = sl.ZEDCamera.sharpnessDefault;
                    gammaProperty.intValue = sl.ZEDCamera.gammaDefault;
                    ledStatus.boolValue = true;
                }
            }

            EditorGUILayout.EndHorizontal();
            GUI.enabled = true;
        }
        serializedObject.ApplyModifiedProperties();



        ///////////////////////////////////////////////////////////////
        ///  Status layout //////////////////////////////////////////
        /////////////////////////////////////////////////////////////

        serializedObject.ApplyModifiedProperties();

        GUIStyle standardStyle = new GUIStyle(EditorStyles.textField);
        GUIStyle errorStyle = new GUIStyle(EditorStyles.textField);
        errorStyle.normal.textColor = Color.red;


        GUILayout.Space(10);
        EditorGUILayout.LabelField("Status", EditorStyles.boldLabel);
        EditorGUI.BeginDisabledGroup(true);
        EditorGUI.indentLevel++;
        GUILayout.Space(5);
        GUIContent cameraModellabel = new GUIContent("Camera Model:", "Model of the targeted camera.");
        EditorGUILayout.TextField(cameraModellabel, manager.cameraModel);

        GUIContent cameraSerialNumberlabel = new GUIContent("Camera S/N:", "Serial number of the targeted camera.");
        EditorGUILayout.TextField(cameraSerialNumberlabel, manager.cameraSerialNumber);

        GUIContent cameraFWlabel = new GUIContent("Camera Firmware:", "Firmware of the targeted camera.");
        EditorGUILayout.TextField(cameraFWlabel, manager.cameraFirmware);

        GUIContent sdkversionlabel = new GUIContent("SDK Version:", "Version of the installed ZED SDK.");
        EditorGUILayout.TextField(sdkversionlabel, manager.versionZED);

        GUIContent enginefpslabel = new GUIContent("Engine FPS:", "How many frames per second the engine is rendering.");
        EditorGUILayout.TextField(enginefpslabel, manager.engineFPS);

        GUIContent camerafpslabel = new GUIContent("Camera FPS:", "How many images per second are received from the ZED.");
        EditorGUILayout.TextField(camerafpslabel, manager.cameraFPS);

        GUIContent trackingstatelabel = new GUIContent("Tracking State:", "Whether the ZED's tracking is on, off, or searching (lost position, trying to recover).");
        if (manager.IsCameraTracked || !manager.IsZEDReady)
            EditorGUILayout.TextField(trackingstatelabel, manager.trackingState, standardStyle);
        else
            EditorGUILayout.TextField(trackingstatelabel, manager.trackingState, errorStyle);

        GUIContent odfpslabel = new GUIContent("Obj Detection FPS:", "How many images per second are used for OD");
        EditorGUILayout.TextField(odfpslabel, manager.objectDetectionFPS);

        EditorGUI.indentLevel--;
        EditorGUI.EndDisabledGroup();
    }

    /// <summary>
    /// Check if something has changed that requires restarting the camera.
    /// Used to know if the Restart Camera button and a prompt to press it should be visible.
    /// </summary>
    /// <returns>True if a setting was changed that won't go into effect until a restart. </returns>
    private bool CheckChange()
    {
        if (resolution != manager.resolution ||
            depthmode != manager.depthMode)
        {
            return true;
        }
        else return false;
    }

    /// <summary>
    /// If the given layer name is equal to the provided string, it clears it.
    /// Used when a ZED layer is moved to a different layer.
    /// </summary>
    /// <param name="layer"></param>
    /// <param name="constname"></param>
    private void ClearLayerNameIfNeeded(int layer, string constname)
    {
        if (layer < 0 || layer > 31) return; //Invalid ID.
        SerializedObject tagManager = new SerializedObject(AssetDatabase.LoadAllAssetsAtPath("ProjectSettings/TagManager.asset")[0]);
        SerializedProperty layerNames = tagManager.FindProperty("layers");
        if (layerNames.GetArrayElementAtIndex(layer).stringValue == constname)
        {
            layerNames.GetArrayElementAtIndex(layer).stringValue = "";
            tagManager.ApplyModifiedProperties();
        }


    }

    /// <summary>
    /// Loads all current camera video settings from the ZED SDK into the buffer values (brightness, contrast, etc.)
    /// </summary>
    private void LoadCurrentVideoSettings()
    {
        brightnessProperty.intValue = manager.zedCamera.GetCameraSettings(sl.CAMERA_SETTINGS.BRIGHTNESS);
        contrastProperty.intValue = manager.zedCamera.GetCameraSettings(sl.CAMERA_SETTINGS.CONTRAST);
        hueProperty.intValue = manager.zedCamera.GetCameraSettings(sl.CAMERA_SETTINGS.HUE);
        saturationProperty.intValue = manager.zedCamera.GetCameraSettings(sl.CAMERA_SETTINGS.SATURATION);
        sharpnessProperty.intValue = manager.zedCamera.GetCameraSettings(sl.CAMERA_SETTINGS.SHARPNESS);
        gammaProperty.intValue = manager.zedCamera.GetCameraSettings(sl.CAMERA_SETTINGS.GAMMA);
        gainProperty.intValue = manager.zedCamera.GetCameraSettings(sl.CAMERA_SETTINGS.GAIN);
        exposureProperty.intValue = manager.zedCamera.GetCameraSettings(sl.CAMERA_SETTINGS.EXPOSURE);
        whitebalanceProperty.intValue = manager.zedCamera.GetCameraSettings(sl.CAMERA_SETTINGS.WHITEBALANCE);

        autoGainExposureProperty.boolValue = manager.zedCamera.GetCameraSettings(sl.CAMERA_SETTINGS.AEC_AGC) == 1 ? true : false;
        autoWhiteBalanceProperty.boolValue = manager.zedCamera.GetCameraSettings(sl.CAMERA_SETTINGS.AUTO_WHITEBALANCE) == 1 ? true : false;
        ledStatus.boolValue = manager.zedCamera.GetCameraSettings(sl.CAMERA_SETTINGS.LED_STATUS) == 1 ? true : false;
    }

}<|MERGE_RESOLUTION|>--- conflicted
+++ resolved
@@ -108,11 +108,7 @@
     /// </summary>
     private SerializedProperty meshPath;
 
-<<<<<<< HEAD
     //Object Detection Prop
-=======
-    //Object Detection Prop 
->>>>>>> 9e91e4af
     private SerializedProperty OD_ImageSyncMode;
     private SerializedProperty OD_ObjectTracking;
     private SerializedProperty OD_BodyFitting;
@@ -120,10 +116,7 @@
     private SerializedProperty OD_DetectionModel;
     private SerializedProperty OD_MaxRange;
     private SerializedProperty OD_FilteringMode;
-<<<<<<< HEAD
-=======
     private SerializedProperty OD_MinimumKPThresh;
->>>>>>> 9e91e4af
     //Object Detection Runtime Prop
     private SerializedProperty OD_VehicleDetectionConfidence;
     private SerializedProperty OD_PersonDetectionConfidence;
@@ -274,10 +267,7 @@
         OD_DetectionModel = serializedObject.FindProperty("objectDetectionModel");
         OD_MaxRange = serializedObject.FindProperty("objectDetectionMaxRange");
         OD_FilteringMode = serializedObject.FindProperty("objectDetectionFilteringMode");
-<<<<<<< HEAD
-=======
         OD_MinimumKPThresh = serializedObject.FindProperty("minimumKeypointsThreshold");
->>>>>>> 9e91e4af
 
         OD_PersonDetectionConfidence = serializedObject.FindProperty("OD_personDetectionConfidenceThreshold");
         SK_PersonDetectionConfidence = serializedObject.FindProperty("SK_personDetectionConfidenceThreshold");
@@ -392,11 +382,7 @@
                 GUI.enabled = !Application.isPlaying;
                 usbFPSProperty.intValue = EditorGUILayout.IntField(cameraFPSLabel, usbFPSProperty.intValue);
 
-<<<<<<< HEAD
-                GUIContent cameraSerialNumberLabel = new GUIContent("Serial Number", "Serial number of the camera to open. Set the SN to 0 to open the camera by ID.");
-=======
                 GUIContent cameraSerialNumberLabel = new GUIContent("Serial Number", "Serial number of the camera to open. Leave the SN to 0 to open the camera by ID.");
->>>>>>> 9e91e4af
                 GUI.enabled = !Application.isPlaying;
                 usbSNProperty.intValue = EditorGUILayout.IntField(cameraSerialNumberLabel, usbSNProperty.intValue);
                 GUI.enabled = true;
@@ -887,7 +873,7 @@
                 "an object exists to report it.\r\n\nEx: If the threshold is 80, then only objects where the SDK is 80% sure or greater will appear in the list of detected objects.");
                 OD_PersonDetectionConfidence.intValue = EditorGUILayout.IntSlider(OD_personDetectionConfidenceThresholdLabel, OD_PersonDetectionConfidence.intValue, 1, 99);
             }
-            else if (OD_DetectionModel.enumValueIndex == (int)sl.DETECTION_MODEL.CUSTOM_BOX_OBJECTS) { 
+            else if (OD_DetectionModel.enumValueIndex == (int)sl.DETECTION_MODEL.CUSTOM_BOX_OBJECTS) {
             }
             else //SKELETON
             {
@@ -1075,7 +1061,7 @@
             GUIContent enalbeIMUFusionLabel = new GUIContent("Visual-Inertial Tracking", "If true, and you are using a ZED2 or ZED Mini, IMU fusion uses data from the camera's IMU to improve tracking results. ");
             enableIMUFusionProperty.boolValue = EditorGUILayout.Toggle(enalbeIMUFusionLabel, enableIMUFusionProperty.boolValue);
 
-            //Whether to enable the ZED SDK's self-calibration feature. 
+            //Whether to enable the ZED SDK's self-calibration feature.
             GUIContent enableselfcaliblabel = new GUIContent("Self-Calibration", "If true, the ZED SDK will subtly adjust the ZED's calibration " +
                 "during runtime to account for heat and other factors. Reasons to disable this are rare. ");
             enableSelfCalibrationProperty.boolValue = EditorGUILayout.Toggle(enableselfcaliblabel, enableSelfCalibrationProperty.boolValue);
@@ -1102,7 +1088,7 @@
 
             EditorGUI.indentLevel++;
 
-            //Style for the AR layer box. 
+            //Style for the AR layer box.
             GUIStyle layerboxstyle = new GUIStyle(EditorStyles.numberField);
             layerboxstyle.fixedWidth = 30;
             layerboxstyle.stretchWidth = false;
@@ -1209,7 +1195,7 @@
                 "usually be left on. However, in some setups, like when using a custom mount, this can cause tracking errors.");
             setIMUPrior.boolValue = EditorGUILayout.Toggle(setimupriorlabel, manager.setIMUPriorInAR);
 
-            //Fade In At Start toggle. 
+            //Fade In At Start toggle.
             GUIContent fadeinlabel = new GUIContent("Fade In at Start", "When enabled, makes the ZED image fade in from black when the application starts.");
             fadeinonstart.boolValue = EditorGUILayout.Toggle(fadeinlabel, manager.fadeInOnStart);
 
