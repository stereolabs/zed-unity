%YAML 1.1
%TAG !u! tag:unity3d.com,2011:
--- !u!29 &1
OcclusionCullingSettings:
  m_ObjectHideFlags: 0
  serializedVersion: 2
  m_OcclusionBakeSettings:
    smallestOccluder: 5
    smallestHole: 0.25
    backfaceThreshold: 100
  m_SceneGUID: 00000000000000000000000000000000
  m_OcclusionCullingData: {fileID: 0}
--- !u!104 &2
RenderSettings:
  m_ObjectHideFlags: 0
  serializedVersion: 9
  m_Fog: 0
  m_FogColor: {r: 0.5, g: 0.5, b: 0.5, a: 1}
  m_FogMode: 3
  m_FogDensity: 0.01
  m_LinearFogStart: 0
  m_LinearFogEnd: 300
  m_AmbientSkyColor: {r: 0, g: 0, b: 0, a: 1}
  m_AmbientEquatorColor: {r: 0.114, g: 0.125, b: 0.133, a: 1}
  m_AmbientGroundColor: {r: 0.047, g: 0.043, b: 0.035, a: 1}
  m_AmbientIntensity: 1
  m_AmbientMode: 3
  m_SubtractiveShadowColor: {r: 0.42, g: 0.478, b: 0.627, a: 1}
  m_SkyboxMaterial: {fileID: 0}
  m_HaloStrength: 0.5
  m_FlareStrength: 1
  m_FlareFadeSpeed: 3
  m_HaloTexture: {fileID: 0}
  m_SpotCookie: {fileID: 10001, guid: 0000000000000000e000000000000000, type: 0}
  m_DefaultReflectionMode: 0
  m_DefaultReflectionResolution: 128
  m_ReflectionBounces: 1
  m_ReflectionIntensity: 1
  m_CustomReflection: {fileID: 0}
  m_Sun: {fileID: 0}
  m_IndirectSpecularColor: {r: 0, g: 0, b: 0, a: 1}
  m_UseRadianceAmbientProbe: 0
--- !u!157 &3
LightmapSettings:
  m_ObjectHideFlags: 0
  serializedVersion: 12
  m_GIWorkflowMode: 1
  m_GISettings:
    serializedVersion: 2
    m_BounceScale: 1
    m_IndirectOutputScale: 1
    m_AlbedoBoost: 1
    m_EnvironmentLightingMode: 0
    m_EnableBakedLightmaps: 1
    m_EnableRealtimeLightmaps: 1
  m_LightmapEditorSettings:
    serializedVersion: 12
    m_Resolution: 2
    m_BakeResolution: 40
    m_AtlasSize: 1024
    m_AO: 0
    m_AOMaxDistance: 1
    m_CompAOExponent: 1
    m_CompAOExponentDirect: 0
    m_ExtractAmbientOcclusion: 0
    m_Padding: 2
    m_LightmapParameters: {fileID: 0}
    m_LightmapsBakeMode: 0
    m_TextureCompression: 1
    m_FinalGather: 0
    m_FinalGatherFiltering: 1
    m_FinalGatherRayCount: 256
    m_ReflectionCompression: 2
    m_MixedBakeMode: 2
    m_BakeBackend: 0
    m_PVRSampling: 1
    m_PVRDirectSampleCount: 32
    m_PVRSampleCount: 500
    m_PVRBounces: 2
    m_PVREnvironmentSampleCount: 500
    m_PVREnvironmentReferencePointCount: 2048
    m_PVRFilteringMode: 2
    m_PVRDenoiserTypeDirect: 0
    m_PVRDenoiserTypeIndirect: 0
    m_PVRDenoiserTypeAO: 0
    m_PVRFilterTypeDirect: 0
    m_PVRFilterTypeIndirect: 0
    m_PVRFilterTypeAO: 0
    m_PVREnvironmentMIS: 0
    m_PVRCulling: 1
    m_PVRFilteringGaussRadiusDirect: 1
    m_PVRFilteringGaussRadiusIndirect: 5
    m_PVRFilteringGaussRadiusAO: 2
    m_PVRFilteringAtrousPositionSigmaDirect: 0.5
    m_PVRFilteringAtrousPositionSigmaIndirect: 2
    m_PVRFilteringAtrousPositionSigmaAO: 1
    m_ExportTrainingData: 0
    m_TrainingDataDestination: TrainingData
    m_LightProbeSampleCountMultiplier: 4
  m_LightingDataAsset: {fileID: 0}
<<<<<<< HEAD
  m_LightingSettings: {fileID: 4890085278179872738, guid: 34134e46a1eff2840822587ff423b59b, type: 2}
=======
  m_LightingSettings: {fileID: 4890085278179872738, guid: 2eeadc2757a5a804e812d3f9673869e6,
    type: 2}
>>>>>>> a44e3415
--- !u!196 &4
NavMeshSettings:
  serializedVersion: 2
  m_ObjectHideFlags: 0
  m_BuildSettings:
    serializedVersion: 2
    agentTypeID: 0
    agentRadius: 0.5
    agentHeight: 2
    agentSlope: 45
    agentClimb: 0.4
    ledgeDropHeight: 0
    maxJumpAcrossDistance: 0
    minRegionArea: 2
    manualCellSize: 0
    cellSize: 0.16666667
    manualTileSize: 0
    tileSize: 256
    accuratePlacement: 0
    maxJobWorkers: 0
    preserveTilesOutsideBounds: 0
    debug:
      m_Flags: 0
  m_NavMeshData: {fileID: 0}
--- !u!114 &139748563 stripped
MonoBehaviour:
  m_CorrespondingSourceObject: {fileID: 114711245158774928, guid: e13ee7e0790c7d243b7aa67fe604acac, type: 3}
  m_PrefabInstance: {fileID: 626076318}
  m_PrefabAsset: {fileID: 0}
  m_GameObject: {fileID: 0}
  m_Enabled: 1
  m_EditorHideFlags: 0
  m_Script: {fileID: 11500000, guid: 75b2a3ff7b847ca4490808f4c0432cd4, type: 3}
  m_Name:
  m_EditorClassIdentifier:
--- !u!1001 &357707471
PrefabInstance:
  m_ObjectHideFlags: 0
  serializedVersion: 2
  m_Modification:
    m_TransformParent: {fileID: 0}
    m_Modifications:
    - target: {fileID: 1025039704365968, guid: dda0baf117c99c04dbb8fb1c9e2d1c69, type: 3}
      propertyPath: m_Layer
      value: 0
      objectReference: {fileID: 0}
    - target: {fileID: 1025039704365968, guid: dda0baf117c99c04dbb8fb1c9e2d1c69, type: 3}
      propertyPath: m_IsActive
      value: 1
      objectReference: {fileID: 0}
    - target: {fileID: 1055773984448764, guid: dda0baf117c99c04dbb8fb1c9e2d1c69, type: 3}
      propertyPath: m_Layer
      value: 0
      objectReference: {fileID: 0}
    - target: {fileID: 1065894053398672, guid: dda0baf117c99c04dbb8fb1c9e2d1c69, type: 3}
      propertyPath: m_Layer
      value: 0
      objectReference: {fileID: 0}
    - target: {fileID: 1065894053398672, guid: dda0baf117c99c04dbb8fb1c9e2d1c69, type: 3}
      propertyPath: m_IsActive
      value: 0
      objectReference: {fileID: 0}
    - target: {fileID: 1068935605675398, guid: dda0baf117c99c04dbb8fb1c9e2d1c69, type: 3}
      propertyPath: m_Layer
      value: 0
      objectReference: {fileID: 0}
    - target: {fileID: 1068935605675398, guid: dda0baf117c99c04dbb8fb1c9e2d1c69, type: 3}
      propertyPath: m_IsActive
      value: 0
      objectReference: {fileID: 0}
    - target: {fileID: 1112269131700398, guid: dda0baf117c99c04dbb8fb1c9e2d1c69, type: 3}
      propertyPath: m_Layer
      value: 0
      objectReference: {fileID: 0}
    - target: {fileID: 1113639041239522, guid: dda0baf117c99c04dbb8fb1c9e2d1c69, type: 3}
      propertyPath: m_Layer
      value: 0
      objectReference: {fileID: 0}
    - target: {fileID: 1113639041239522, guid: dda0baf117c99c04dbb8fb1c9e2d1c69, type: 3}
      propertyPath: m_IsActive
      value: 0
      objectReference: {fileID: 0}
    - target: {fileID: 1141476107680984, guid: dda0baf117c99c04dbb8fb1c9e2d1c69, type: 3}
      propertyPath: m_Layer
      value: 0
      objectReference: {fileID: 0}
    - target: {fileID: 1167300427754674, guid: dda0baf117c99c04dbb8fb1c9e2d1c69, type: 3}
      propertyPath: m_Layer
      value: 0
      objectReference: {fileID: 0}
    - target: {fileID: 1171178941358160, guid: dda0baf117c99c04dbb8fb1c9e2d1c69, type: 3}
      propertyPath: m_Layer
      value: 0
      objectReference: {fileID: 0}
    - target: {fileID: 1193364920799576, guid: dda0baf117c99c04dbb8fb1c9e2d1c69, type: 3}
      propertyPath: m_Layer
      value: 0
      objectReference: {fileID: 0}
    - target: {fileID: 1193364920799576, guid: dda0baf117c99c04dbb8fb1c9e2d1c69, type: 3}
      propertyPath: m_IsActive
      value: 0
      objectReference: {fileID: 0}
    - target: {fileID: 1207425585424434, guid: dda0baf117c99c04dbb8fb1c9e2d1c69, type: 3}
      propertyPath: m_Layer
      value: 0
      objectReference: {fileID: 0}
    - target: {fileID: 1211886817858932, guid: dda0baf117c99c04dbb8fb1c9e2d1c69, type: 3}
      propertyPath: m_Layer
      value: 0
      objectReference: {fileID: 0}
    - target: {fileID: 1211886817858932, guid: dda0baf117c99c04dbb8fb1c9e2d1c69, type: 3}
      propertyPath: m_IsActive
      value: 1
      objectReference: {fileID: 0}
    - target: {fileID: 1216053433610926, guid: dda0baf117c99c04dbb8fb1c9e2d1c69, type: 3}
      propertyPath: m_Layer
      value: 0
      objectReference: {fileID: 0}
    - target: {fileID: 1216053433610926, guid: dda0baf117c99c04dbb8fb1c9e2d1c69, type: 3}
      propertyPath: m_IsActive
      value: 0
      objectReference: {fileID: 0}
    - target: {fileID: 1226856803092976, guid: dda0baf117c99c04dbb8fb1c9e2d1c69, type: 3}
      propertyPath: m_Layer
      value: 0
      objectReference: {fileID: 0}
    - target: {fileID: 1226856803092976, guid: dda0baf117c99c04dbb8fb1c9e2d1c69, type: 3}
      propertyPath: m_IsActive
      value: 1
      objectReference: {fileID: 0}
    - target: {fileID: 1246012022037388, guid: dda0baf117c99c04dbb8fb1c9e2d1c69, type: 3}
      propertyPath: m_Layer
      value: 0
      objectReference: {fileID: 0}
    - target: {fileID: 1246336776371504, guid: dda0baf117c99c04dbb8fb1c9e2d1c69, type: 3}
      propertyPath: m_Layer
      value: 0
      objectReference: {fileID: 0}
    - target: {fileID: 1247866387279866, guid: dda0baf117c99c04dbb8fb1c9e2d1c69, type: 3}
      propertyPath: m_Layer
      value: 0
      objectReference: {fileID: 0}
    - target: {fileID: 1298157670636244, guid: dda0baf117c99c04dbb8fb1c9e2d1c69, type: 3}
      propertyPath: m_Layer
      value: 0
      objectReference: {fileID: 0}
    - target: {fileID: 1318559764952494, guid: dda0baf117c99c04dbb8fb1c9e2d1c69, type: 3}
      propertyPath: m_Layer
      value: 0
      objectReference: {fileID: 0}
    - target: {fileID: 1321565987951586, guid: dda0baf117c99c04dbb8fb1c9e2d1c69, type: 3}
      propertyPath: m_Layer
      value: 0
      objectReference: {fileID: 0}
    - target: {fileID: 1326445423889292, guid: dda0baf117c99c04dbb8fb1c9e2d1c69, type: 3}
      propertyPath: m_Layer
      value: 0
      objectReference: {fileID: 0}
    - target: {fileID: 1327679182319948, guid: dda0baf117c99c04dbb8fb1c9e2d1c69, type: 3}
      propertyPath: m_Layer
      value: 0
      objectReference: {fileID: 0}
    - target: {fileID: 1327679182319948, guid: dda0baf117c99c04dbb8fb1c9e2d1c69, type: 3}
      propertyPath: m_IsActive
      value: 0
      objectReference: {fileID: 0}
    - target: {fileID: 1332593729021898, guid: dda0baf117c99c04dbb8fb1c9e2d1c69, type: 3}
      propertyPath: m_Layer
      value: 0
      objectReference: {fileID: 0}
    - target: {fileID: 1345980417364590, guid: dda0baf117c99c04dbb8fb1c9e2d1c69, type: 3}
      propertyPath: m_Layer
      value: 0
      objectReference: {fileID: 0}
    - target: {fileID: 1345980417364590, guid: dda0baf117c99c04dbb8fb1c9e2d1c69, type: 3}
      propertyPath: m_IsActive
      value: 1
      objectReference: {fileID: 0}
    - target: {fileID: 1347929460227382, guid: dda0baf117c99c04dbb8fb1c9e2d1c69, type: 3}
      propertyPath: m_Layer
      value: 0
      objectReference: {fileID: 0}
    - target: {fileID: 1352340896236026, guid: dda0baf117c99c04dbb8fb1c9e2d1c69, type: 3}
      propertyPath: m_Name
      value: SunOutsideGlow
      objectReference: {fileID: 0}
    - target: {fileID: 1352340896236026, guid: dda0baf117c99c04dbb8fb1c9e2d1c69, type: 3}
      propertyPath: m_Layer
      value: 0
      objectReference: {fileID: 0}
    - target: {fileID: 1352340896236026, guid: dda0baf117c99c04dbb8fb1c9e2d1c69, type: 3}
      propertyPath: m_IsActive
      value: 1
      objectReference: {fileID: 0}
    - target: {fileID: 1352340896236026, guid: dda0baf117c99c04dbb8fb1c9e2d1c69, type: 3}
      propertyPath: m_StaticEditorFlags
      value: 0
      objectReference: {fileID: 0}
    - target: {fileID: 1381048154563754, guid: dda0baf117c99c04dbb8fb1c9e2d1c69, type: 3}
      propertyPath: m_Layer
      value: 0
      objectReference: {fileID: 0}
    - target: {fileID: 1381048154563754, guid: dda0baf117c99c04dbb8fb1c9e2d1c69, type: 3}
      propertyPath: m_IsActive
      value: 0
      objectReference: {fileID: 0}
    - target: {fileID: 1395855026228300, guid: dda0baf117c99c04dbb8fb1c9e2d1c69, type: 3}
      propertyPath: m_Layer
      value: 0
      objectReference: {fileID: 0}
    - target: {fileID: 1395855026228300, guid: dda0baf117c99c04dbb8fb1c9e2d1c69, type: 3}
      propertyPath: m_IsActive
      value: 0
      objectReference: {fileID: 0}
    - target: {fileID: 1399111553337774, guid: dda0baf117c99c04dbb8fb1c9e2d1c69, type: 3}
      propertyPath: m_Layer
      value: 0
      objectReference: {fileID: 0}
    - target: {fileID: 1406497146423282, guid: dda0baf117c99c04dbb8fb1c9e2d1c69, type: 3}
      propertyPath: m_Layer
      value: 0
      objectReference: {fileID: 0}
    - target: {fileID: 1406497146423282, guid: dda0baf117c99c04dbb8fb1c9e2d1c69, type: 3}
      propertyPath: m_IsActive
      value: 0
      objectReference: {fileID: 0}
    - target: {fileID: 1429850908920910, guid: dda0baf117c99c04dbb8fb1c9e2d1c69, type: 3}
      propertyPath: m_Layer
      value: 0
      objectReference: {fileID: 0}
    - target: {fileID: 1449820177049492, guid: dda0baf117c99c04dbb8fb1c9e2d1c69, type: 3}
      propertyPath: m_Layer
      value: 0
      objectReference: {fileID: 0}
    - target: {fileID: 1451624538567022, guid: dda0baf117c99c04dbb8fb1c9e2d1c69, type: 3}
      propertyPath: m_Layer
      value: 0
      objectReference: {fileID: 0}
    - target: {fileID: 1456418382124404, guid: dda0baf117c99c04dbb8fb1c9e2d1c69, type: 3}
      propertyPath: m_Layer
      value: 0
      objectReference: {fileID: 0}
    - target: {fileID: 1456418382124404, guid: dda0baf117c99c04dbb8fb1c9e2d1c69, type: 3}
      propertyPath: m_IsActive
      value: 0
      objectReference: {fileID: 0}
    - target: {fileID: 1473399838425352, guid: dda0baf117c99c04dbb8fb1c9e2d1c69, type: 3}
      propertyPath: m_Layer
      value: 0
      objectReference: {fileID: 0}
    - target: {fileID: 1473399838425352, guid: dda0baf117c99c04dbb8fb1c9e2d1c69, type: 3}
      propertyPath: m_IsActive
      value: 0
      objectReference: {fileID: 0}
    - target: {fileID: 1520628673704826, guid: dda0baf117c99c04dbb8fb1c9e2d1c69, type: 3}
      propertyPath: m_Layer
      value: 0
      objectReference: {fileID: 0}
    - target: {fileID: 1521615196830788, guid: dda0baf117c99c04dbb8fb1c9e2d1c69, type: 3}
      propertyPath: m_Layer
      value: 0
      objectReference: {fileID: 0}
    - target: {fileID: 1547112317890944, guid: dda0baf117c99c04dbb8fb1c9e2d1c69, type: 3}
      propertyPath: m_Layer
      value: 0
      objectReference: {fileID: 0}
    - target: {fileID: 1547112317890944, guid: dda0baf117c99c04dbb8fb1c9e2d1c69, type: 3}
      propertyPath: m_IsActive
      value: 0
      objectReference: {fileID: 0}
    - target: {fileID: 1566622421822018, guid: dda0baf117c99c04dbb8fb1c9e2d1c69, type: 3}
      propertyPath: m_Layer
      value: 0
      objectReference: {fileID: 0}
    - target: {fileID: 1566622421822018, guid: dda0baf117c99c04dbb8fb1c9e2d1c69, type: 3}
      propertyPath: m_IsActive
      value: 1
      objectReference: {fileID: 0}
    - target: {fileID: 1593271819652816, guid: dda0baf117c99c04dbb8fb1c9e2d1c69, type: 3}
      propertyPath: m_Layer
      value: 0
      objectReference: {fileID: 0}
    - target: {fileID: 1593271819652816, guid: dda0baf117c99c04dbb8fb1c9e2d1c69, type: 3}
      propertyPath: m_IsActive
      value: 1
      objectReference: {fileID: 0}
    - target: {fileID: 1601571556097408, guid: dda0baf117c99c04dbb8fb1c9e2d1c69, type: 3}
      propertyPath: m_Layer
      value: 0
      objectReference: {fileID: 0}
    - target: {fileID: 1601571556097408, guid: dda0baf117c99c04dbb8fb1c9e2d1c69, type: 3}
      propertyPath: m_IsActive
      value: 0
      objectReference: {fileID: 0}
    - target: {fileID: 1616292005546226, guid: dda0baf117c99c04dbb8fb1c9e2d1c69, type: 3}
      propertyPath: m_Layer
      value: 0
      objectReference: {fileID: 0}
    - target: {fileID: 1621226765135188, guid: dda0baf117c99c04dbb8fb1c9e2d1c69, type: 3}
      propertyPath: m_Layer
      value: 0
      objectReference: {fileID: 0}
    - target: {fileID: 1646658617034172, guid: dda0baf117c99c04dbb8fb1c9e2d1c69, type: 3}
      propertyPath: m_Layer
      value: 0
      objectReference: {fileID: 0}
    - target: {fileID: 1646658617034172, guid: dda0baf117c99c04dbb8fb1c9e2d1c69, type: 3}
      propertyPath: m_IsActive
      value: 1
      objectReference: {fileID: 0}
    - target: {fileID: 1662964354919394, guid: dda0baf117c99c04dbb8fb1c9e2d1c69, type: 3}
      propertyPath: m_Layer
      value: 0
      objectReference: {fileID: 0}
    - target: {fileID: 1662964354919394, guid: dda0baf117c99c04dbb8fb1c9e2d1c69, type: 3}
      propertyPath: m_IsActive
      value: 1
      objectReference: {fileID: 0}
    - target: {fileID: 1664414613987934, guid: dda0baf117c99c04dbb8fb1c9e2d1c69, type: 3}
      propertyPath: m_Layer
      value: 0
      objectReference: {fileID: 0}
    - target: {fileID: 1680129221858116, guid: dda0baf117c99c04dbb8fb1c9e2d1c69, type: 3}
      propertyPath: m_Layer
      value: 0
      objectReference: {fileID: 0}
    - target: {fileID: 1680129221858116, guid: dda0baf117c99c04dbb8fb1c9e2d1c69, type: 3}
      propertyPath: m_IsActive
      value: 1
      objectReference: {fileID: 0}
    - target: {fileID: 1707749458554596, guid: dda0baf117c99c04dbb8fb1c9e2d1c69, type: 3}
      propertyPath: m_Layer
      value: 0
      objectReference: {fileID: 0}
    - target: {fileID: 1707749458554596, guid: dda0baf117c99c04dbb8fb1c9e2d1c69, type: 3}
      propertyPath: m_IsActive
      value: 1
      objectReference: {fileID: 0}
    - target: {fileID: 1743579656795026, guid: dda0baf117c99c04dbb8fb1c9e2d1c69, type: 3}
      propertyPath: m_Layer
      value: 0
      objectReference: {fileID: 0}
    - target: {fileID: 1745159237533802, guid: dda0baf117c99c04dbb8fb1c9e2d1c69, type: 3}
      propertyPath: m_Layer
      value: 0
      objectReference: {fileID: 0}
    - target: {fileID: 1751638948034196, guid: dda0baf117c99c04dbb8fb1c9e2d1c69, type: 3}
      propertyPath: m_Layer
      value: 0
      objectReference: {fileID: 0}
    - target: {fileID: 1752435210238832, guid: dda0baf117c99c04dbb8fb1c9e2d1c69, type: 3}
      propertyPath: m_Layer
      value: 0
      objectReference: {fileID: 0}
    - target: {fileID: 1766385066117768, guid: dda0baf117c99c04dbb8fb1c9e2d1c69, type: 3}
      propertyPath: m_Layer
      value: 0
      objectReference: {fileID: 0}
    - target: {fileID: 1766625706498728, guid: dda0baf117c99c04dbb8fb1c9e2d1c69, type: 3}
      propertyPath: m_Layer
      value: 0
      objectReference: {fileID: 0}
    - target: {fileID: 1768826163734158, guid: dda0baf117c99c04dbb8fb1c9e2d1c69, type: 3}
      propertyPath: m_Layer
      value: 0
      objectReference: {fileID: 0}
    - target: {fileID: 1777340317518810, guid: dda0baf117c99c04dbb8fb1c9e2d1c69, type: 3}
      propertyPath: m_Layer
      value: 0
      objectReference: {fileID: 0}
    - target: {fileID: 1777340317518810, guid: dda0baf117c99c04dbb8fb1c9e2d1c69, type: 3}
      propertyPath: m_IsActive
      value: 0
      objectReference: {fileID: 0}
    - target: {fileID: 1803114377679374, guid: dda0baf117c99c04dbb8fb1c9e2d1c69, type: 3}
      propertyPath: m_Layer
      value: 0
      objectReference: {fileID: 0}
    - target: {fileID: 1803114377679374, guid: dda0baf117c99c04dbb8fb1c9e2d1c69, type: 3}
      propertyPath: m_IsActive
      value: 0
      objectReference: {fileID: 0}
    - target: {fileID: 1809559305751298, guid: dda0baf117c99c04dbb8fb1c9e2d1c69, type: 3}
      propertyPath: m_Layer
      value: 0
      objectReference: {fileID: 0}
    - target: {fileID: 1809559305751298, guid: dda0baf117c99c04dbb8fb1c9e2d1c69, type: 3}
      propertyPath: m_IsActive
      value: 1
      objectReference: {fileID: 0}
    - target: {fileID: 1819088386044690, guid: dda0baf117c99c04dbb8fb1c9e2d1c69, type: 3}
      propertyPath: m_Layer
      value: 0
      objectReference: {fileID: 0}
    - target: {fileID: 1819088386044690, guid: dda0baf117c99c04dbb8fb1c9e2d1c69, type: 3}
      propertyPath: m_IsActive
      value: 1
      objectReference: {fileID: 0}
    - target: {fileID: 1836139974460200, guid: dda0baf117c99c04dbb8fb1c9e2d1c69, type: 3}
      propertyPath: m_Layer
      value: 0
      objectReference: {fileID: 0}
    - target: {fileID: 1836139974460200, guid: dda0baf117c99c04dbb8fb1c9e2d1c69, type: 3}
      propertyPath: m_IsActive
      value: 0
      objectReference: {fileID: 0}
    - target: {fileID: 1846954919322170, guid: dda0baf117c99c04dbb8fb1c9e2d1c69, type: 3}
      propertyPath: m_Layer
      value: 0
      objectReference: {fileID: 0}
    - target: {fileID: 1855335151988530, guid: dda0baf117c99c04dbb8fb1c9e2d1c69, type: 3}
      propertyPath: m_Layer
      value: 0
      objectReference: {fileID: 0}
    - target: {fileID: 1869585106954662, guid: dda0baf117c99c04dbb8fb1c9e2d1c69, type: 3}
      propertyPath: m_Layer
      value: 0
      objectReference: {fileID: 0}
    - target: {fileID: 1876509408940188, guid: dda0baf117c99c04dbb8fb1c9e2d1c69, type: 3}
      propertyPath: m_Layer
      value: 0
      objectReference: {fileID: 0}
    - target: {fileID: 1876509408940188, guid: dda0baf117c99c04dbb8fb1c9e2d1c69, type: 3}
      propertyPath: m_IsActive
      value: 0
      objectReference: {fileID: 0}
    - target: {fileID: 1895931653132064, guid: dda0baf117c99c04dbb8fb1c9e2d1c69, type: 3}
      propertyPath: m_Layer
      value: 0
      objectReference: {fileID: 0}
    - target: {fileID: 1895931653132064, guid: dda0baf117c99c04dbb8fb1c9e2d1c69, type: 3}
      propertyPath: m_IsActive
      value: 1
      objectReference: {fileID: 0}
    - target: {fileID: 1899098535542106, guid: dda0baf117c99c04dbb8fb1c9e2d1c69, type: 3}
      propertyPath: m_Layer
      value: 0
      objectReference: {fileID: 0}
    - target: {fileID: 1899098535542106, guid: dda0baf117c99c04dbb8fb1c9e2d1c69, type: 3}
      propertyPath: m_IsActive
      value: 1
      objectReference: {fileID: 0}
    - target: {fileID: 1925578586162116, guid: dda0baf117c99c04dbb8fb1c9e2d1c69, type: 3}
      propertyPath: m_Layer
      value: 0
      objectReference: {fileID: 0}
    - target: {fileID: 1925578586162116, guid: dda0baf117c99c04dbb8fb1c9e2d1c69, type: 3}
      propertyPath: m_IsActive
      value: 1
      objectReference: {fileID: 0}
    - target: {fileID: 1938530506057408, guid: dda0baf117c99c04dbb8fb1c9e2d1c69, type: 3}
      propertyPath: m_Layer
      value: 0
      objectReference: {fileID: 0}
    - target: {fileID: 1947824777267142, guid: dda0baf117c99c04dbb8fb1c9e2d1c69, type: 3}
      propertyPath: m_Layer
      value: 0
      objectReference: {fileID: 0}
    - target: {fileID: 1967069747994080, guid: dda0baf117c99c04dbb8fb1c9e2d1c69, type: 3}
      propertyPath: m_Layer
      value: 0
      objectReference: {fileID: 0}
    - target: {fileID: 1967069747994080, guid: dda0baf117c99c04dbb8fb1c9e2d1c69, type: 3}
      propertyPath: m_IsActive
      value: 1
      objectReference: {fileID: 0}
    - target: {fileID: 1971820385168106, guid: dda0baf117c99c04dbb8fb1c9e2d1c69, type: 3}
      propertyPath: m_Layer
      value: 0
      objectReference: {fileID: 0}
    - target: {fileID: 4032380963270518, guid: dda0baf117c99c04dbb8fb1c9e2d1c69, type: 3}
      propertyPath: m_LocalRotation.x
      value: 0
      objectReference: {fileID: 0}
    - target: {fileID: 4032380963270518, guid: dda0baf117c99c04dbb8fb1c9e2d1c69, type: 3}
      propertyPath: m_LocalRotation.w
      value: 1
      objectReference: {fileID: 0}
    - target: {fileID: 4032380963270518, guid: dda0baf117c99c04dbb8fb1c9e2d1c69, type: 3}
      propertyPath: m_LocalEulerAnglesHint.x
      value: 0
      objectReference: {fileID: 0}
    - target: {fileID: 4935168411433076, guid: dda0baf117c99c04dbb8fb1c9e2d1c69, type: 3}
      propertyPath: m_LocalPosition.x
      value: 0
      objectReference: {fileID: 0}
    - target: {fileID: 4935168411433076, guid: dda0baf117c99c04dbb8fb1c9e2d1c69, type: 3}
      propertyPath: m_LocalPosition.y
      value: 0
      objectReference: {fileID: 0}
    - target: {fileID: 4935168411433076, guid: dda0baf117c99c04dbb8fb1c9e2d1c69, type: 3}
      propertyPath: m_LocalPosition.z
      value: 0
      objectReference: {fileID: 0}
    - target: {fileID: 4935168411433076, guid: dda0baf117c99c04dbb8fb1c9e2d1c69, type: 3}
      propertyPath: m_LocalRotation.x
      value: 0
      objectReference: {fileID: 0}
    - target: {fileID: 4935168411433076, guid: dda0baf117c99c04dbb8fb1c9e2d1c69, type: 3}
      propertyPath: m_LocalRotation.y
      value: 0
      objectReference: {fileID: 0}
    - target: {fileID: 4935168411433076, guid: dda0baf117c99c04dbb8fb1c9e2d1c69, type: 3}
      propertyPath: m_LocalRotation.z
      value: 0
      objectReference: {fileID: 0}
    - target: {fileID: 4935168411433076, guid: dda0baf117c99c04dbb8fb1c9e2d1c69, type: 3}
      propertyPath: m_LocalRotation.w
      value: 1
      objectReference: {fileID: 0}
    - target: {fileID: 4935168411433076, guid: dda0baf117c99c04dbb8fb1c9e2d1c69, type: 3}
      propertyPath: m_RootOrder
      value: 1
      objectReference: {fileID: 0}
    - target: {fileID: 23946657749383414, guid: dda0baf117c99c04dbb8fb1c9e2d1c69,
        type: 3}
      propertyPath: m_Enabled
      value: 1
      objectReference: {fileID: 0}
    - target: {fileID: 23994903352483792, guid: dda0baf117c99c04dbb8fb1c9e2d1c69,
        type: 3}
      propertyPath: m_Materials.Array.data[0]
      value:
      objectReference: {fileID: 2100000, guid: 11631ad7318f0804da9bd3670264a5cc, type: 2}
    - target: {fileID: 23994903352483792, guid: dda0baf117c99c04dbb8fb1c9e2d1c69,
        type: 3}
      propertyPath: m_Enabled
      value: 1
      objectReference: {fileID: 0}
    - target: {fileID: 23994903352483792, guid: dda0baf117c99c04dbb8fb1c9e2d1c69,
        type: 3}
      propertyPath: m_CastShadows
      value: 0
      objectReference: {fileID: 0}
    - target: {fileID: 108164556340683922, guid: dda0baf117c99c04dbb8fb1c9e2d1c69,
        type: 3}
      propertyPath: m_Enabled
      value: 1
      objectReference: {fileID: 0}
    - target: {fileID: 4032380963270518, guid: dda0baf117c99c04dbb8fb1c9e2d1c69, type: 3}
      propertyPath: m_LocalRotation.w
      value: 1
      objectReference: {fileID: 0}
    - target: {fileID: 4032380963270518, guid: dda0baf117c99c04dbb8fb1c9e2d1c69, type: 3}
      propertyPath: m_LocalRotation.x
      value: 0
      objectReference: {fileID: 0}
    - target: {fileID: 4032380963270518, guid: dda0baf117c99c04dbb8fb1c9e2d1c69, type: 3}
      propertyPath: m_LocalEulerAnglesHint.x
      value: 0
      objectReference: {fileID: 0}
    - target: {fileID: 4935168411433076, guid: dda0baf117c99c04dbb8fb1c9e2d1c69, type: 3}
      propertyPath: m_RootOrder
      value: 1
      objectReference: {fileID: 0}
    - target: {fileID: 4935168411433076, guid: dda0baf117c99c04dbb8fb1c9e2d1c69, type: 3}
      propertyPath: m_LocalPosition.x
      value: 0
      objectReference: {fileID: 0}
    - target: {fileID: 4935168411433076, guid: dda0baf117c99c04dbb8fb1c9e2d1c69, type: 3}
      propertyPath: m_LocalPosition.y
      value: 0
      objectReference: {fileID: 0}
    - target: {fileID: 4935168411433076, guid: dda0baf117c99c04dbb8fb1c9e2d1c69, type: 3}
      propertyPath: m_LocalPosition.z
      value: 0
      objectReference: {fileID: 0}
    - target: {fileID: 4935168411433076, guid: dda0baf117c99c04dbb8fb1c9e2d1c69, type: 3}
      propertyPath: m_LocalRotation.w
      value: 1
      objectReference: {fileID: 0}
    - target: {fileID: 4935168411433076, guid: dda0baf117c99c04dbb8fb1c9e2d1c69, type: 3}
      propertyPath: m_LocalRotation.x
      value: 0
      objectReference: {fileID: 0}
    - target: {fileID: 4935168411433076, guid: dda0baf117c99c04dbb8fb1c9e2d1c69, type: 3}
      propertyPath: m_LocalRotation.y
      value: 0
      objectReference: {fileID: 0}
    - target: {fileID: 4935168411433076, guid: dda0baf117c99c04dbb8fb1c9e2d1c69, type: 3}
      propertyPath: m_LocalRotation.z
      value: 0
      objectReference: {fileID: 0}
    - target: {fileID: 108625368960626940, guid: dda0baf117c99c04dbb8fb1c9e2d1c69, type: 3}
      propertyPath: m_Range
      value: 3
      objectReference: {fileID: 0}
    - target: {fileID: 108625368960626940, guid: dda0baf117c99c04dbb8fb1c9e2d1c69, type: 3}
      propertyPath: m_CullingMask.m_Bits
      value: 4294967295
      objectReference: {fileID: 0}
    - target: {fileID: 114219090854195206, guid: dda0baf117c99c04dbb8fb1c9e2d1c69, type: 3}
      propertyPath: offset
      value: 0.05
      objectReference: {fileID: 0}
    - target: {fileID: 108625368960626940, guid: dda0baf117c99c04dbb8fb1c9e2d1c69,
        type: 3}
      propertyPath: m_Enabled
      value: 1
      objectReference: {fileID: 0}
    - target: {fileID: 108625368960626940, guid: dda0baf117c99c04dbb8fb1c9e2d1c69,
        type: 3}
      propertyPath: m_Shadows.m_Type
      value: 1
      objectReference: {fileID: 0}
    - target: {fileID: 108625368960626940, guid: dda0baf117c99c04dbb8fb1c9e2d1c69,
        type: 3}
      propertyPath: m_Type
      value: 2
      objectReference: {fileID: 0}
    - target: {fileID: 108625368960626940, guid: dda0baf117c99c04dbb8fb1c9e2d1c69,
        type: 3}
      propertyPath: m_Intensity
      value: 4
      objectReference: {fileID: 0}
    - target: {fileID: 108625368960626940, guid: dda0baf117c99c04dbb8fb1c9e2d1c69,
        type: 3}
      propertyPath: m_Lightmapping
      value: 2
      objectReference: {fileID: 0}
    - target: {fileID: 114036711714140498, guid: dda0baf117c99c04dbb8fb1c9e2d1c69,
        type: 3}
      propertyPath: m_Enabled
      value: 1
      objectReference: {fileID: 0}
    - target: {fileID: 114158555182898320, guid: dda0baf117c99c04dbb8fb1c9e2d1c69,
        type: 3}
      propertyPath: m_Enabled
      value: 1
      objectReference: {fileID: 0}
    - target: {fileID: 114174348806068548, guid: dda0baf117c99c04dbb8fb1c9e2d1c69,
        type: 3}
      propertyPath: m_Enabled
      value: 1
      objectReference: {fileID: 0}
    - target: {fileID: 114206051604042922, guid: dda0baf117c99c04dbb8fb1c9e2d1c69,
        type: 3}
      propertyPath: m_Enabled
      value: 1
      objectReference: {fileID: 0}
    - target: {fileID: 114219090854195206, guid: dda0baf117c99c04dbb8fb1c9e2d1c69,
        type: 3}
      propertyPath: manager
      value:
      objectReference: {fileID: 139748563}
    - target: {fileID: 114258083924026048, guid: dda0baf117c99c04dbb8fb1c9e2d1c69, type: 3}
      propertyPath: m_Enabled
      value: 1
      objectReference: {fileID: 0}
    - target: {fileID: 114258083924026048, guid: dda0baf117c99c04dbb8fb1c9e2d1c69, type: 3}
      propertyPath: RotationSpeed
      value: 0.1
      objectReference: {fileID: 0}
    - target: {fileID: 114258083924026048, guid: dda0baf117c99c04dbb8fb1c9e2d1c69,
        type: 3}
      propertyPath: zedManager
      value:
      objectReference: {fileID: 0}
    - target: {fileID: 114342380992662136, guid: dda0baf117c99c04dbb8fb1c9e2d1c69,
        type: 3}
      propertyPath: m_Enabled
      value: 1
      objectReference: {fileID: 0}
    - target: {fileID: 114488983002938064, guid: dda0baf117c99c04dbb8fb1c9e2d1c69,
        type: 3}
      propertyPath: m_Enabled
      value: 1
      objectReference: {fileID: 0}
    - target: {fileID: 114508862022677916, guid: dda0baf117c99c04dbb8fb1c9e2d1c69,
        type: 3}
      propertyPath: m_Enabled
      value: 1
      objectReference: {fileID: 0}
    - target: {fileID: 114575350671122010, guid: dda0baf117c99c04dbb8fb1c9e2d1c69,
        type: 3}
      propertyPath: m_Enabled
      value: 1
      objectReference: {fileID: 0}
    - target: {fileID: 114776652047095942, guid: dda0baf117c99c04dbb8fb1c9e2d1c69,
        type: 3}
      propertyPath: target
      value:
      objectReference: {fileID: 915697319}
    - target: {fileID: 114776652047095942, guid: dda0baf117c99c04dbb8fb1c9e2d1c69,
        type: 3}
      propertyPath: m_Enabled
      value: 1
      objectReference: {fileID: 0}
    - target: {fileID: 114808821188534158, guid: dda0baf117c99c04dbb8fb1c9e2d1c69,
        type: 3}
      propertyPath: m_Enabled
      value: 1
      objectReference: {fileID: 0}
    - target: {fileID: 114968162379981214, guid: dda0baf117c99c04dbb8fb1c9e2d1c69,
        type: 3}
      propertyPath: m_Enabled
      value: 0
      objectReference: {fileID: 0}
    - target: {fileID: 199105289162781918, guid: dda0baf117c99c04dbb8fb1c9e2d1c69,
        type: 3}
      propertyPath: m_Materials.Array.data[0]
      value:
      objectReference: {fileID: 10301, guid: 0000000000000000f000000000000000, type: 0}
    - target: {fileID: 199105289162781918, guid: dda0baf117c99c04dbb8fb1c9e2d1c69,
        type: 3}
      propertyPath: m_Materials.Array.data[1]
      value:
      objectReference: {fileID: 0}
    - target: {fileID: 199105289162781918, guid: dda0baf117c99c04dbb8fb1c9e2d1c69,
        type: 3}
      propertyPath: m_Enabled
      value: 1
      objectReference: {fileID: 0}
    m_RemovedComponents: []
  m_SourcePrefab: {fileID: 100100000, guid: dda0baf117c99c04dbb8fb1c9e2d1c69, type: 3}
--- !u!1001 &626076318
PrefabInstance:
  m_ObjectHideFlags: 0
  serializedVersion: 2
  m_Modification:
    m_TransformParent: {fileID: 0}
    m_Modifications:
    - target: {fileID: 1603769914748404, guid: e13ee7e0790c7d243b7aa67fe604acac, type: 3}
      propertyPath: m_IsActive
      value: 1
      objectReference: {fileID: 0}
    - target: {fileID: 4309805032874704, guid: e13ee7e0790c7d243b7aa67fe604acac, type: 3}
      propertyPath: m_RootOrder
      value: 2
      objectReference: {fileID: 0}
    - target: {fileID: 4309805032874704, guid: e13ee7e0790c7d243b7aa67fe604acac, type: 3}
      propertyPath: m_LocalPosition.x
      value: 0
      objectReference: {fileID: 0}
    - target: {fileID: 4309805032874704, guid: e13ee7e0790c7d243b7aa67fe604acac, type: 3}
      propertyPath: m_LocalPosition.y
      value: 0
      objectReference: {fileID: 0}
    - target: {fileID: 4309805032874704, guid: e13ee7e0790c7d243b7aa67fe604acac, type: 3}
      propertyPath: m_LocalPosition.z
      value: 0
      objectReference: {fileID: 0}
    - target: {fileID: 4309805032874704, guid: e13ee7e0790c7d243b7aa67fe604acac, type: 3}
      propertyPath: m_LocalRotation.w
      value: 1
      objectReference: {fileID: 0}
    - target: {fileID: 4309805032874704, guid: e13ee7e0790c7d243b7aa67fe604acac, type: 3}
      propertyPath: m_LocalRotation.x
      value: 0
      objectReference: {fileID: 0}
    - target: {fileID: 4309805032874704, guid: e13ee7e0790c7d243b7aa67fe604acac, type: 3}
      propertyPath: m_LocalRotation.y
      value: 0
      objectReference: {fileID: 0}
    - target: {fileID: 4309805032874704, guid: e13ee7e0790c7d243b7aa67fe604acac, type: 3}
      propertyPath: m_LocalRotation.z
      value: 0
      objectReference: {fileID: 0}
    - target: {fileID: 20426257081025226, guid: e13ee7e0790c7d243b7aa67fe604acac, type: 3}
      propertyPath: m_Depth
      value: -1.1
      objectReference: {fileID: 0}
    - target: {fileID: 20426257081025226, guid: e13ee7e0790c7d243b7aa67fe604acac, type: 3}
      propertyPath: m_CullingMask.m_Bits
      value: 4294967295
      objectReference: {fileID: 0}
    - target: {fileID: 20846656237544980, guid: e13ee7e0790c7d243b7aa67fe604acac, type: 3}
      propertyPath: m_CullingMask.m_Bits
      value: 4294967295
      objectReference: {fileID: 0}
    - target: {fileID: 114711245158774928, guid: e13ee7e0790c7d243b7aa67fe604acac, type: 3}
      propertyPath: inputType
      value: 0
      objectReference: {fileID: 0}
    - target: {fileID: 114711245158774928, guid: e13ee7e0790c7d243b7aa67fe604acac, type: 3}
      propertyPath: showarrig
      value: 1
      objectReference: {fileID: 0}
    - target: {fileID: 114711245158774928, guid: e13ee7e0790c7d243b7aa67fe604acac, type: 3}
      propertyPath: resolution
      value: 2
      objectReference: {fileID: 0}
    - target: {fileID: 114711245158774928, guid: e13ee7e0790c7d243b7aa67fe604acac, type: 3}
      propertyPath: enableTracking
      value: 1
      objectReference: {fileID: 0}
    - target: {fileID: 114711245158774928, guid: e13ee7e0790c7d243b7aa67fe604acac, type: 3}
      propertyPath: enableIMUFusion
      value: 1
      objectReference: {fileID: 0}
    - target: {fileID: 114711245158774928, guid: e13ee7e0790c7d243b7aa67fe604acac, type: 3}
      propertyPath: m_maxDepthRange
      value: 40
      objectReference: {fileID: 0}
    - target: {fileID: 114711245158774928, guid: e13ee7e0790c7d243b7aa67fe604acac, type: 3}
      propertyPath: setIMUPriorInAR
      value: 1
      objectReference: {fileID: 0}
    - target: {fileID: 114711245158774928, guid: e13ee7e0790c7d243b7aa67fe604acac, type: 3}
      propertyPath: svoInputFileName
      value:
      objectReference: {fileID: 0}
    - target: {fileID: 114711245158774928, guid: e13ee7e0790c7d243b7aa67fe604acac, type: 3}
      propertyPath: advancedPanelOpen
      value: 0
      objectReference: {fileID: 0}
    - target: {fileID: 114711245158774928, guid: e13ee7e0790c7d243b7aa67fe604acac, type: 3}
      propertyPath: allowARPassThrough
      value: 1
      objectReference: {fileID: 0}
    - target: {fileID: 114711245158774928, guid: e13ee7e0790c7d243b7aa67fe604acac, type: 3}
      propertyPath: m_cameraBrightness
      value: 90
      objectReference: {fileID: 0}
    - target: {fileID: 114711245158774928, guid: e13ee7e0790c7d243b7aa67fe604acac, type: 3}
      propertyPath: enableSpatialMemory
      value: 1
      objectReference: {fileID: 0}
    - target: {fileID: 114711245158774928, guid: e13ee7e0790c7d243b7aa67fe604acac, type: 3}
      propertyPath: recordingFoldoutOpen
      value: 0
      objectReference: {fileID: 0}
    - target: {fileID: 114711245158774928, guid: e13ee7e0790c7d243b7aa67fe604acac, type: 3}
      propertyPath: camControlFoldoutOpen
      value: 0
      objectReference: {fileID: 0}
    - target: {fileID: 114711245158774928, guid: e13ee7e0790c7d243b7aa67fe604acac, type: 3}
      propertyPath: enableRightDepthMeasure
      value: 0
      objectReference: {fileID: 0}
    - target: {fileID: 114711245158774928, guid: e13ee7e0790c7d243b7aa67fe604acac, type: 3}
      propertyPath: isMappingFilteringEnable
      value: 1
      objectReference: {fileID: 0}
    - target: {fileID: 114711245158774928, guid: e13ee7e0790c7d243b7aa67fe604acac, type: 3}
      propertyPath: spatialMappingFoldoutOpen
      value: 0
      objectReference: {fileID: 0}
    - target: {fileID: 114711245158774928, guid: e13ee7e0790c7d243b7aa67fe604acac, type: 3}
      propertyPath: m_textureConfidenceThreshold
      value: 100
      objectReference: {fileID: 0}
    m_RemovedComponents: []
  m_SourcePrefab: {fileID: 100100000, guid: e13ee7e0790c7d243b7aa67fe604acac, type: 3}
--- !u!4 &915697319 stripped
Transform:
  m_CorrespondingSourceObject: {fileID: 4138687653623062, guid: e13ee7e0790c7d243b7aa67fe604acac, type: 3}
  m_PrefabInstance: {fileID: 626076318}
  m_PrefabAsset: {fileID: 0}
--- !u!1 &1227702866
GameObject:
  m_ObjectHideFlags: 0
  m_CorrespondingSourceObject: {fileID: 0}
  m_PrefabInstance: {fileID: 0}
  m_PrefabAsset: {fileID: 0}
  serializedVersion: 6
  m_Component:
  - component: {fileID: 1227702868}
  - component: {fileID: 1227702867}
  m_Layer: 0
  m_Name: Left Controller
  m_TagString: Untagged
  m_Icon: {fileID: 0}
  m_NavMeshLayer: 0
  m_StaticEditorFlags: 0
  m_IsActive: 1
--- !u!114 &1227702867
MonoBehaviour:
  m_ObjectHideFlags: 0
  m_CorrespondingSourceObject: {fileID: 0}
  m_PrefabInstance: {fileID: 0}
  m_PrefabAsset: {fileID: 0}
  m_GameObject: {fileID: 1227702866}
  m_Enabled: 1
  m_EditorHideFlags: 0
  m_Script: {fileID: 11500000, guid: 133b3bfe60baacd45a72714ffc6eb29a, type: 3}
  m_Name:
  m_EditorClassIdentifier:
  deviceToTrack: 1
  latencyCompensation: 78
  correctControllerDrift: 1
  SNHolder:
  zedManager: {fileID: 139748563}
  fireBinding:
    actionPath: /actions/default/in/Teleport
    needsReinit: 0
  clickBinding:
    actionPath: /actions/default/in/GrabGrip
    needsReinit: 0
  backBinding:
    actionPath: /actions/default/in/GrabPinch
    needsReinit: 0
  grabBinding:
    actionPath: /actions/default/in/GrabPinch
    needsReinit: 0
  navigateUIBinding:
    actionPath: /actions/platformer/in/Move
    needsReinit: 0
  onFireDown:
    m_PersistentCalls:
      m_Calls: []
  onFireUp:
    m_PersistentCalls:
      m_Calls: []
  onClickDown:
    m_PersistentCalls:
      m_Calls: []
  onClickUp:
    m_PersistentCalls:
      m_Calls: []
  onBackDown:
    m_PersistentCalls:
      m_Calls: []
  onBackUp:
    m_PersistentCalls:
      m_Calls: []
  onGrabDown:
    m_PersistentCalls:
      m_Calls: []
  onGrabUp:
    m_PersistentCalls:
      m_Calls: []
--- !u!4 &1227702868
Transform:
  m_ObjectHideFlags: 0
  m_CorrespondingSourceObject: {fileID: 0}
  m_PrefabInstance: {fileID: 0}
  m_PrefabAsset: {fileID: 0}
  m_GameObject: {fileID: 1227702866}
  m_LocalRotation: {x: 0, y: 0, z: 0, w: 1}
  m_LocalPosition: {x: 3.9692688, y: -1.3990824, z: 0.9208296}
  m_LocalScale: {x: 1, y: 1, z: 1}
  m_Children: []
  m_Father: {fileID: 0}
  m_RootOrder: 3
  m_LocalEulerAnglesHint: {x: 0, y: 0, z: 0}
--- !u!1 &1756706322
GameObject:
  m_ObjectHideFlags: 0
  m_CorrespondingSourceObject: {fileID: 0}
  m_PrefabInstance: {fileID: 0}
  m_PrefabAsset: {fileID: 0}
  serializedVersion: 6
  m_Component:
  - component: {fileID: 1756706324}
  - component: {fileID: 1756706323}
  m_Layer: 0
  m_Name: Directional light
  m_TagString: Untagged
  m_Icon: {fileID: 0}
  m_NavMeshLayer: 0
  m_StaticEditorFlags: 0
  m_IsActive: 1
--- !u!108 &1756706323
Light:
  m_ObjectHideFlags: 0
  m_CorrespondingSourceObject: {fileID: 0}
  m_PrefabInstance: {fileID: 0}
  m_PrefabAsset: {fileID: 0}
  m_GameObject: {fileID: 1756706322}
  m_Enabled: 1
  serializedVersion: 10
  m_Type: 1
  m_Shape: 0
  m_Color: {r: 1, g: 1, b: 1, a: 1}
  m_Intensity: 1
  m_Range: 10
  m_SpotAngle: 30
  m_InnerSpotAngle: 21.80208
  m_CookieSize: 10
  m_Shadows:
    m_Type: 0
    m_Resolution: -1
    m_CustomResolution: -1
    m_Strength: 1
    m_Bias: 0.05
    m_NormalBias: 0.4
    m_NearPlane: 0.2
    m_CullingMatrixOverride:
      e00: 1
      e01: 0
      e02: 0
      e03: 0
      e10: 0
      e11: 1
      e12: 0
      e13: 0
      e20: 0
      e21: 0
      e22: 1
      e23: 0
      e30: 0
      e31: 0
      e32: 0
      e33: 1
    m_UseCullingMatrixOverride: 0
  m_Cookie: {fileID: 0}
  m_DrawHalo: 0
  m_Flare: {fileID: 0}
  m_RenderMode: 0
  m_CullingMask:
    serializedVersion: 2
    m_Bits: 4294967295
  m_RenderingLayerMask: 1
  m_Lightmapping: 4
  m_LightShadowCasterMode: 0
  m_AreaSize: {x: 1, y: 1}
  m_BounceIntensity: 1
  m_ColorTemperature: 6570
  m_UseColorTemperature: 0
  m_BoundingSphereOverride: {x: 0, y: 0, z: 0, w: 0}
  m_UseBoundingSphereOverride: 0
  m_UseViewFrustumForShadowCasterCull: 1
  m_ShadowRadius: 0
  m_ShadowAngle: 0
--- !u!4 &1756706324
Transform:
  m_ObjectHideFlags: 0
  m_CorrespondingSourceObject: {fileID: 0}
  m_PrefabInstance: {fileID: 0}
  m_PrefabAsset: {fileID: 0}
  m_GameObject: {fileID: 1756706322}
  m_LocalRotation: {x: 0.7071068, y: 0, z: 0, w: 0.7071068}
  m_LocalPosition: {x: 0, y: 5, z: 0}
  m_LocalScale: {x: 1, y: 1, z: 1}
  m_Children: []
  m_Father: {fileID: 0}
  m_RootOrder: 0
  m_LocalEulerAnglesHint: {x: 90, y: 0, z: 0}
--- !u!1 &1926151452
GameObject:
  m_ObjectHideFlags: 0
  m_CorrespondingSourceObject: {fileID: 0}
  m_PrefabInstance: {fileID: 0}
  m_PrefabAsset: {fileID: 0}
  serializedVersion: 6
  m_Component:
  - component: {fileID: 1926151454}
  - component: {fileID: 1926151453}
  m_Layer: 0
  m_Name: Right Controller
  m_TagString: Untagged
  m_Icon: {fileID: 0}
  m_NavMeshLayer: 0
  m_StaticEditorFlags: 0
  m_IsActive: 1
--- !u!114 &1926151453
MonoBehaviour:
  m_ObjectHideFlags: 0
  m_CorrespondingSourceObject: {fileID: 0}
  m_PrefabInstance: {fileID: 0}
  m_PrefabAsset: {fileID: 0}
  m_GameObject: {fileID: 1926151452}
  m_Enabled: 1
  m_EditorHideFlags: 0
  m_Script: {fileID: 11500000, guid: 133b3bfe60baacd45a72714ffc6eb29a, type: 3}
  m_Name:
  m_EditorClassIdentifier:
  deviceToTrack: 0
  latencyCompensation: 78
  correctControllerDrift: 1
  SNHolder:
  zedManager: {fileID: 139748563}
  fireBinding:
    actionPath: /actions/default/in/Teleport
    needsReinit: 0
  clickBinding:
    actionPath: /actions/default/in/GrabGrip
    needsReinit: 0
  backBinding:
    actionPath: /actions/default/in/GrabPinch
    needsReinit: 0
  grabBinding:
    actionPath: /actions/default/in/GrabPinch
    needsReinit: 0
  navigateUIBinding:
    actionPath: /actions/platformer/in/Move
    needsReinit: 0
  onFireDown:
    m_PersistentCalls:
      m_Calls: []
  onFireUp:
    m_PersistentCalls:
      m_Calls: []
  onClickDown:
    m_PersistentCalls:
      m_Calls: []
  onClickUp:
    m_PersistentCalls:
      m_Calls: []
  onBackDown:
    m_PersistentCalls:
      m_Calls: []
  onBackUp:
    m_PersistentCalls:
      m_Calls: []
  onGrabDown:
    m_PersistentCalls:
      m_Calls: []
  onGrabUp:
    m_PersistentCalls:
      m_Calls: []
--- !u!4 &1926151454
Transform:
  m_ObjectHideFlags: 0
  m_CorrespondingSourceObject: {fileID: 0}
  m_PrefabInstance: {fileID: 0}
  m_PrefabAsset: {fileID: 0}
  m_GameObject: {fileID: 1926151452}
  m_LocalRotation: {x: 0, y: 0, z: 0, w: 1}
  m_LocalPosition: {x: 3.9692688, y: -1.3990824, z: 0.9208296}
  m_LocalScale: {x: 1, y: 1, z: 1}
  m_Children: []
  m_Father: {fileID: 0}
  m_RootOrder: 4
  m_LocalEulerAnglesHint: {x: 0, y: 0, z: 0}<|MERGE_RESOLUTION|>--- conflicted
+++ resolved
@@ -98,12 +98,8 @@
     m_TrainingDataDestination: TrainingData
     m_LightProbeSampleCountMultiplier: 4
   m_LightingDataAsset: {fileID: 0}
-<<<<<<< HEAD
-  m_LightingSettings: {fileID: 4890085278179872738, guid: 34134e46a1eff2840822587ff423b59b, type: 2}
-=======
   m_LightingSettings: {fileID: 4890085278179872738, guid: 2eeadc2757a5a804e812d3f9673869e6,
     type: 2}
->>>>>>> a44e3415
 --- !u!196 &4
 NavMeshSettings:
   serializedVersion: 2
