--- conflicted
+++ resolved
@@ -764,8 +764,6 @@
   m_PrefabAsset: {fileID: 0}
   m_GameObject: {fileID: 686831608}
   m_Mesh: {fileID: 10207, guid: 0000000000000000e000000000000000, type: 0}
-<<<<<<< HEAD
-=======
 --- !u!1 &733002536
 GameObject:
   m_ObjectHideFlags: 0
@@ -861,7 +859,6 @@
   m_PrefabAsset: {fileID: 0}
   m_GameObject: {fileID: 733002536}
   m_Mesh: {fileID: 10202, guid: 0000000000000000e000000000000000, type: 0}
->>>>>>> a44e3415
 --- !u!1 &803786417
 GameObject:
   m_ObjectHideFlags: 0
@@ -1270,8 +1267,6 @@
   m_EditorClassIdentifier:
   cachedLight: {fileID: 0}
   interiorCone: 0.1
-<<<<<<< HEAD
-=======
 --- !u!1 &985690280
 GameObject:
   m_ObjectHideFlags: 0
@@ -1367,7 +1362,6 @@
   m_PrefabAsset: {fileID: 0}
   m_GameObject: {fileID: 985690280}
   m_Mesh: {fileID: 10202, guid: 0000000000000000e000000000000000, type: 0}
->>>>>>> a44e3415
 --- !u!1 &997463270
 GameObject:
   m_ObjectHideFlags: 0
@@ -1463,8 +1457,6 @@
   m_PrefabAsset: {fileID: 0}
   m_GameObject: {fileID: 997463270}
   m_Mesh: {fileID: 10207, guid: 0000000000000000e000000000000000, type: 0}
-<<<<<<< HEAD
-=======
 --- !u!1 &1338063595
 GameObject:
   m_ObjectHideFlags: 0
@@ -1560,7 +1552,6 @@
   m_PrefabAsset: {fileID: 0}
   m_GameObject: {fileID: 1338063595}
   m_Mesh: {fileID: 10207, guid: 0000000000000000e000000000000000, type: 0}
->>>>>>> a44e3415
 --- !u!1001 &1437909256
 PrefabInstance:
   m_ObjectHideFlags: 0
