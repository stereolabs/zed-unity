--- conflicted
+++ resolved
@@ -267,29 +267,14 @@
         }*/
 
         //Make a left controller button. 
-<<<<<<< HEAD
         ChooseTrackedObjectButton leftButton;
         CreateTrackedObjectPrefab(TOUCH_INDEX_LEFT, out leftButton);
-        allButtons.Add(leftButton);
+        if (leftButton != null) allButtons.Add(leftButton);
 
         //Make a right controller button. 
         ChooseTrackedObjectButton rightButton;
         CreateTrackedObjectPrefab(TOUCH_INDEX_RIGHT, out rightButton);
-        allButtons.Add(rightButton);
-=======
-        CreateTrackedObjectPrefab(TOUCH_INDEX_LEFT, out ChooseTrackedObjectButton leftButton);
-        if (button != null)
-        {
-            allButtons.Add(button);
-        }
-        
-        CreateTrackedObjectPrefab(TOUCH_INDEX_LEFT, out ChooseTrackedObjectButton leftButton);
-        if (button != null)
-        {
-            allButtons.Add(button);
-        }
-
->>>>>>> d254d3cb
+        if (rightButton != null) allButtons.Add(rightButton);
 #endif
         ArrangeIntoGrid(allButtons, objectWidth, objectHeight, maxColumns);
     }
