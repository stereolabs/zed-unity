--- conflicted
+++ resolved
@@ -637,15 +637,11 @@
     - target: {fileID: 6327103935139800441, guid: ca18a88838151284380d84fc86d327e5, type: 3}
       propertyPath: cameraFrame
       value: 
-<<<<<<< HEAD
       objectReference: {fileID: 1007624043}
     - target: {fileID: 6327103935139800441, guid: ca18a88838151284380d84fc86d327e5, type: 3}
       propertyPath: enableFootIK
       value: 1
       objectReference: {fileID: 0}
-=======
-      objectReference: {fileID: 732761126}
->>>>>>> 1942e245
     - target: {fileID: 6327103935139800441, guid: ca18a88838151284380d84fc86d327e5, type: 3}
       propertyPath: smoothFactor
       value: 0.1
@@ -663,7 +659,6 @@
       value: 1
       objectReference: {fileID: 0}
     - target: {fileID: 6327103935139800441, guid: ca18a88838151284380d84fc86d327e5, type: 3}
-<<<<<<< HEAD
       propertyPath: automaticOffset
       value: 1
       objectReference: {fileID: 0}
@@ -673,13 +668,6 @@
       objectReference: {fileID: 0}
     - target: {fileID: 6327103935139800441, guid: ca18a88838151284380d84fc86d327e5, type: 3}
       propertyPath: enableFootLocking
-=======
-      propertyPath: enableFootLocking
-      value: 0
-      objectReference: {fileID: 0}
-    - target: {fileID: 6327103935139800441, guid: ca18a88838151284380d84fc86d327e5, type: 3}
-      propertyPath: displaySDKSkeleton
->>>>>>> 1942e245
       value: 1
       objectReference: {fileID: 0}
     - target: {fileID: 6327103935139800441, guid: ca18a88838151284380d84fc86d327e5, type: 3}
