%YAML 1.1
%TAG !u! tag:unity3d.com,2011:
--- !u!29 &1
OcclusionCullingSettings:
  m_ObjectHideFlags: 0
  serializedVersion: 2
  m_OcclusionBakeSettings:
    smallestOccluder: 5
    smallestHole: 0.25
    backfaceThreshold: 100
  m_SceneGUID: 00000000000000000000000000000000
  m_OcclusionCullingData: {fileID: 0}
--- !u!104 &2
RenderSettings:
  m_ObjectHideFlags: 0
  serializedVersion: 9
  m_Fog: 0
  m_FogColor: {r: 0.5, g: 0.5, b: 0.5, a: 1}
  m_FogMode: 3
  m_FogDensity: 0.01
  m_LinearFogStart: 0
  m_LinearFogEnd: 300
  m_AmbientSkyColor: {r: 0.212, g: 0.227, b: 0.259, a: 1}
  m_AmbientEquatorColor: {r: 0.114, g: 0.125, b: 0.133, a: 1}
  m_AmbientGroundColor: {r: 0.047, g: 0.043, b: 0.035, a: 1}
  m_AmbientIntensity: 1
  m_AmbientMode: 0
  m_SubtractiveShadowColor: {r: 0.42, g: 0.478, b: 0.627, a: 1}
  m_SkyboxMaterial: {fileID: 10304, guid: 0000000000000000f000000000000000, type: 0}
  m_HaloStrength: 0.5
  m_FlareStrength: 1
  m_FlareFadeSpeed: 3
  m_HaloTexture: {fileID: 0}
  m_SpotCookie: {fileID: 10001, guid: 0000000000000000e000000000000000, type: 0}
  m_DefaultReflectionMode: 0
  m_DefaultReflectionResolution: 128
  m_ReflectionBounces: 1
  m_ReflectionIntensity: 1
  m_CustomReflection: {fileID: 0}
  m_Sun: {fileID: 0}
  m_IndirectSpecularColor: {r: 0.44657898, g: 0.4964133, b: 0.5748178, a: 1}
  m_UseRadianceAmbientProbe: 0
--- !u!157 &3
LightmapSettings:
  m_ObjectHideFlags: 0
  serializedVersion: 11
  m_GIWorkflowMode: 0
  m_GISettings:
    serializedVersion: 2
    m_BounceScale: 1
    m_IndirectOutputScale: 1
    m_AlbedoBoost: 1
    m_EnvironmentLightingMode: 0
    m_EnableBakedLightmaps: 1
    m_EnableRealtimeLightmaps: 1
  m_LightmapEditorSettings:
    serializedVersion: 12
    m_Resolution: 2
    m_BakeResolution: 40
    m_AtlasSize: 1024
    m_AO: 0
    m_AOMaxDistance: 1
    m_CompAOExponent: 1
    m_CompAOExponentDirect: 0
    m_ExtractAmbientOcclusion: 0
    m_Padding: 2
    m_LightmapParameters: {fileID: 0}
    m_LightmapsBakeMode: 1
    m_TextureCompression: 1
    m_FinalGather: 0
    m_FinalGatherFiltering: 1
    m_FinalGatherRayCount: 256
    m_ReflectionCompression: 2
    m_MixedBakeMode: 2
    m_BakeBackend: 0
    m_PVRSampling: 1
    m_PVRDirectSampleCount: 32
    m_PVRSampleCount: 500
    m_PVRBounces: 2
    m_PVREnvironmentSampleCount: 500
    m_PVREnvironmentReferencePointCount: 2048
    m_PVRFilteringMode: 2
    m_PVRDenoiserTypeDirect: 0
    m_PVRDenoiserTypeIndirect: 0
    m_PVRDenoiserTypeAO: 0
    m_PVRFilterTypeDirect: 0
    m_PVRFilterTypeIndirect: 0
    m_PVRFilterTypeAO: 0
    m_PVREnvironmentMIS: 0
    m_PVRCulling: 1
    m_PVRFilteringGaussRadiusDirect: 1
    m_PVRFilteringGaussRadiusIndirect: 5
    m_PVRFilteringGaussRadiusAO: 2
    m_PVRFilteringAtrousPositionSigmaDirect: 0.5
    m_PVRFilteringAtrousPositionSigmaIndirect: 2
    m_PVRFilteringAtrousPositionSigmaAO: 1
    m_ExportTrainingData: 0
    m_TrainingDataDestination: TrainingData
    m_LightProbeSampleCountMultiplier: 4
  m_LightingDataAsset: {fileID: 0}
  m_UseShadowmask: 1
--- !u!196 &4
NavMeshSettings:
  serializedVersion: 2
  m_ObjectHideFlags: 0
  m_BuildSettings:
    serializedVersion: 2
    agentTypeID: 0
    agentRadius: 0.5
    agentHeight: 2
    agentSlope: 45
    agentClimb: 0.4
    ledgeDropHeight: 0
    maxJumpAcrossDistance: 0
    minRegionArea: 2
    manualCellSize: 0
    cellSize: 0.16666667
    manualTileSize: 0
    tileSize: 256
    accuratePlacement: 0
    debug:
      m_Flags: 0
  m_NavMeshData: {fileID: 0}
--- !u!1001 &1007624042
PrefabInstance:
  m_ObjectHideFlags: 0
  serializedVersion: 2
  m_Modification:
    m_TransformParent: {fileID: 0}
    m_Modifications:
    - target: {fileID: 1180261165772202, guid: 76db3eb81fd21ae45bab5204e324ae42, type: 3}
      propertyPath: m_Name
      value: ZED_Rig_Mono
      objectReference: {fileID: 0}
    - target: {fileID: 4329734432191940, guid: 76db3eb81fd21ae45bab5204e324ae42, type: 3}
      propertyPath: m_LocalPosition.x
      value: 0.009522736
      objectReference: {fileID: 0}
    - target: {fileID: 4329734432191940, guid: 76db3eb81fd21ae45bab5204e324ae42, type: 3}
      propertyPath: m_LocalPosition.y
      value: -0.50772333
      objectReference: {fileID: 0}
    - target: {fileID: 4329734432191940, guid: 76db3eb81fd21ae45bab5204e324ae42, type: 3}
      propertyPath: m_LocalPosition.z
      value: -1.3308316
      objectReference: {fileID: 0}
    - target: {fileID: 4329734432191940, guid: 76db3eb81fd21ae45bab5204e324ae42, type: 3}
      propertyPath: m_LocalRotation.x
      value: -0
      objectReference: {fileID: 0}
    - target: {fileID: 4329734432191940, guid: 76db3eb81fd21ae45bab5204e324ae42, type: 3}
      propertyPath: m_LocalRotation.y
      value: -0
      objectReference: {fileID: 0}
    - target: {fileID: 4329734432191940, guid: 76db3eb81fd21ae45bab5204e324ae42, type: 3}
      propertyPath: m_LocalRotation.z
      value: -0
      objectReference: {fileID: 0}
    - target: {fileID: 4329734432191940, guid: 76db3eb81fd21ae45bab5204e324ae42, type: 3}
      propertyPath: m_LocalRotation.w
      value: 1
      objectReference: {fileID: 0}
    - target: {fileID: 4329734432191940, guid: 76db3eb81fd21ae45bab5204e324ae42, type: 3}
      propertyPath: m_RootOrder
      value: 3
      objectReference: {fileID: 0}
    - target: {fileID: 4329734432191940, guid: 76db3eb81fd21ae45bab5204e324ae42, type: 3}
      propertyPath: m_LocalEulerAnglesHint.x
      value: 0
      objectReference: {fileID: 0}
    - target: {fileID: 4329734432191940, guid: 76db3eb81fd21ae45bab5204e324ae42, type: 3}
      propertyPath: m_LocalEulerAnglesHint.y
      value: 0
      objectReference: {fileID: 0}
    - target: {fileID: 4329734432191940, guid: 76db3eb81fd21ae45bab5204e324ae42, type: 3}
      propertyPath: m_LocalEulerAnglesHint.z
      value: 0
      objectReference: {fileID: 0}
    - target: {fileID: 20287226139793380, guid: 76db3eb81fd21ae45bab5204e324ae42,
        type: 3}
      propertyPath: m_TargetTexture
      value: 
      objectReference: {fileID: 8400000, guid: 06b2424255e4f8142b8902a8c57c81ab, type: 2}
    - target: {fileID: 114491592745282986, guid: 76db3eb81fd21ae45bab5204e324ae42,
        type: 3}
      propertyPath: objectDetectionFoldoutOpen
      value: 1
      objectReference: {fileID: 0}
    - target: {fileID: 114491592745282986, guid: 76db3eb81fd21ae45bab5204e324ae42,
        type: 3}
      propertyPath: objectDetectionModel
      value: 1
      objectReference: {fileID: 0}
    - target: {fileID: 114491592745282986, guid: 76db3eb81fd21ae45bab5204e324ae42,
        type: 3}
      propertyPath: enableSpatialMemory
      value: 1
      objectReference: {fileID: 0}
    - target: {fileID: 114491592745282986, guid: 76db3eb81fd21ae45bab5204e324ae42,
        type: 3}
      propertyPath: estimateInitialPosition
      value: 0
      objectReference: {fileID: 0}
    - target: {fileID: 114491592745282986, guid: 76db3eb81fd21ae45bab5204e324ae42,
        type: 3}
      propertyPath: trackingIsStatic
      value: 0
      objectReference: {fileID: 0}
    - target: {fileID: 114491592745282986, guid: 76db3eb81fd21ae45bab5204e324ae42,
        type: 3}
      propertyPath: objectClassVehicleFilter
      value: 1
      objectReference: {fileID: 0}
    - target: {fileID: 114491592745282986, guid: 76db3eb81fd21ae45bab5204e324ae42,
        type: 3}
      propertyPath: inputType
      value: 0
      objectReference: {fileID: 0}
    - target: {fileID: 114491592745282986, guid: 76db3eb81fd21ae45bab5204e324ae42,
        type: 3}
      propertyPath: svoInputFileName
      value: 
      objectReference: {fileID: 0}
    - target: {fileID: 114491592745282986, guid: 76db3eb81fd21ae45bab5204e324ae42,
        type: 3}
      propertyPath: svoLoopBack
      value: 0
      objectReference: {fileID: 0}
    - target: {fileID: 114491592745282986, guid: 76db3eb81fd21ae45bab5204e324ae42,
        type: 3}
      propertyPath: depthMode
      value: 1
      objectReference: {fileID: 0}
    - target: {fileID: 114491592745282986, guid: 76db3eb81fd21ae45bab5204e324ae42,
        type: 3}
      propertyPath: resolution
      value: 2
      objectReference: {fileID: 0}
    - target: {fileID: 114491592745282986, guid: 76db3eb81fd21ae45bab5204e324ae42,
        type: 3}
      propertyPath: enableTracking
      value: 1
      objectReference: {fileID: 0}
    - target: {fileID: 114491592745282986, guid: 76db3eb81fd21ae45bab5204e324ae42,
        type: 3}
      propertyPath: advancedPanelOpen
      value: 0
      objectReference: {fileID: 0}
    - target: {fileID: 114491592745282986, guid: 76db3eb81fd21ae45bab5204e324ae42,
        type: 3}
      propertyPath: enableSelfCalibration
      value: 1
      objectReference: {fileID: 0}
    - target: {fileID: 114491592745282986, guid: 76db3eb81fd21ae45bab5204e324ae42,
        type: 3}
      propertyPath: camControlFoldoutOpen
      value: 0
      objectReference: {fileID: 0}
    - target: {fileID: 114491592745282986, guid: 76db3eb81fd21ae45bab5204e324ae42,
        type: 3}
      propertyPath: svoRealTimeMode
      value: 1
      objectReference: {fileID: 0}
    - target: {fileID: 114491592745282986, guid: 76db3eb81fd21ae45bab5204e324ae42,
        type: 3}
      propertyPath: objectDetectionImageSyncMode
      value: 1
      objectReference: {fileID: 0}
    - target: {fileID: 114491592745282986, guid: 76db3eb81fd21ae45bab5204e324ae42,
        type: 3}
      propertyPath: objectDetectionConfidenceThreshold
      value: 50
      objectReference: {fileID: 0}
    - target: {fileID: 114491592745282986, guid: 76db3eb81fd21ae45bab5204e324ae42,
        type: 3}
      propertyPath: FPS
      value: 60
      objectReference: {fileID: 0}
    - target: {fileID: 114491592745282986, guid: 76db3eb81fd21ae45bab5204e324ae42,
        type: 3}
      propertyPath: streamInputIP
      value: 127.0.0.1
      objectReference: {fileID: 0}
    - target: {fileID: 114491592745282986, guid: 76db3eb81fd21ae45bab5204e324ae42,
        type: 3}
      propertyPath: bodyFitting
      value: 1
      objectReference: {fileID: 0}
    - target: {fileID: 114491592745282986, guid: 76db3eb81fd21ae45bab5204e324ae42,
        type: 3}
      propertyPath: vehiculeDetectionConfidenceThreshold
      value: 50
      objectReference: {fileID: 0}
    - target: {fileID: 114491592745282986, guid: 76db3eb81fd21ae45bab5204e324ae42,
        type: 3}
      propertyPath: recordingFoldoutOpen
      value: 0
      objectReference: {fileID: 0}
    - target: {fileID: 114491592745282986, guid: 76db3eb81fd21ae45bab5204e324ae42,
        type: 3}
      propertyPath: objectDetection2DMask
      value: 0
      objectReference: {fileID: 0}
    - target: {fileID: 114491592745282986, guid: 76db3eb81fd21ae45bab5204e324ae42,
        type: 3}
      propertyPath: greySkybox
      value: 0
      objectReference: {fileID: 0}
    - target: {fileID: 114491592745282986, guid: 76db3eb81fd21ae45bab5204e324ae42,
        type: 3}
      propertyPath: sensingMode
      value: 0
      objectReference: {fileID: 0}
    - target: {fileID: 114491592745282986, guid: 76db3eb81fd21ae45bab5204e324ae42,
        type: 3}
      propertyPath: depthOcclusion
      value: 1
      objectReference: {fileID: 0}
    - target: {fileID: 114491592745282986, guid: 76db3eb81fd21ae45bab5204e324ae42,
        type: 3}
      propertyPath: postProcessing
      value: 1
      objectReference: {fileID: 0}
    - target: {fileID: 114491592745282986, guid: 76db3eb81fd21ae45bab5204e324ae42,
        type: 3}
      propertyPath: objectDetectionTracking
      value: 1
      objectReference: {fileID: 0}
    - target: {fileID: 114491592745282986, guid: 76db3eb81fd21ae45bab5204e324ae42,
        type: 3}
      propertyPath: personDetectionConfidenceThreshold
      value: 20
      objectReference: {fileID: 0}
    - target: {fileID: 114491592745282986, guid: 76db3eb81fd21ae45bab5204e324ae42,
        type: 3}
<<<<<<< HEAD
      propertyPath: objectClassBagFilter
=======
      propertyPath: spatialMappingFoldoutOpen
>>>>>>> 3af03d60
      value: 0
      objectReference: {fileID: 0}
    - target: {fileID: 114491592745282986, guid: 76db3eb81fd21ae45bab5204e324ae42,
        type: 3}
<<<<<<< HEAD
      propertyPath: objectClassAnimalFilter
=======
      propertyPath: isMappingTextured
>>>>>>> 3af03d60
      value: 0
      objectReference: {fileID: 0}
    - target: {fileID: 114491592745282986, guid: 76db3eb81fd21ae45bab5204e324ae42,
        type: 3}
<<<<<<< HEAD
      propertyPath: objectClassElectronicsFilter
=======
      propertyPath: saveMeshWhenOver
>>>>>>> 3af03d60
      value: 0
      objectReference: {fileID: 0}
    - target: {fileID: 114491592745282986, guid: 76db3eb81fd21ae45bab5204e324ae42,
        type: 3}
<<<<<<< HEAD
      propertyPath: objectClassFruitVegetableFilter
      value: 0
=======
      propertyPath: mappingResolutionPreset
      value: 2
      objectReference: {fileID: 0}
    - target: {fileID: 114491592745282986, guid: 76db3eb81fd21ae45bab5204e324ae42,
        type: 3}
      propertyPath: mappingRangePreset
      value: 1
      objectReference: {fileID: 0}
    - target: {fileID: 114491592745282986, guid: 76db3eb81fd21ae45bab5204e324ae42,
        type: 3}
      propertyPath: m_cameraBrightness
      value: 100
      objectReference: {fileID: 0}
    - target: {fileID: 114491592745282986, guid: 76db3eb81fd21ae45bab5204e324ae42,
        type: 3}
      propertyPath: maxRange
      value: 40
>>>>>>> 3af03d60
      objectReference: {fileID: 0}
    m_RemovedComponents: []
  m_SourcePrefab: {fileID: 100100000, guid: 76db3eb81fd21ae45bab5204e324ae42, type: 3}
--- !u!1 &1673540942
GameObject:
  m_ObjectHideFlags: 0
  m_CorrespondingSourceObject: {fileID: 0}
  m_PrefabInstance: {fileID: 0}
  m_PrefabAsset: {fileID: 0}
  serializedVersion: 6
  m_Component:
  - component: {fileID: 1673540944}
  - component: {fileID: 1673540943}
  m_Layer: 0
  m_Name: Directional Light
  m_TagString: Untagged
  m_Icon: {fileID: 0}
  m_NavMeshLayer: 0
  m_StaticEditorFlags: 0
  m_IsActive: 1
--- !u!108 &1673540943
Light:
  m_ObjectHideFlags: 0
  m_CorrespondingSourceObject: {fileID: 0}
  m_PrefabInstance: {fileID: 0}
  m_PrefabAsset: {fileID: 0}
  m_GameObject: {fileID: 1673540942}
  m_Enabled: 1
  serializedVersion: 10
  m_Type: 1
  m_Shape: 0
  m_Color: {r: 1, g: 1, b: 1, a: 1}
  m_Intensity: 1
  m_Range: 10
  m_SpotAngle: 30
  m_InnerSpotAngle: 21.80208
  m_CookieSize: 10
  m_Shadows:
    m_Type: 2
    m_Resolution: -1
    m_CustomResolution: -1
    m_Strength: 1
    m_Bias: 0.05
    m_NormalBias: 0.4
    m_NearPlane: 0.2
    m_CullingMatrixOverride:
      e00: 1
      e01: 0
      e02: 0
      e03: 0
      e10: 0
      e11: 1
      e12: 0
      e13: 0
      e20: 0
      e21: 0
      e22: 1
      e23: 0
      e30: 0
      e31: 0
      e32: 0
      e33: 1
    m_UseCullingMatrixOverride: 0
  m_Cookie: {fileID: 0}
  m_DrawHalo: 0
  m_Flare: {fileID: 0}
  m_RenderMode: 0
  m_CullingMask:
    serializedVersion: 2
    m_Bits: 4294967295
  m_RenderingLayerMask: 1
  m_Lightmapping: 4
  m_LightShadowCasterMode: 0
  m_AreaSize: {x: 1, y: 1}
  m_BounceIntensity: 1
  m_ColorTemperature: 6570
  m_UseColorTemperature: 0
  m_BoundingSphereOverride: {x: 0, y: 0, z: 0, w: 0}
  m_UseBoundingSphereOverride: 0
  m_ShadowRadius: 0
  m_ShadowAngle: 0
--- !u!4 &1673540944
Transform:
  m_ObjectHideFlags: 0
  m_CorrespondingSourceObject: {fileID: 0}
  m_PrefabInstance: {fileID: 0}
  m_PrefabAsset: {fileID: 0}
  m_GameObject: {fileID: 1673540942}
  m_LocalRotation: {x: 0.40821788, y: -0.23456968, z: 0.10938163, w: 0.8754261}
  m_LocalPosition: {x: 0, y: 50, z: 0}
  m_LocalScale: {x: 1, y: 1, z: 1}
  m_Children: []
  m_Father: {fileID: 0}
  m_RootOrder: 0
  m_LocalEulerAnglesHint: {x: 50, y: -30, z: 0}
--- !u!20 &1833948987 stripped
Camera:
  m_CorrespondingSourceObject: {fileID: 9016204339639754596, guid: 2f164e0d577938042aa129db5db89673,
    type: 3}
  m_PrefabInstance: {fileID: 9016204340265732191}
  m_PrefabAsset: {fileID: 0}
--- !u!224 &354341468741943341
RectTransform:
  m_ObjectHideFlags: 0
  m_CorrespondingSourceObject: {fileID: 0}
  m_PrefabInstance: {fileID: 0}
  m_PrefabAsset: {fileID: 0}
  m_GameObject: {fileID: 354341468741943345}
  m_LocalRotation: {x: 0, y: 0, z: 0, w: 1}
  m_LocalPosition: {x: 0, y: 0, z: 0}
  m_LocalScale: {x: 0, y: 0, z: 0}
  m_Children:
  - {fileID: 354341468995707468}
  m_Father: {fileID: 0}
  m_RootOrder: 4
  m_LocalEulerAnglesHint: {x: 0, y: 0, z: 0}
  m_AnchorMin: {x: 0, y: 0}
  m_AnchorMax: {x: 0, y: 0}
  m_AnchoredPosition: {x: 0, y: 0}
  m_SizeDelta: {x: 0, y: 0}
  m_Pivot: {x: 0, y: 0}
--- !u!223 &354341468741943342
Canvas:
  m_ObjectHideFlags: 0
  m_CorrespondingSourceObject: {fileID: 0}
  m_PrefabInstance: {fileID: 0}
  m_PrefabAsset: {fileID: 0}
  m_GameObject: {fileID: 354341468741943345}
  m_Enabled: 1
  serializedVersion: 3
  m_RenderMode: 0
  m_Camera: {fileID: 0}
  m_PlaneDistance: 1
  m_PixelPerfect: 0
  m_ReceivesEvents: 1
  m_OverrideSorting: 0
  m_OverridePixelPerfect: 0
  m_SortingBucketNormalizedSize: 0
  m_AdditionalShaderChannelsFlag: 0
  m_SortingLayerID: 0
  m_SortingOrder: 0
  m_TargetDisplay: 0
--- !u!114 &354341468741943343
MonoBehaviour:
  m_ObjectHideFlags: 0
  m_CorrespondingSourceObject: {fileID: 0}
  m_PrefabInstance: {fileID: 0}
  m_PrefabAsset: {fileID: 0}
  m_GameObject: {fileID: 354341468741943345}
  m_Enabled: 1
  m_EditorHideFlags: 0
  m_Script: {fileID: 11500000, guid: 0cd44c1031e13a943bb63640046fad76, type: 3}
  m_Name: 
  m_EditorClassIdentifier: 
  m_UiScaleMode: 1
  m_ReferencePixelsPerUnit: 100
  m_ScaleFactor: 1
  m_ReferenceResolution: {x: 800, y: 600}
  m_ScreenMatchMode: 0
  m_MatchWidthOrHeight: 1
  m_PhysicalUnit: 3
  m_FallbackScreenDPI: 96
  m_DefaultSpriteDPI: 96
  m_DynamicPixelsPerUnit: 1
--- !u!114 &354341468741943344
MonoBehaviour:
  m_ObjectHideFlags: 0
  m_CorrespondingSourceObject: {fileID: 0}
  m_PrefabInstance: {fileID: 0}
  m_PrefabAsset: {fileID: 0}
  m_GameObject: {fileID: 354341468741943345}
  m_Enabled: 1
  m_EditorHideFlags: 0
  m_Script: {fileID: 11500000, guid: dc42784cf147c0c48a680349fa168899, type: 3}
  m_Name: 
  m_EditorClassIdentifier: 
  m_IgnoreReversedGraphics: 1
  m_BlockingObjects: 0
  m_BlockingMask:
    serializedVersion: 2
    m_Bits: 4294967295
--- !u!1 &354341468741943345
GameObject:
  m_ObjectHideFlags: 0
  m_CorrespondingSourceObject: {fileID: 0}
  m_PrefabInstance: {fileID: 0}
  m_PrefabAsset: {fileID: 0}
  serializedVersion: 6
  m_Component:
  - component: {fileID: 354341468741943341}
  - component: {fileID: 354341468741943342}
  - component: {fileID: 354341468741943343}
  - component: {fileID: 354341468741943344}
  m_Layer: 5
  m_Name: Virtual Canvas
  m_TagString: Untagged
  m_Icon: {fileID: 0}
  m_NavMeshLayer: 0
  m_StaticEditorFlags: 0
  m_IsActive: 1
--- !u!222 &354341468995707466
CanvasRenderer:
  m_ObjectHideFlags: 0
  m_CorrespondingSourceObject: {fileID: 0}
  m_PrefabInstance: {fileID: 0}
  m_PrefabAsset: {fileID: 0}
  m_GameObject: {fileID: 354341468995707469}
  m_CullTransparentMesh: 0
--- !u!114 &354341468995707467
MonoBehaviour:
  m_ObjectHideFlags: 0
  m_CorrespondingSourceObject: {fileID: 0}
  m_PrefabInstance: {fileID: 0}
  m_PrefabAsset: {fileID: 0}
  m_GameObject: {fileID: 354341468995707469}
  m_Enabled: 1
  m_EditorHideFlags: 0
  m_Script: {fileID: 11500000, guid: 1344c3c82d62a2a41a3576d8abb8e3ea, type: 3}
  m_Name: 
  m_EditorClassIdentifier: 
  m_Material: {fileID: 0}
  m_Color: {r: 1, g: 1, b: 1, a: 1}
  m_RaycastTarget: 1
  m_Maskable: 1
  m_OnCullStateChanged:
    m_PersistentCalls:
      m_Calls: []
  m_Texture: {fileID: 8400000, guid: 06b2424255e4f8142b8902a8c57c81ab, type: 2}
  m_UVRect:
    serializedVersion: 2
    x: 0
    y: 0
    width: 1
    height: 1
--- !u!224 &354341468995707468
RectTransform:
  m_ObjectHideFlags: 0
  m_CorrespondingSourceObject: {fileID: 0}
  m_PrefabInstance: {fileID: 0}
  m_PrefabAsset: {fileID: 0}
  m_GameObject: {fileID: 354341468995707469}
  m_LocalRotation: {x: -0, y: -0, z: -0, w: 1}
  m_LocalPosition: {x: 0, y: 0, z: 23.700005}
  m_LocalScale: {x: 1, y: 1, z: 1}
  m_Children: []
  m_Father: {fileID: 354341468741943341}
  m_RootOrder: 0
  m_LocalEulerAnglesHint: {x: 0, y: 0, z: 0}
  m_AnchorMin: {x: 1, y: 0}
  m_AnchorMax: {x: 1, y: 0}
  m_AnchoredPosition: {x: -893.41, y: 106.3}
  m_SizeDelta: {x: 330, y: 200}
  m_Pivot: {x: 0.5, y: 0.5}
--- !u!1 &354341468995707469
GameObject:
  m_ObjectHideFlags: 0
  m_CorrespondingSourceObject: {fileID: 0}
  m_PrefabInstance: {fileID: 0}
  m_PrefabAsset: {fileID: 0}
  serializedVersion: 6
  m_Component:
  - component: {fileID: 354341468995707468}
  - component: {fileID: 354341468995707466}
  - component: {fileID: 354341468995707467}
  m_Layer: 5
  m_Name: ZEDview
  m_TagString: Untagged
  m_Icon: {fileID: 0}
  m_NavMeshLayer: 0
  m_StaticEditorFlags: 0
  m_IsActive: 1
--- !u!1001 &3911695072664428423
PrefabInstance:
  m_ObjectHideFlags: 0
  serializedVersion: 2
  m_Modification:
    m_TransformParent: {fileID: 0}
    m_Modifications:
    - target: {fileID: 3911695073954923032, guid: c43539171ced8554fa9dac15297b8a13,
        type: 3}
      propertyPath: m_Name
      value: Plane
      objectReference: {fileID: 0}
    - target: {fileID: 3911695073954923044, guid: c43539171ced8554fa9dac15297b8a13,
        type: 3}
      propertyPath: m_LocalPosition.x
      value: 0
      objectReference: {fileID: 0}
    - target: {fileID: 3911695073954923044, guid: c43539171ced8554fa9dac15297b8a13,
        type: 3}
      propertyPath: m_LocalPosition.y
      value: 0
      objectReference: {fileID: 0}
    - target: {fileID: 3911695073954923044, guid: c43539171ced8554fa9dac15297b8a13,
        type: 3}
      propertyPath: m_LocalPosition.z
      value: 0
      objectReference: {fileID: 0}
    - target: {fileID: 3911695073954923044, guid: c43539171ced8554fa9dac15297b8a13,
        type: 3}
      propertyPath: m_LocalRotation.x
      value: 0
      objectReference: {fileID: 0}
    - target: {fileID: 3911695073954923044, guid: c43539171ced8554fa9dac15297b8a13,
        type: 3}
      propertyPath: m_LocalRotation.y
      value: 0
      objectReference: {fileID: 0}
    - target: {fileID: 3911695073954923044, guid: c43539171ced8554fa9dac15297b8a13,
        type: 3}
      propertyPath: m_LocalRotation.z
      value: 0
      objectReference: {fileID: 0}
    - target: {fileID: 3911695073954923044, guid: c43539171ced8554fa9dac15297b8a13,
        type: 3}
      propertyPath: m_LocalRotation.w
      value: 1
      objectReference: {fileID: 0}
    - target: {fileID: 3911695073954923044, guid: c43539171ced8554fa9dac15297b8a13,
        type: 3}
      propertyPath: m_RootOrder
      value: 2
      objectReference: {fileID: 0}
    - target: {fileID: 3911695073954923044, guid: c43539171ced8554fa9dac15297b8a13,
        type: 3}
      propertyPath: m_LocalEulerAnglesHint.x
      value: 0
      objectReference: {fileID: 0}
    - target: {fileID: 3911695073954923044, guid: c43539171ced8554fa9dac15297b8a13,
        type: 3}
      propertyPath: m_LocalEulerAnglesHint.y
      value: 0
      objectReference: {fileID: 0}
    - target: {fileID: 3911695073954923044, guid: c43539171ced8554fa9dac15297b8a13,
        type: 3}
      propertyPath: m_LocalEulerAnglesHint.z
      value: 0
      objectReference: {fileID: 0}
    m_RemovedComponents: []
  m_SourcePrefab: {fileID: 100100000, guid: c43539171ced8554fa9dac15297b8a13, type: 3}
--- !u!1001 &6327103935176074767
PrefabInstance:
  m_ObjectHideFlags: 0
  serializedVersion: 2
  m_Modification:
    m_TransformParent: {fileID: 0}
    m_Modifications:
    - target: {fileID: 6327103935139800440, guid: 2cfe5c2c50521ba459beb0adcd424d3c,
        type: 3}
      propertyPath: m_LocalPosition.x
      value: 0
      objectReference: {fileID: 0}
    - target: {fileID: 6327103935139800440, guid: 2cfe5c2c50521ba459beb0adcd424d3c,
        type: 3}
      propertyPath: m_LocalPosition.y
      value: 1.6
      objectReference: {fileID: 0}
    - target: {fileID: 6327103935139800440, guid: 2cfe5c2c50521ba459beb0adcd424d3c,
        type: 3}
      propertyPath: m_LocalPosition.z
      value: 0
      objectReference: {fileID: 0}
    - target: {fileID: 6327103935139800440, guid: 2cfe5c2c50521ba459beb0adcd424d3c,
        type: 3}
      propertyPath: m_LocalRotation.x
      value: -0
      objectReference: {fileID: 0}
    - target: {fileID: 6327103935139800440, guid: 2cfe5c2c50521ba459beb0adcd424d3c,
        type: 3}
      propertyPath: m_LocalRotation.y
      value: -0
      objectReference: {fileID: 0}
    - target: {fileID: 6327103935139800440, guid: 2cfe5c2c50521ba459beb0adcd424d3c,
        type: 3}
      propertyPath: m_LocalRotation.z
      value: -0
      objectReference: {fileID: 0}
    - target: {fileID: 6327103935139800440, guid: 2cfe5c2c50521ba459beb0adcd424d3c,
        type: 3}
      propertyPath: m_LocalRotation.w
      value: 1
      objectReference: {fileID: 0}
    - target: {fileID: 6327103935139800440, guid: 2cfe5c2c50521ba459beb0adcd424d3c,
        type: 3}
      propertyPath: m_RootOrder
      value: 1
      objectReference: {fileID: 0}
    - target: {fileID: 6327103935139800440, guid: 2cfe5c2c50521ba459beb0adcd424d3c,
        type: 3}
      propertyPath: m_LocalEulerAnglesHint.x
      value: 0
      objectReference: {fileID: 0}
    - target: {fileID: 6327103935139800440, guid: 2cfe5c2c50521ba459beb0adcd424d3c,
        type: 3}
      propertyPath: m_LocalEulerAnglesHint.y
      value: 0
      objectReference: {fileID: 0}
    - target: {fileID: 6327103935139800440, guid: 2cfe5c2c50521ba459beb0adcd424d3c,
        type: 3}
      propertyPath: m_LocalEulerAnglesHint.z
      value: 0
      objectReference: {fileID: 0}
    - target: {fileID: 6327103935139800441, guid: 2cfe5c2c50521ba459beb0adcd424d3c,
        type: 3}
      propertyPath: zedManager
      value: 
      objectReference: {fileID: 0}
    - target: {fileID: 6327103935139800441, guid: 2cfe5c2c50521ba459beb0adcd424d3c,
        type: 3}
      propertyPath: viewCamera
      value: 
      objectReference: {fileID: 1833948987}
    - target: {fileID: 6327103935139800441, guid: 2cfe5c2c50521ba459beb0adcd424d3c,
        type: 3}
      propertyPath: useAvatar
      value: 0
      objectReference: {fileID: 0}
    - target: {fileID: 6327103935139800441, guid: 2cfe5c2c50521ba459beb0adcd424d3c,
        type: 3}
      propertyPath: smoothFactor
      value: 1
      objectReference: {fileID: 0}
    - target: {fileID: 6327103935139800441, guid: 2cfe5c2c50521ba459beb0adcd424d3c,
        type: 3}
      propertyPath: startObjectDetectionAutomatically
      value: 1
      objectReference: {fileID: 0}
    - target: {fileID: 6327103935139800441, guid: 2cfe5c2c50521ba459beb0adcd424d3c,
        type: 3}
      propertyPath: showON
      value: 1
      objectReference: {fileID: 0}
    - target: {fileID: 6327103935139800441, guid: 2cfe5c2c50521ba459beb0adcd424d3c,
        type: 3}
      propertyPath: Avatar
      value: 
      objectReference: {fileID: 7319989575081748950, guid: 80332038e573d7e43ae6eecc9e2f5b89,
        type: 3}
    - target: {fileID: 6327103935139800442, guid: 2cfe5c2c50521ba459beb0adcd424d3c,
        type: 3}
      propertyPath: m_Name
      value: SkeletonTrackerModule
      objectReference: {fileID: 0}
    - target: {fileID: 6327103935139800442, guid: 2cfe5c2c50521ba459beb0adcd424d3c,
        type: 3}
      propertyPath: m_IsActive
      value: 1
      objectReference: {fileID: 0}
    m_RemovedComponents: []
  m_SourcePrefab: {fileID: 100100000, guid: 2cfe5c2c50521ba459beb0adcd424d3c, type: 3}
--- !u!1001 &9016204340265732191
PrefabInstance:
  m_ObjectHideFlags: 0
  serializedVersion: 2
  m_Modification:
    m_TransformParent: {fileID: 0}
    m_Modifications:
    - target: {fileID: 9016204339639754595, guid: 2f164e0d577938042aa129db5db89673,
        type: 3}
      propertyPath: m_LocalPosition.x
      value: 0
      objectReference: {fileID: 0}
    - target: {fileID: 9016204339639754595, guid: 2f164e0d577938042aa129db5db89673,
        type: 3}
      propertyPath: m_LocalPosition.y
      value: 1.2
      objectReference: {fileID: 0}
    - target: {fileID: 9016204339639754595, guid: 2f164e0d577938042aa129db5db89673,
        type: 3}
      propertyPath: m_LocalPosition.z
      value: 0
      objectReference: {fileID: 0}
    - target: {fileID: 9016204339639754595, guid: 2f164e0d577938042aa129db5db89673,
        type: 3}
      propertyPath: m_LocalRotation.x
      value: -0
      objectReference: {fileID: 0}
    - target: {fileID: 9016204339639754595, guid: 2f164e0d577938042aa129db5db89673,
        type: 3}
      propertyPath: m_LocalRotation.y
      value: -0
      objectReference: {fileID: 0}
    - target: {fileID: 9016204339639754595, guid: 2f164e0d577938042aa129db5db89673,
        type: 3}
      propertyPath: m_LocalRotation.z
      value: -0
      objectReference: {fileID: 0}
    - target: {fileID: 9016204339639754595, guid: 2f164e0d577938042aa129db5db89673,
        type: 3}
      propertyPath: m_LocalRotation.w
      value: 1
      objectReference: {fileID: 0}
    - target: {fileID: 9016204339639754595, guid: 2f164e0d577938042aa129db5db89673,
        type: 3}
      propertyPath: m_RootOrder
      value: 5
      objectReference: {fileID: 0}
    - target: {fileID: 9016204339639754595, guid: 2f164e0d577938042aa129db5db89673,
        type: 3}
      propertyPath: m_LocalEulerAnglesHint.x
      value: 0
      objectReference: {fileID: 0}
    - target: {fileID: 9016204339639754595, guid: 2f164e0d577938042aa129db5db89673,
        type: 3}
      propertyPath: m_LocalEulerAnglesHint.y
      value: 0
      objectReference: {fileID: 0}
    - target: {fileID: 9016204339639754595, guid: 2f164e0d577938042aa129db5db89673,
        type: 3}
      propertyPath: m_LocalEulerAnglesHint.z
      value: 0
      objectReference: {fileID: 0}
    - target: {fileID: 9016204339639754597, guid: 2f164e0d577938042aa129db5db89673,
        type: 3}
      propertyPath: m_Enabled
      value: 1
      objectReference: {fileID: 0}
    - target: {fileID: 9016204339639754600, guid: 2f164e0d577938042aa129db5db89673,
        type: 3}
      propertyPath: m_Name
      value: Virtual View Camera
      objectReference: {fileID: 0}
    - target: {fileID: 9016204339639754600, guid: 2f164e0d577938042aa129db5db89673,
        type: 3}
      propertyPath: m_IsActive
      value: 1
      objectReference: {fileID: 0}
    m_RemovedComponents: []
  m_SourcePrefab: {fileID: 100100000, guid: 2f164e0d577938042aa129db5db89673, type: 3}<|MERGE_RESOLUTION|>--- conflicted
+++ resolved
@@ -179,7 +179,7 @@
     - target: {fileID: 20287226139793380, guid: 76db3eb81fd21ae45bab5204e324ae42,
         type: 3}
       propertyPath: m_TargetTexture
-      value: 
+      value:
       objectReference: {fileID: 8400000, guid: 06b2424255e4f8142b8902a8c57c81ab, type: 2}
     - target: {fileID: 114491592745282986, guid: 76db3eb81fd21ae45bab5204e324ae42,
         type: 3}
@@ -219,7 +219,7 @@
     - target: {fileID: 114491592745282986, guid: 76db3eb81fd21ae45bab5204e324ae42,
         type: 3}
       propertyPath: svoInputFileName
-      value: 
+      value:
       objectReference: {fileID: 0}
     - target: {fileID: 114491592745282986, guid: 76db3eb81fd21ae45bab5204e324ae42,
         type: 3}
@@ -333,55 +333,23 @@
       objectReference: {fileID: 0}
     - target: {fileID: 114491592745282986, guid: 76db3eb81fd21ae45bab5204e324ae42,
         type: 3}
-<<<<<<< HEAD
       propertyPath: objectClassBagFilter
-=======
-      propertyPath: spatialMappingFoldoutOpen
->>>>>>> 3af03d60
-      value: 0
-      objectReference: {fileID: 0}
-    - target: {fileID: 114491592745282986, guid: 76db3eb81fd21ae45bab5204e324ae42,
-        type: 3}
-<<<<<<< HEAD
+      value: 0
+      objectReference: {fileID: 0}
+    - target: {fileID: 114491592745282986, guid: 76db3eb81fd21ae45bab5204e324ae42,
+        type: 3}
       propertyPath: objectClassAnimalFilter
-=======
-      propertyPath: isMappingTextured
->>>>>>> 3af03d60
-      value: 0
-      objectReference: {fileID: 0}
-    - target: {fileID: 114491592745282986, guid: 76db3eb81fd21ae45bab5204e324ae42,
-        type: 3}
-<<<<<<< HEAD
+      value: 0
+      objectReference: {fileID: 0}
+    - target: {fileID: 114491592745282986, guid: 76db3eb81fd21ae45bab5204e324ae42,
+        type: 3}
       propertyPath: objectClassElectronicsFilter
-=======
-      propertyPath: saveMeshWhenOver
->>>>>>> 3af03d60
-      value: 0
-      objectReference: {fileID: 0}
-    - target: {fileID: 114491592745282986, guid: 76db3eb81fd21ae45bab5204e324ae42,
-        type: 3}
-<<<<<<< HEAD
+      value: 0
+      objectReference: {fileID: 0}
+    - target: {fileID: 114491592745282986, guid: 76db3eb81fd21ae45bab5204e324ae42,
+        type: 3}
       propertyPath: objectClassFruitVegetableFilter
       value: 0
-=======
-      propertyPath: mappingResolutionPreset
-      value: 2
-      objectReference: {fileID: 0}
-    - target: {fileID: 114491592745282986, guid: 76db3eb81fd21ae45bab5204e324ae42,
-        type: 3}
-      propertyPath: mappingRangePreset
-      value: 1
-      objectReference: {fileID: 0}
-    - target: {fileID: 114491592745282986, guid: 76db3eb81fd21ae45bab5204e324ae42,
-        type: 3}
-      propertyPath: m_cameraBrightness
-      value: 100
-      objectReference: {fileID: 0}
-    - target: {fileID: 114491592745282986, guid: 76db3eb81fd21ae45bab5204e324ae42,
-        type: 3}
-      propertyPath: maxRange
-      value: 40
->>>>>>> 3af03d60
       objectReference: {fileID: 0}
     m_RemovedComponents: []
   m_SourcePrefab: {fileID: 100100000, guid: 76db3eb81fd21ae45bab5204e324ae42, type: 3}
@@ -534,8 +502,8 @@
   m_Enabled: 1
   m_EditorHideFlags: 0
   m_Script: {fileID: 11500000, guid: 0cd44c1031e13a943bb63640046fad76, type: 3}
-  m_Name: 
-  m_EditorClassIdentifier: 
+  m_Name:
+  m_EditorClassIdentifier:
   m_UiScaleMode: 1
   m_ReferencePixelsPerUnit: 100
   m_ScaleFactor: 1
@@ -556,8 +524,8 @@
   m_Enabled: 1
   m_EditorHideFlags: 0
   m_Script: {fileID: 11500000, guid: dc42784cf147c0c48a680349fa168899, type: 3}
-  m_Name: 
-  m_EditorClassIdentifier: 
+  m_Name:
+  m_EditorClassIdentifier:
   m_IgnoreReversedGraphics: 1
   m_BlockingObjects: 0
   m_BlockingMask:
@@ -600,8 +568,8 @@
   m_Enabled: 1
   m_EditorHideFlags: 0
   m_Script: {fileID: 11500000, guid: 1344c3c82d62a2a41a3576d8abb8e3ea, type: 3}
-  m_Name: 
-  m_EditorClassIdentifier: 
+  m_Name:
+  m_EditorClassIdentifier:
   m_Material: {fileID: 0}
   m_Color: {r: 1, g: 1, b: 1, a: 1}
   m_RaycastTarget: 1
@@ -787,12 +755,12 @@
     - target: {fileID: 6327103935139800441, guid: 2cfe5c2c50521ba459beb0adcd424d3c,
         type: 3}
       propertyPath: zedManager
-      value: 
+      value:
       objectReference: {fileID: 0}
     - target: {fileID: 6327103935139800441, guid: 2cfe5c2c50521ba459beb0adcd424d3c,
         type: 3}
       propertyPath: viewCamera
-      value: 
+      value:
       objectReference: {fileID: 1833948987}
     - target: {fileID: 6327103935139800441, guid: 2cfe5c2c50521ba459beb0adcd424d3c,
         type: 3}
@@ -817,7 +785,7 @@
     - target: {fileID: 6327103935139800441, guid: 2cfe5c2c50521ba459beb0adcd424d3c,
         type: 3}
       propertyPath: Avatar
-      value: 
+      value:
       objectReference: {fileID: 7319989575081748950, guid: 80332038e573d7e43ae6eecc9e2f5b89,
         type: 3}
     - target: {fileID: 6327103935139800442, guid: 2cfe5c2c50521ba459beb0adcd424d3c,
