--- conflicted
+++ resolved
@@ -388,11 +388,7 @@
     - target: {fileID: 114491592745282986, guid: 76db3eb81fd21ae45bab5204e324ae42,
         type: 3}
       propertyPath: svoInputFileName
-<<<<<<< HEAD
       value:
-=======
-      value: D:/SVO/lotsofmoves.svo
->>>>>>> c048bcb3
       objectReference: {fileID: 0}
     - target: {fileID: 114491592745282986, guid: 76db3eb81fd21ae45bab5204e324ae42,
         type: 3}
@@ -808,7 +804,6 @@
   m_Enabled: 1
   m_EditorHideFlags: 0
   m_Script: {fileID: 11500000, guid: 75b2a3ff7b847ca4490808f4c0432cd4, type: 3}
-<<<<<<< HEAD
   m_Name:
   m_EditorClassIdentifier:
 --- !u!224 &354341468741943341
@@ -981,10 +976,6 @@
   m_NavMeshLayer: 0
   m_StaticEditorFlags: 0
   m_IsActive: 1
-=======
-  m_Name: 
-  m_EditorClassIdentifier: 
->>>>>>> c048bcb3
 --- !u!1001 &6360354422455212558
 PrefabInstance:
   m_ObjectHideFlags: 0
