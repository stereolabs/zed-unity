﻿using System.Collections;
using System.Collections.Generic;
using UnityEngine;
#if UNITY_2019_3_OR_NEWER
using UnityEngine.XR;
#endif

/// <summary>
/// Fires a laser when the user issues a command. 
/// If there is a ZEDControllerTracker in the same object, and the Oculus Integration or SteamVR plugins are installed, 
/// it'll automatically check them for inputs. 
/// </summary>
[RequireComponent(typeof(AudioSource))]
public class LaserGun : MonoBehaviour
{
    /// <summary>
    /// What we spawn when the trigger is pulled.
    /// </summary>
    [Tooltip("What we spawn when the trigger is pulled.")]
    public GameObject laserShotPrefab;

    /// <summary>
    /// Anchor object of the PointerBead, which works as a crosshair.
    /// </summary>
    [Tooltip("Anchor object of the PointerBead, which works as a crosshair.")]
    public GameObject laserPointerBeadHolder;

    /// <summary>
    /// Anchor point where the laser spawns.
    /// </summary>
    [Tooltip("Anchor point where the laser spawns.")]
    public Transform laserSpawnLocation;

    /// <summary>
    /// Reference to the scene's primary ZEDManager component. Used for placing the crosshair. 
    /// </summary>
    [Tooltip("Reference to the scene's primary ZEDManager component. Used for placing the crosshair.")]
    public ZEDManager zedManager = null;

    /// <summary>
    /// Reference to the object that will be placed at the end of the laser.
    /// </summary>
    private GameObject pointerbead;

    /// <summary>
    /// Reference to the audio source
    /// </summary>
    private AudioSource audiosource;

    /// <summary>
    /// The gameobject's controller for tracking and input.
    /// </summary>
    private ZEDControllerTracker_DemoInputs objecttracker;

<<<<<<< HEAD

=======
>>>>>>> 6097bdfb
    IEnumerator Start()
    {
        audiosource = GetComponent<AudioSource>();

        if (zedManager == null)
        {
            zedManager = FindObjectOfType<ZEDManager>();
            if (ZEDManager.GetInstances().Count > 1)
            {
                Debug.Log("Warning: " + gameObject + " ZEDManager reference not set, but there are multiple ZEDManagers in the scene. " +
                    "Setting to first available ZEDManager, which may cause undesirable crosshair positions.");
            }
        }

        if (laserPointerBeadHolder != null)
        {
            //Get the laser bead from the parent/achor object.
            pointerbead = laserPointerBeadHolder.transform.GetChild(0).gameObject;
            //Disable the laser bead to wait for the ZED to initialize. 
            pointerbead.SetActive(false);
        }

        //Wait for VR Controllers to initilize
        yield return new WaitForSeconds(1f);

        objecttracker = GetComponent<ZEDControllerTracker_DemoInputs>();

        if (objecttracker != null)
        {

#if ZED_STEAM_VR
            if (objecttracker.index >= 0)
                yield break;
#endif
#if ZED_OCULUS
            if (OVRInput.GetConnectedControllers().ToString().ToLower().Contains("touch"))
                yield break;

#endif
            // If it got here then there's no VR Controller connected
            int children = transform.childCount;
            for (int i = 0; i < children; ++i)
                transform.GetChild(i).gameObject.SetActive(false);
            //this.enabled = false;
        }
        else
        {
            //If its not attached to an object tracker
            var otherObjectTracker = FindObjectsOfType<ZEDControllerTracker>();

            if (otherObjectTracker != null)
            {
                int children = transform.childCount;
#if ZED_STEAM_VR
                foreach (ZEDControllerTracker trackers in otherObjectTracker)
                {
                    if (trackers.index >= 0)
                    {
                        for (int i = 0; i < children; ++i)
                            transform.GetChild(i).gameObject.SetActive(false);
                        
                        this.enabled = false;
                        yield break;
                    }
                }
#endif
#if ZED_OCULUS
                if (OVRManager.isHmdPresent)
                {
                    if (OVRInput.GetConnectedControllers().ToString().ToLower().Contains("touch"))
                    {
                        for (int i = 0; i < children; ++i)
                            transform.GetChild(i).gameObject.SetActive(false);

                        //this.enabled = false;
                        yield break;
                    }
                }
#endif
            }
        }
    }

    // Update is called once per frame
    void Update()
    {
        //Do we have a Pointer Bead to position in the world?
        if (laserPointerBeadHolder != null)
        {
            Vector3 crosshairpoint;
            Vector3 crosshairnormal;
            //Point the bead at the closest thing in front of the camera. 
            if (FindCrosshairPosition(out crosshairpoint, out crosshairnormal))
            {
                //We hit something. Make sure the bead is active.
                pointerbead.SetActive(true);

                //Position the bead a the collision point, and make it face you. 
                pointerbead.transform.position = crosshairpoint;
                if (crosshairnormal.magnitude > 0.0001f)
                    pointerbead.transform.rotation = Quaternion.LookRotation(crosshairnormal);
            }
            else
            {
                //We didn't hit anything. Disable the bead object. 
                pointerbead.SetActive(false);
            }
        }

        //Check to see if any valid fire keys are triggered. 
        //This is more complex than often necessary so as to work out-of-the-box for a variety of configurations. 
        //If using/extending this script for your own project, it's recommended to use Input.GetButtonDown() with a custom Input, use Unity.XR, or interface with a VR SDK. 
        bool buttondown = false;

        //Check for keys present on all systems 
        //Use objecttracker to know if this controller was intended to be on a VR controller. 
        if (objecttracker == null && (Input.GetKeyDown(KeyCode.Mouse0) || Input.GetKeyDown(KeyCode.Space)))
        {
            buttondown = true;
        }

#if ZED_OCULUS

        //Update whether the Touch controllers are active. 
        int children = transform.childCount;
        if (OVRManager.isHmdPresent)
        {
            if (OVRInput.GetConnectedControllers().ToString().ToLower().Contains("touch"))
            {
                for (int i = 0; i < children; ++i)
                    transform.GetChild(i).gameObject.SetActive(true);

            }
            else
            {
                for (int i = 0; i < children; ++i)
                    transform.GetChild(i).gameObject.SetActive(false);
            }
        }

        //We're controlling the fire Rate.  OVRInput doesn't have a GetDown function for the IndexTrigger. Only an axis output.
        if (objecttracker != null)
        {
            buttondown = objecttracker.CheckFireButton(ControllerButtonState.Down);
            //OVRInput.Update();
        }



#endif

#if ZED_STEAM_VR
        //Looks for any input from this controller through SteamVR
        if (objecttracker != null)
        {
            buttondown = objecttracker.CheckFireButton(ControllerButtonState.Down);
        }
#endif

        if (buttondown)
        {
            Fire();
        }
    }


    /// <summary>
    /// Tests the depth of both the real and virtual in the center of the screen, and returns the world position of the closest one. 
    /// </summary>
    /// <param name="crosshairpoint">Where the crosshair should be rendered.</param>
    /// <param name="collisionnormal">The normal vector of the surface aimed at, for rotating the crosshair accordingly if desired.</param>
    /// <returns>False if there is no valid object, real or virtual, on which to place the crosshair. </returns>
    private bool FindCrosshairPosition(out Vector3 crosshairpoint, out Vector3 collisionnormal)
    {
        //Find the distance to the real world. The bool will be false if there is an error reading the depth at the center of the screen. 
        Vector3 realpoint = Vector3.zero;
        float realdistance = 20f; //Arbitrary distance to put the crosshair if it hits nothing at all. Chosen by ZED's max range. 
        bool foundrealdistance = false;

        if (ZEDSupportFunctions.HitTestOnRay(zedManager.zedCamera, zedManager.GetMainCamera(), laserPointerBeadHolder.transform.position,
            laserPointerBeadHolder.transform.rotation, 5f, 0.01f, out realpoint))
        {
            realdistance = Vector3.Distance(laserPointerBeadHolder.transform.position, realpoint);
            foundrealdistance = true;
        }


        //Find the distance to the virtual. The bool will be false if there are no colliders ahead of you. 
        RaycastHit hitinfo;
        bool foundvirtualdistance = Physics.Raycast(laserPointerBeadHolder.transform.position, laserPointerBeadHolder.transform.rotation * Vector3.forward, out hitinfo);

        //If we didn't find either, return false so the laser and bead can be disabled. 
        if (!foundrealdistance && !foundvirtualdistance)
        {
            crosshairpoint = Vector3.zero;
            collisionnormal = Vector3.zero;
            return false;
        }

        //Decide if we use the real or virtual distance
        if (!foundvirtualdistance || realdistance < hitinfo.distance)
        {
            //The real world is closer. Give the position of the real world pixel and return true. 
            crosshairpoint = realpoint;
            ZEDSupportFunctions.GetNormalAtWorldLocation(zedManager.zedCamera, realpoint, sl.REFERENCE_FRAME.WORLD, zedManager.GetMainCamera(), out collisionnormal);
            return true;
        }
        else
        {
            //The virtual world is closer, or they're tied. Return the world posiiton where the raycast hit the virtual collider. 
            crosshairpoint = hitinfo.point;
            collisionnormal = hitinfo.normal;
            return true;
        }
    }


    /// <summary>
    /// Spawns the laser prefab at the spawn anchor. 
    /// </summary>
    void Fire()
    {
        //Create the shot and position/rotate it accordingly. 
        GameObject blastershot = Instantiate(laserShotPrefab);
        blastershot.transform.position = laserSpawnLocation != null ? laserSpawnLocation.transform.position : transform.position;
        blastershot.transform.rotation = laserSpawnLocation != null ? laserSpawnLocation.transform.rotation : transform.rotation;

        if (laserPointerBeadHolder != null && pointerbead.transform.localPosition != Vector3.zero)
        {
            blastershot.transform.LookAt(pointerbead.transform.position);
        }

        //Play a sound
        if (audiosource)
        {
            audiosource.Play();
        }
    }

#if ZED_OCULUS
    /// <summary>
    /// Returns if this script is bound to an Oculus Touch controller that is currently not connected. 
    /// For example, if it's a Right Controller but only the left is connected, it returns false. 
    /// If not bound to a controller, returns true. 
    /// </summary>
    /// <returns></returns>
    private bool IsConnectedController()
    {
        if (!objecttracker) return true; //Not attached to a tracker. Return true since it doesn't depend on a controller to be alive. 
        if (objecttracker.deviceToTrack != ZEDControllerTracker.Devices.LeftController && objecttracker.deviceToTrack != ZEDControllerTracker.Devices.RightController)
            return true; //Not bound to a left or right controller, so let it live. 


        string connectedcontrollers = OVRInput.GetConnectedControllers().ToString().ToLower();
        if (connectedcontrollers == "touch") return true; //Both controllers are connected, so 
        if (objecttracker.deviceToTrack == ZEDControllerTracker.Devices.LeftController && connectedcontrollers == "ltouch") return true; //Left controller only.
        if (objecttracker.deviceToTrack == ZEDControllerTracker.Devices.RightController && connectedcontrollers == "rtouch") return true; //Right controller only. 

        return false;
    }
#endif

}<|MERGE_RESOLUTION|>--- conflicted
+++ resolved
@@ -6,9 +6,9 @@
 #endif
 
 /// <summary>
-/// Fires a laser when the user issues a command. 
-/// If there is a ZEDControllerTracker in the same object, and the Oculus Integration or SteamVR plugins are installed, 
-/// it'll automatically check them for inputs. 
+/// Fires a laser when the user issues a command.
+/// If there is a ZEDControllerTracker in the same object, and the Oculus Integration or SteamVR plugins are installed,
+/// it'll automatically check them for inputs.
 /// </summary>
 [RequireComponent(typeof(AudioSource))]
 public class LaserGun : MonoBehaviour
@@ -32,7 +32,7 @@
     public Transform laserSpawnLocation;
 
     /// <summary>
-    /// Reference to the scene's primary ZEDManager component. Used for placing the crosshair. 
+    /// Reference to the scene's primary ZEDManager component. Used for placing the crosshair.
     /// </summary>
     [Tooltip("Reference to the scene's primary ZEDManager component. Used for placing the crosshair.")]
     public ZEDManager zedManager = null;
@@ -52,10 +52,6 @@
     /// </summary>
     private ZEDControllerTracker_DemoInputs objecttracker;
 
-<<<<<<< HEAD
-
-=======
->>>>>>> 6097bdfb
     IEnumerator Start()
     {
         audiosource = GetComponent<AudioSource>();
@@ -74,7 +70,7 @@
         {
             //Get the laser bead from the parent/achor object.
             pointerbead = laserPointerBeadHolder.transform.GetChild(0).gameObject;
-            //Disable the laser bead to wait for the ZED to initialize. 
+            //Disable the laser bead to wait for the ZED to initialize.
             pointerbead.SetActive(false);
         }
 
@@ -116,7 +112,7 @@
                     {
                         for (int i = 0; i < children; ++i)
                             transform.GetChild(i).gameObject.SetActive(false);
-                        
+
                         this.enabled = false;
                         yield break;
                     }
@@ -147,31 +143,31 @@
         {
             Vector3 crosshairpoint;
             Vector3 crosshairnormal;
-            //Point the bead at the closest thing in front of the camera. 
+            //Point the bead at the closest thing in front of the camera.
             if (FindCrosshairPosition(out crosshairpoint, out crosshairnormal))
             {
                 //We hit something. Make sure the bead is active.
                 pointerbead.SetActive(true);
 
-                //Position the bead a the collision point, and make it face you. 
+                //Position the bead a the collision point, and make it face you.
                 pointerbead.transform.position = crosshairpoint;
                 if (crosshairnormal.magnitude > 0.0001f)
                     pointerbead.transform.rotation = Quaternion.LookRotation(crosshairnormal);
             }
             else
             {
-                //We didn't hit anything. Disable the bead object. 
+                //We didn't hit anything. Disable the bead object.
                 pointerbead.SetActive(false);
             }
         }
 
-        //Check to see if any valid fire keys are triggered. 
-        //This is more complex than often necessary so as to work out-of-the-box for a variety of configurations. 
-        //If using/extending this script for your own project, it's recommended to use Input.GetButtonDown() with a custom Input, use Unity.XR, or interface with a VR SDK. 
+        //Check to see if any valid fire keys are triggered.
+        //This is more complex than often necessary so as to work out-of-the-box for a variety of configurations.
+        //If using/extending this script for your own project, it's recommended to use Input.GetButtonDown() with a custom Input, use Unity.XR, or interface with a VR SDK.
         bool buttondown = false;
 
-        //Check for keys present on all systems 
-        //Use objecttracker to know if this controller was intended to be on a VR controller. 
+        //Check for keys present on all systems
+        //Use objecttracker to know if this controller was intended to be on a VR controller.
         if (objecttracker == null && (Input.GetKeyDown(KeyCode.Mouse0) || Input.GetKeyDown(KeyCode.Space)))
         {
             buttondown = true;
@@ -179,7 +175,7 @@
 
 #if ZED_OCULUS
 
-        //Update whether the Touch controllers are active. 
+        //Update whether the Touch controllers are active.
         int children = transform.childCount;
         if (OVRManager.isHmdPresent)
         {
@@ -223,16 +219,16 @@
 
 
     /// <summary>
-    /// Tests the depth of both the real and virtual in the center of the screen, and returns the world position of the closest one. 
+    /// Tests the depth of both the real and virtual in the center of the screen, and returns the world position of the closest one.
     /// </summary>
     /// <param name="crosshairpoint">Where the crosshair should be rendered.</param>
     /// <param name="collisionnormal">The normal vector of the surface aimed at, for rotating the crosshair accordingly if desired.</param>
     /// <returns>False if there is no valid object, real or virtual, on which to place the crosshair. </returns>
     private bool FindCrosshairPosition(out Vector3 crosshairpoint, out Vector3 collisionnormal)
     {
-        //Find the distance to the real world. The bool will be false if there is an error reading the depth at the center of the screen. 
+        //Find the distance to the real world. The bool will be false if there is an error reading the depth at the center of the screen.
         Vector3 realpoint = Vector3.zero;
-        float realdistance = 20f; //Arbitrary distance to put the crosshair if it hits nothing at all. Chosen by ZED's max range. 
+        float realdistance = 20f; //Arbitrary distance to put the crosshair if it hits nothing at all. Chosen by ZED's max range.
         bool foundrealdistance = false;
 
         if (ZEDSupportFunctions.HitTestOnRay(zedManager.zedCamera, zedManager.GetMainCamera(), laserPointerBeadHolder.transform.position,
@@ -243,11 +239,11 @@
         }
 
 
-        //Find the distance to the virtual. The bool will be false if there are no colliders ahead of you. 
+        //Find the distance to the virtual. The bool will be false if there are no colliders ahead of you.
         RaycastHit hitinfo;
         bool foundvirtualdistance = Physics.Raycast(laserPointerBeadHolder.transform.position, laserPointerBeadHolder.transform.rotation * Vector3.forward, out hitinfo);
 
-        //If we didn't find either, return false so the laser and bead can be disabled. 
+        //If we didn't find either, return false so the laser and bead can be disabled.
         if (!foundrealdistance && !foundvirtualdistance)
         {
             crosshairpoint = Vector3.zero;
@@ -258,14 +254,14 @@
         //Decide if we use the real or virtual distance
         if (!foundvirtualdistance || realdistance < hitinfo.distance)
         {
-            //The real world is closer. Give the position of the real world pixel and return true. 
+            //The real world is closer. Give the position of the real world pixel and return true.
             crosshairpoint = realpoint;
             ZEDSupportFunctions.GetNormalAtWorldLocation(zedManager.zedCamera, realpoint, sl.REFERENCE_FRAME.WORLD, zedManager.GetMainCamera(), out collisionnormal);
             return true;
         }
         else
         {
-            //The virtual world is closer, or they're tied. Return the world posiiton where the raycast hit the virtual collider. 
+            //The virtual world is closer, or they're tied. Return the world posiiton where the raycast hit the virtual collider.
             crosshairpoint = hitinfo.point;
             collisionnormal = hitinfo.normal;
             return true;
@@ -274,11 +270,11 @@
 
 
     /// <summary>
-    /// Spawns the laser prefab at the spawn anchor. 
+    /// Spawns the laser prefab at the spawn anchor.
     /// </summary>
     void Fire()
     {
-        //Create the shot and position/rotate it accordingly. 
+        //Create the shot and position/rotate it accordingly.
         GameObject blastershot = Instantiate(laserShotPrefab);
         blastershot.transform.position = laserSpawnLocation != null ? laserSpawnLocation.transform.position : transform.position;
         blastershot.transform.rotation = laserSpawnLocation != null ? laserSpawnLocation.transform.rotation : transform.rotation;
@@ -297,22 +293,22 @@
 
 #if ZED_OCULUS
     /// <summary>
-    /// Returns if this script is bound to an Oculus Touch controller that is currently not connected. 
-    /// For example, if it's a Right Controller but only the left is connected, it returns false. 
-    /// If not bound to a controller, returns true. 
+    /// Returns if this script is bound to an Oculus Touch controller that is currently not connected.
+    /// For example, if it's a Right Controller but only the left is connected, it returns false.
+    /// If not bound to a controller, returns true.
     /// </summary>
     /// <returns></returns>
     private bool IsConnectedController()
     {
-        if (!objecttracker) return true; //Not attached to a tracker. Return true since it doesn't depend on a controller to be alive. 
+        if (!objecttracker) return true; //Not attached to a tracker. Return true since it doesn't depend on a controller to be alive.
         if (objecttracker.deviceToTrack != ZEDControllerTracker.Devices.LeftController && objecttracker.deviceToTrack != ZEDControllerTracker.Devices.RightController)
-            return true; //Not bound to a left or right controller, so let it live. 
+            return true; //Not bound to a left or right controller, so let it live.
 
 
         string connectedcontrollers = OVRInput.GetConnectedControllers().ToString().ToLower();
-        if (connectedcontrollers == "touch") return true; //Both controllers are connected, so 
+        if (connectedcontrollers == "touch") return true; //Both controllers are connected, so
         if (objecttracker.deviceToTrack == ZEDControllerTracker.Devices.LeftController && connectedcontrollers == "ltouch") return true; //Left controller only.
-        if (objecttracker.deviceToTrack == ZEDControllerTracker.Devices.RightController && connectedcontrollers == "rtouch") return true; //Right controller only. 
+        if (objecttracker.deviceToTrack == ZEDControllerTracker.Devices.RightController && connectedcontrollers == "rtouch") return true; //Right controller only.
 
         return false;
     }
