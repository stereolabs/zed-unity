%YAML 1.1
%TAG !u! tag:unity3d.com,2011:
--- !u!29 &1
OcclusionCullingSettings:
  m_ObjectHideFlags: 0
  serializedVersion: 2
  m_OcclusionBakeSettings:
    smallestOccluder: 5
    smallestHole: 0.25
    backfaceThreshold: 100
  m_SceneGUID: 00000000000000000000000000000000
  m_OcclusionCullingData: {fileID: 0}
--- !u!104 &2
RenderSettings:
  m_ObjectHideFlags: 0
  serializedVersion: 9
  m_Fog: 0
  m_FogColor: {r: 0.5, g: 0.5, b: 0.5, a: 1}
  m_FogMode: 3
  m_FogDensity: 0.01
  m_LinearFogStart: 0
  m_LinearFogEnd: 300
  m_AmbientSkyColor: {r: 0, g: 0, b: 0, a: 1}
  m_AmbientEquatorColor: {r: 0.114, g: 0.125, b: 0.133, a: 1}
  m_AmbientGroundColor: {r: 0.047, g: 0.043, b: 0.035, a: 1}
  m_AmbientIntensity: 1
  m_AmbientMode: 0
  m_SubtractiveShadowColor: {r: 0.42, g: 0.478, b: 0.627, a: 1}
  m_SkyboxMaterial: {fileID: 0}
  m_HaloStrength: 0.5
  m_FlareStrength: 1
  m_FlareFadeSpeed: 3
  m_HaloTexture: {fileID: 0}
  m_SpotCookie: {fileID: 10001, guid: 0000000000000000e000000000000000, type: 0}
  m_DefaultReflectionMode: 0
  m_DefaultReflectionResolution: 128
  m_ReflectionBounces: 1
  m_ReflectionIntensity: 1
  m_CustomReflection: {fileID: 0}
  m_Sun: {fileID: 0}
<<<<<<< HEAD
  m_IndirectSpecularColor: {r: 0, g: 0, b: 0, a: 1}
=======
  m_IndirectSpecularColor: {r: 0.44657892, g: 0.4964133, b: 0.57481736, a: 1}
>>>>>>> aa62bd9a
  m_UseRadianceAmbientProbe: 0
--- !u!157 &3
LightmapSettings:
  m_ObjectHideFlags: 0
  serializedVersion: 11
  m_GIWorkflowMode: 1
  m_GISettings:
    serializedVersion: 2
    m_BounceScale: 1
    m_IndirectOutputScale: 1
    m_AlbedoBoost: 1
    m_EnvironmentLightingMode: 0
    m_EnableBakedLightmaps: 1
    m_EnableRealtimeLightmaps: 1
  m_LightmapEditorSettings:
    serializedVersion: 12
    m_Resolution: 2
    m_BakeResolution: 40
    m_AtlasSize: 1024
    m_AO: 0
    m_AOMaxDistance: 1
    m_CompAOExponent: 1
    m_CompAOExponentDirect: 0
    m_ExtractAmbientOcclusion: 0
    m_Padding: 2
    m_LightmapParameters: {fileID: 0}
    m_LightmapsBakeMode: 0
    m_TextureCompression: 1
    m_FinalGather: 0
    m_FinalGatherFiltering: 1
    m_FinalGatherRayCount: 256
    m_ReflectionCompression: 2
    m_MixedBakeMode: 2
    m_BakeBackend: 0
    m_PVRSampling: 1
    m_PVRDirectSampleCount: 32
    m_PVRSampleCount: 500
    m_PVRBounces: 2
    m_PVREnvironmentSampleCount: 500
    m_PVREnvironmentReferencePointCount: 2048
    m_PVRFilteringMode: 2
    m_PVRDenoiserTypeDirect: 0
    m_PVRDenoiserTypeIndirect: 0
    m_PVRDenoiserTypeAO: 0
    m_PVRFilterTypeDirect: 0
    m_PVRFilterTypeIndirect: 0
    m_PVRFilterTypeAO: 0
    m_PVREnvironmentMIS: 0
    m_PVRCulling: 1
    m_PVRFilteringGaussRadiusDirect: 1
    m_PVRFilteringGaussRadiusIndirect: 5
    m_PVRFilteringGaussRadiusAO: 2
    m_PVRFilteringAtrousPositionSigmaDirect: 0.5
    m_PVRFilteringAtrousPositionSigmaIndirect: 2
    m_PVRFilteringAtrousPositionSigmaAO: 1
    m_ExportTrainingData: 0
    m_TrainingDataDestination: TrainingData
    m_LightProbeSampleCountMultiplier: 4
  m_LightingDataAsset: {fileID: 0}
  m_UseShadowmask: 1
--- !u!196 &4
NavMeshSettings:
  serializedVersion: 2
  m_ObjectHideFlags: 0
  m_BuildSettings:
    serializedVersion: 2
    agentTypeID: 0
    agentRadius: 0.5
    agentHeight: 2
    agentSlope: 45
    agentClimb: 0.4
    ledgeDropHeight: 0
    maxJumpAcrossDistance: 0
    minRegionArea: 2
    manualCellSize: 0
    cellSize: 0.16666667
    manualTileSize: 0
    tileSize: 256
    accuratePlacement: 0
    debug:
      m_Flags: 0
  m_NavMeshData: {fileID: 0}
--- !u!1 &7629871
GameObject:
  m_ObjectHideFlags: 0
  m_CorrespondingSourceObject: {fileID: 0}
  m_PrefabInstance: {fileID: 0}
  m_PrefabAsset: {fileID: 0}
  serializedVersion: 6
  m_Component:
  - component: {fileID: 46241222}
  - component: {fileID: 46241224}
  - component: {fileID: 46241223}
  - component: {fileID: 46241225}
  m_Layer: 0
  m_Name: SpriteRenderer
  m_TagString: Untagged
  m_Icon: {fileID: 0}
  m_NavMeshLayer: 0
  m_StaticEditorFlags: 0
  m_IsActive: 1
--- !u!4 &7629872
Transform:
  m_ObjectHideFlags: 0
  m_CorrespondingSourceObject: {fileID: 4795017531386668, guid: e13ee7e0790c7d243b7aa67fe604acac,
    type: 3}
  m_PrefabInstance: {fileID: 0}
  m_PrefabAsset: {fileID: 0}
  m_GameObject: {fileID: 46241221}
  m_LocalRotation: {x: -0, y: -0, z: -0, w: 1}
  m_LocalPosition: {x: 0, y: 0, z: 0}
  m_LocalScale: {x: 1, y: 1, z: 1}
  m_Children:
  - {fileID: 1750122612}
  m_Father: {fileID: 1212828187}
  m_RootOrder: 1
  m_LocalEulerAnglesHint: {x: 0, y: 0, z: 0}
--- !u!114 &46241223
MonoBehaviour:
  m_ObjectHideFlags: 0
  m_CorrespondingSourceObject: {fileID: 114025688240506870, guid: e13ee7e0790c7d243b7aa67fe604acac,
    type: 3}
  m_PrefabInstance: {fileID: 0}
  m_PrefabAsset: {fileID: 0}
  m_GameObject: {fileID: 46241221}
  m_Enabled: 1
  m_EditorHideFlags: 0
  m_Script: {fileID: 11500000, guid: 0e14eefa25813a3489cc8b38d2027ac8, type: 3}
  m_Name:
  m_EditorClassIdentifier:
  canvas: {fileID: 1750122611}
  viewSide: 1
  viewMode: 0
  numberPointLights: 0
  numberSpotLights: 0
--- !u!20 &46241224
Camera:
  m_ObjectHideFlags: 0
  m_CorrespondingSourceObject: {fileID: 20426257081025226, guid: e13ee7e0790c7d243b7aa67fe604acac,
    type: 3}
  m_PrefabInstance: {fileID: 0}
  m_PrefabAsset: {fileID: 0}
  m_GameObject: {fileID: 46241221}
  m_Enabled: 1
  serializedVersion: 2
  m_ClearFlags: 2
  m_BackGroundColor: {r: 0, g: 0, b: 0, a: 0}
  m_projectionMatrixMode: 1
  m_GateFitMode: 2
  m_FOVAxisMode: 0
  m_SensorSize: {x: 36, y: 24}
  m_LensShift: {x: 0, y: 0}
  m_FocalLength: 50
  m_NormalizedViewPortRect:
    serializedVersion: 2
    x: 0
    y: 0
    width: 1
    height: 1
  near clip plane: 0.3
  far clip plane: 1000
  field of view: 56
  orthographic: 0
  orthographic size: 5
  m_Depth: -1.1
  m_CullingMask:
    serializedVersion: 2
    m_Bits: 4294964479
  m_RenderingPath: 1
  m_TargetTexture: {fileID: 0}
  m_TargetDisplay: 0
  m_TargetEye: 2
  m_HDR: 0
  m_AllowMSAA: 0
  m_AllowDynamicResolution: 0
  m_ForceIntoRT: 0
  m_OcclusionCulling: 1
  m_StereoConvergence: 10
  m_StereoSeparation: 0.022
--- !u!114 &46241225
MonoBehaviour:
  m_ObjectHideFlags: 0
  m_CorrespondingSourceObject: {fileID: 0}
  m_PrefabInstance: {fileID: 0}
  m_PrefabAsset: {fileID: 0}
  m_GameObject: {fileID: 46241221}
  m_Enabled: 1
  m_EditorHideFlags: 0
  m_Script: {fileID: 11500000, guid: 23c1ce4fb46143f46bc5cb5224c934f6, type: 3}
  m_Name:
  m_EditorClassIdentifier:
  m_Version: 7
  m_ObsoleteRenderingPath: 0
  m_ObsoleteFrameSettings:
    overrides: 0
    enableShadow: 0
    enableContactShadows: 0
    enableShadowMask: 0
    enableSSR: 0
    enableSSAO: 0
    enableSubsurfaceScattering: 0
    enableTransmission: 0
    enableAtmosphericScattering: 0
    enableVolumetrics: 0
    enableReprojectionForVolumetrics: 0
    enableLightLayers: 0
    enableExposureControl: 1
    diffuseGlobalDimmer: 0
    specularGlobalDimmer: 0
    shaderLitMode: 0
    enableDepthPrepassWithDeferredRendering: 0
    enableTransparentPrepass: 0
    enableMotionVectors: 0
    enableObjectMotionVectors: 0
    enableDecals: 0
    enableRoughRefraction: 0
    enableTransparentPostpass: 0
    enableDistortion: 0
    enablePostprocess: 0
    enableOpaqueObjects: 0
    enableTransparentObjects: 0
    enableRealtimePlanarReflection: 0
    enableMSAA: 0
    enableAsyncCompute: 0
    runLightListAsync: 0
    runSSRAsync: 0
    runSSAOAsync: 0
    runContactShadowsAsync: 0
    runVolumeVoxelizationAsync: 0
    lightLoopSettings:
      overrides: 0
      enableDeferredTileAndCluster: 0
      enableComputeLightEvaluation: 0
      enableComputeLightVariants: 0
      enableComputeMaterialVariants: 0
      enableFptlForForwardOpaque: 0
      enableBigTilePrepass: 0
      isFptlEnabled: 0
  clearColorMode: 1
  backgroundColorHDR: {r: 0, g: 0, b: 0, a: 0}
  clearDepth: 1
  volumeLayerMask:
    serializedVersion: 2
    m_Bits: 1
  volumeAnchorOverride: {fileID: 0}
  antialiasing: 0
  SMAAQuality: 2
  dithering: 0
  stopNaNs: 0
  taaSharpenStrength: 0.6
  physicalParameters:
    m_Iso: 200
    m_ShutterSpeed: 0.005
    m_Aperture: 16
    m_BladeCount: 5
    m_Curvature: {x: 2, y: 11}
    m_BarrelClipping: 0.25
    m_Anamorphism: 0
  flipYMode: 0
  fullscreenPassthrough: 0
  allowDynamicResolution: 0
  customRenderingSettings: 0
  invertFaceCulling: 0
  probeLayerMask:
    serializedVersion: 2
    m_Bits: 4294967295
  hasPersistentHistory: 0
  m_RenderingPathCustomFrameSettings:
    bitDatas:
      data1: 70005819440989
      data2: 4539628424389459968
    lodBias: 1
    lodBiasMode: 0
    lodBiasQualityLevel: 0
    maximumLODLevel: 0
    maximumLODLevelMode: 0
    maximumLODLevelQualityLevel: 0
    materialQuality: 0
  renderingPathCustomFrameSettingsOverrideMask:
    mask:
      data1: 0
      data2: 0
  defaultFrameSettings: 0
--- !u!1 &78578989
GameObject:
  m_ObjectHideFlags: 0
  m_CorrespondingSourceObject: {fileID: 0}
  m_PrefabInstance: {fileID: 0}
  m_PrefabAsset: {fileID: 0}
  serializedVersion: 6
  m_Component:
  - component: {fileID: 78578993}
  - component: {fileID: 78578995}
  - component: {fileID: 78578994}
  - component: {fileID: 78578991}
  - component: {fileID: 78578992}
  - component: {fileID: 78578990}
  m_Layer: 5
  m_Name: Damage Receiver
  m_TagString: Untagged
  m_Icon: {fileID: 0}
  m_NavMeshLayer: 0
  m_StaticEditorFlags: 0
  m_IsActive: 1
--- !u!114 &78578990
MonoBehaviour:
  m_ObjectHideFlags: 0
  m_CorrespondingSourceObject: {fileID: 0}
  m_PrefabInstance: {fileID: 0}
  m_PrefabAsset: {fileID: 0}
  m_GameObject: {fileID: 78578989}
  m_Enabled: 1
  m_EditorHideFlags: 0
  m_Script: {fileID: 11500000, guid: 093ceb9e77bac7a4ea5ec3013f638a87, type: 3}
  m_Name:
  m_EditorClassIdentifier:
  secondsToDisplayEffect: 1
--- !u!135 &78578991
SphereCollider:
  m_ObjectHideFlags: 0
  m_CorrespondingSourceObject: {fileID: 0}
  m_PrefabInstance: {fileID: 0}
  m_PrefabAsset: {fileID: 0}
  m_GameObject: {fileID: 78578989}
  m_Material: {fileID: 0}
  m_IsTrigger: 0
  m_Enabled: 1
  serializedVersion: 2
  m_Radius: 0.2
  m_Center: {x: 0, y: 0, z: 0}
--- !u!82 &78578992
AudioSource:
  m_ObjectHideFlags: 0
  m_CorrespondingSourceObject: {fileID: 0}
  m_PrefabInstance: {fileID: 0}
  m_PrefabAsset: {fileID: 0}
  m_GameObject: {fileID: 78578989}
  m_Enabled: 1
  serializedVersion: 4
  OutputAudioMixerGroup: {fileID: 0}
  m_audioClip: {fileID: 8300000, guid: 9e8c54bd63abf144f9fde0f7ef93c378, type: 3}
  m_PlayOnAwake: 0
  m_Volume: 0.15
  m_Pitch: 1
  Loop: 0
  Mute: 0
  Spatialize: 0
  SpatializePostEffects: 0
  Priority: 128
  DopplerLevel: 1
  MinDistance: 1
  MaxDistance: 500
  Pan2D: 0
  rolloffMode: 0
  BypassEffects: 0
  BypassListenerEffects: 0
  BypassReverbZones: 0
  rolloffCustomCurve:
    serializedVersion: 2
    m_Curve:
    - serializedVersion: 3
      time: 0
      value: 1
      inSlope: 0
      outSlope: 0
      tangentMode: 0
      weightedMode: 0
      inWeight: 0.33333334
      outWeight: 0.33333334
    - serializedVersion: 3
      time: 1
      value: 0
      inSlope: 0
      outSlope: 0
      tangentMode: 0
      weightedMode: 0
      inWeight: 0.33333334
      outWeight: 0.33333334
    m_PreInfinity: 2
    m_PostInfinity: 2
    m_RotationOrder: 4
  panLevelCustomCurve:
    serializedVersion: 2
    m_Curve:
    - serializedVersion: 3
      time: 0
      value: 0
      inSlope: 0
      outSlope: 0
      tangentMode: 0
      weightedMode: 0
      inWeight: 0.33333334
      outWeight: 0.33333334
    m_PreInfinity: 2
    m_PostInfinity: 2
    m_RotationOrder: 0
  spreadCustomCurve:
    serializedVersion: 2
    m_Curve:
    - serializedVersion: 3
      time: 0
      value: 0
      inSlope: 0
      outSlope: 0
      tangentMode: 0
      weightedMode: 0
      inWeight: 0.33333334
      outWeight: 0.33333334
    m_PreInfinity: 2
    m_PostInfinity: 2
    m_RotationOrder: 0
  reverbZoneMixCustomCurve:
    serializedVersion: 2
    m_Curve:
    - serializedVersion: 3
      time: 0
      value: 1
      inSlope: 0
      outSlope: 0
      tangentMode: 0
      weightedMode: 0
      inWeight: 0.33333334
      outWeight: 0.33333334
    m_PreInfinity: 2
    m_PostInfinity: 2
    m_RotationOrder: 0
--- !u!4 &78578993
Transform:
  m_ObjectHideFlags: 0
  m_CorrespondingSourceObject: {fileID: 0}
  m_PrefabInstance: {fileID: 0}
  m_PrefabAsset: {fileID: 0}
  m_GameObject: {fileID: 78578989}
  m_LocalRotation: {x: -0, y: -0, z: -0, w: 1}
  m_LocalPosition: {x: 0, y: 0, z: 0}
  m_LocalScale: {x: 1, y: 1, z: 1}
  m_Children: []
  m_Father: {fileID: 1402882293}
  m_RootOrder: 0
  m_LocalEulerAnglesHint: {x: 0, y: 0, z: 0}
--- !u!212 &7629873
SpriteRenderer:
  m_ObjectHideFlags: 0
  m_CorrespondingSourceObject: {fileID: 0}
  m_PrefabInstance: {fileID: 0}
  m_PrefabAsset: {fileID: 0}
  m_GameObject: {fileID: 7629871}
  m_Enabled: 1
  m_CastShadows: 0
  m_ReceiveShadows: 0
  m_DynamicOccludee: 1
  m_MotionVectors: 1
  m_LightProbeUsage: 1
  m_ReflectionProbeUsage: 1
  m_RayTracingMode: 2
  m_RenderingLayerMask: 1
  m_RendererPriority: 0
  m_Materials:
  - {fileID: 10754, guid: 0000000000000000f000000000000000, type: 0}
  m_StaticBatchInfo:
    firstSubMesh: 0
    subMeshCount: 0
  m_StaticBatchRoot: {fileID: 0}
  m_ProbeAnchor: {fileID: 0}
  m_LightProbeVolumeOverride: {fileID: 0}
  m_ScaleInLightmap: 1
  m_ReceiveGI: 1
  m_PreserveUVs: 0
  m_IgnoreNormalsForChartDetection: 0
  m_ImportantGI: 0
  m_StitchLightmapSeams: 1
  m_SelectedEditorRenderState: 3
  m_MinimumChartSize: 4
  m_AutoUVMaxDistance: 0.5
  m_AutoUVMaxAngle: 89
  m_LightmapParameters: {fileID: 0}
  m_SortingLayerID: 0
  m_SortingLayer: 0
  m_SortingOrder: 0
--- !u!1 &374019520
GameObject:
  m_ObjectHideFlags: 0
  m_CorrespondingSourceObject: {fileID: 1386713500692820, guid: e13ee7e0790c7d243b7aa67fe604acac,
    type: 3}
  m_PrefabInstance: {fileID: 0}
  m_PrefabAsset: {fileID: 0}
  serializedVersion: 6
  m_Component:
  - component: {fileID: 374019521}
  - component: {fileID: 374019523}
  - component: {fileID: 374019522}
  - component: {fileID: 374019524}
  m_Layer: 8
  m_Name: Frame
  m_TagString: Untagged
  m_Icon: {fileID: 0}
  m_NavMeshLayer: 0
  m_StaticEditorFlags: 0
  m_IsActive: 1
--- !u!4 &374019521
Transform:
  m_ObjectHideFlags: 0
  m_CorrespondingSourceObject: {fileID: 4552186382818458, guid: e13ee7e0790c7d243b7aa67fe604acac,
    type: 3}
  m_PrefabInstance: {fileID: 0}
  m_PrefabAsset: {fileID: 0}
  m_GameObject: {fileID: 374019520}
  m_LocalRotation: {x: -0, y: -0, z: -0, w: 1}
  m_LocalPosition: {x: 0, y: 0, z: 1}
  m_LocalScale: {x: 1, y: 1, z: 1}
  m_Children: []
  m_Father: {fileID: 580552692}
  m_RootOrder: 0
  m_LocalEulerAnglesHint: {x: 0, y: 0, z: 0}
--- !u!23 &374019522
MeshRenderer:
  m_ObjectHideFlags: 0
  m_CorrespondingSourceObject: {fileID: 23931263026373856, guid: e13ee7e0790c7d243b7aa67fe604acac,
    type: 3}
  m_PrefabInstance: {fileID: 0}
  m_PrefabAsset: {fileID: 0}
  m_GameObject: {fileID: 374019520}
  m_Enabled: 1
  m_CastShadows: 0
  m_ReceiveShadows: 1
  m_DynamicOccludee: 1
  m_MotionVectors: 2
  m_LightProbeUsage: 1
  m_ReflectionProbeUsage: 1
  m_RayTracingMode: 2
  m_RenderingLayerMask: 1
  m_RendererPriority: 0
  m_Materials:
  - {fileID: 2100000, guid: 14aa15e22283b7b449fdd159d8d9e899, type: 2}
  m_StaticBatchInfo:
    firstSubMesh: 0
    subMeshCount: 0
  m_StaticBatchRoot: {fileID: 0}
  m_ProbeAnchor: {fileID: 0}
  m_LightProbeVolumeOverride: {fileID: 0}
  m_ScaleInLightmap: 1
  m_ReceiveGI: 1
  m_PreserveUVs: 1
  m_IgnoreNormalsForChartDetection: 0
  m_ImportantGI: 0
  m_StitchLightmapSeams: 1
  m_SelectedEditorRenderState: 3
  m_MinimumChartSize: 4
  m_AutoUVMaxDistance: 0.5
  m_AutoUVMaxAngle: 89
  m_LightmapParameters: {fileID: 0}
  m_SortingLayerID: 0
  m_SortingLayer: 0
  m_SortingOrder: 0
  m_Sprite: {fileID: 21300000, guid: d7a63191a8d0cf140b9919e1af1659a9, type: 3}
  m_Color: {r: 1, g: 1, b: 1, a: 1}
  m_FlipX: 0
  m_FlipY: 0
  m_DrawMode: 0
  m_Size: {x: 2.56, y: 2.56}
  m_AdaptiveModeThreshold: 0.5
  m_SpriteTileMode: 0
  m_WasSpriteAssigned: 1
  m_MaskInteraction: 0
  m_SpriteSortPoint: 0
--- !u!1001 &213410664
PrefabInstance:
  m_ObjectHideFlags: 0
<<<<<<< HEAD
  m_CorrespondingSourceObject: {fileID: 0}
  m_PrefabInstance: {fileID: 0}
  m_PrefabAsset: {fileID: 0}
  m_GameObject: {fileID: 374019520}
  m_Enabled: 1
  m_EditorHideFlags: 0
  m_Script: {fileID: 11500000, guid: 313514277d565454383ea4c1a1f8beb9, type: 3}
  m_Name:
  m_EditorClassIdentifier:
  showInNonZEDCameras: 1
--- !u!1 &390797088
=======
  serializedVersion: 2
  m_Modification:
    m_TransformParent: {fileID: 0}
    m_Modifications:
    - target: {fileID: 1386713500692820, guid: e13ee7e0790c7d243b7aa67fe604acac, type: 3}
      propertyPath: m_Layer
      value: 8
      objectReference: {fileID: 0}
    - target: {fileID: 1473301405527320, guid: e13ee7e0790c7d243b7aa67fe604acac, type: 3}
      propertyPath: m_Layer
      value: 10
      objectReference: {fileID: 0}
    - target: {fileID: 1603769914748404, guid: e13ee7e0790c7d243b7aa67fe604acac, type: 3}
      propertyPath: m_Name
      value: ZED_Rig_Stereo
      objectReference: {fileID: 0}
    - target: {fileID: 4309805032874704, guid: e13ee7e0790c7d243b7aa67fe604acac, type: 3}
      propertyPath: m_RootOrder
      value: 1
      objectReference: {fileID: 0}
    - target: {fileID: 4309805032874704, guid: e13ee7e0790c7d243b7aa67fe604acac, type: 3}
      propertyPath: m_LocalPosition.x
      value: 0
      objectReference: {fileID: 0}
    - target: {fileID: 4309805032874704, guid: e13ee7e0790c7d243b7aa67fe604acac, type: 3}
      propertyPath: m_LocalPosition.y
      value: 0
      objectReference: {fileID: 0}
    - target: {fileID: 4309805032874704, guid: e13ee7e0790c7d243b7aa67fe604acac, type: 3}
      propertyPath: m_LocalPosition.z
      value: 0
      objectReference: {fileID: 0}
    - target: {fileID: 4309805032874704, guid: e13ee7e0790c7d243b7aa67fe604acac, type: 3}
      propertyPath: m_LocalRotation.w
      value: 1
      objectReference: {fileID: 0}
    - target: {fileID: 4309805032874704, guid: e13ee7e0790c7d243b7aa67fe604acac, type: 3}
      propertyPath: m_LocalRotation.x
      value: 0
      objectReference: {fileID: 0}
    - target: {fileID: 4309805032874704, guid: e13ee7e0790c7d243b7aa67fe604acac, type: 3}
      propertyPath: m_LocalRotation.y
      value: 0
      objectReference: {fileID: 0}
    - target: {fileID: 4309805032874704, guid: e13ee7e0790c7d243b7aa67fe604acac, type: 3}
      propertyPath: m_LocalRotation.z
      value: 0
      objectReference: {fileID: 0}
    - target: {fileID: 4309805032874704, guid: e13ee7e0790c7d243b7aa67fe604acac, type: 3}
      propertyPath: m_LocalEulerAnglesHint.x
      value: 0
      objectReference: {fileID: 0}
    - target: {fileID: 4309805032874704, guid: e13ee7e0790c7d243b7aa67fe604acac, type: 3}
      propertyPath: m_LocalEulerAnglesHint.y
      value: 0
      objectReference: {fileID: 0}
    - target: {fileID: 4309805032874704, guid: e13ee7e0790c7d243b7aa67fe604acac, type: 3}
      propertyPath: m_LocalEulerAnglesHint.z
      value: 0
      objectReference: {fileID: 0}
    - target: {fileID: 4916666210046898, guid: e13ee7e0790c7d243b7aa67fe604acac, type: 3}
      propertyPath: m_RootOrder
      value: 2
      objectReference: {fileID: 0}
    - target: {fileID: 20426257081025226, guid: e13ee7e0790c7d243b7aa67fe604acac, type: 3}
      propertyPath: m_Depth
      value: -1
      objectReference: {fileID: 0}
    - target: {fileID: 20426257081025226, guid: e13ee7e0790c7d243b7aa67fe604acac, type: 3}
      propertyPath: near clip plane
      value: 0.3
      objectReference: {fileID: 0}
    - target: {fileID: 20426257081025226, guid: e13ee7e0790c7d243b7aa67fe604acac, type: 3}
      propertyPath: m_CullingMask.m_Bits
      value: 4294964479
      objectReference: {fileID: 0}
    - target: {fileID: 20846656237544980, guid: e13ee7e0790c7d243b7aa67fe604acac, type: 3}
      propertyPath: near clip plane
      value: 0.3
      objectReference: {fileID: 0}
    - target: {fileID: 20846656237544980, guid: e13ee7e0790c7d243b7aa67fe604acac, type: 3}
      propertyPath: m_CullingMask.m_Bits
      value: 4294963711
      objectReference: {fileID: 0}
    - target: {fileID: 114025688240506870, guid: e13ee7e0790c7d243b7aa67fe604acac, type: 3}
      propertyPath: viewSide
      value: 0
      objectReference: {fileID: 0}
    - target: {fileID: 114711245158774928, guid: e13ee7e0790c7d243b7aa67fe604acac, type: 3}
      propertyPath: chunkSize
      value: 32768
      objectReference: {fileID: 0}
    - target: {fileID: 114711245158774928, guid: e13ee7e0790c7d243b7aa67fe604acac, type: 3}
      propertyPath: showarrig
      value: 0
      objectReference: {fileID: 0}
    - target: {fileID: 114711245158774928, guid: e13ee7e0790c7d243b7aa67fe604acac, type: 3}
      propertyPath: enableTracking
      value: 1
      objectReference: {fileID: 0}
    - target: {fileID: 114711245158774928, guid: e13ee7e0790c7d243b7aa67fe604acac, type: 3}
      propertyPath: enableIMUFusion
      value: 1
      objectReference: {fileID: 0}
    - target: {fileID: 114711245158774928, guid: e13ee7e0790c7d243b7aa67fe604acac, type: 3}
      propertyPath: setIMUPriorInAR
      value: 1
      objectReference: {fileID: 0}
    - target: {fileID: 114711245158774928, guid: e13ee7e0790c7d243b7aa67fe604acac, type: 3}
      propertyPath: advancedPanelOpen
      value: 1
      objectReference: {fileID: 0}
    - target: {fileID: 114711245158774928, guid: e13ee7e0790c7d243b7aa67fe604acac, type: 3}
      propertyPath: allowARPassThrough
      value: 1
      objectReference: {fileID: 0}
    - target: {fileID: 114711245158774928, guid: e13ee7e0790c7d243b7aa67fe604acac, type: 3}
      propertyPath: enableSpatialMemory
      value: 0
      objectReference: {fileID: 0}
    - target: {fileID: 114711245158774928, guid: e13ee7e0790c7d243b7aa67fe604acac, type: 3}
      propertyPath: enableSelfCalibration
      value: 1
      objectReference: {fileID: 0}
    - target: {fileID: 114711245158774928, guid: e13ee7e0790c7d243b7aa67fe604acac, type: 3}
      propertyPath: estimateInitialPosition
      value: 0
      objectReference: {fileID: 0}
    - target: {fileID: 114711245158774928, guid: e13ee7e0790c7d243b7aa67fe604acac, type: 3}
      propertyPath: isMappingFilteringEnable
      value: 1
      objectReference: {fileID: 0}
    - target: {fileID: 114711245158774928, guid: e13ee7e0790c7d243b7aa67fe604acac, type: 3}
      propertyPath: svoOutputCompressionMode
      value: 2
      objectReference: {fileID: 0}
    - target: {fileID: 114711245158774928, guid: e13ee7e0790c7d243b7aa67fe604acac, type: 3}
      propertyPath: bagDetectionConfidenceThreshold
      value: 20
      objectReference: {fileID: 0}
    - target: {fileID: 114711245158774928, guid: e13ee7e0790c7d243b7aa67fe604acac, type: 3}
      propertyPath: animalDetectionConfidenceThreshold
      value: 20
      objectReference: {fileID: 0}
    - target: {fileID: 114711245158774928, guid: e13ee7e0790c7d243b7aa67fe604acac, type: 3}
      propertyPath: vehicleDetectionConfidenceThreshold
      value: 20
      objectReference: {fileID: 0}
    - target: {fileID: 114711245158774928, guid: e13ee7e0790c7d243b7aa67fe604acac, type: 3}
      propertyPath: electronicsDetectionConfidenceThreshold
      value: 20
      objectReference: {fileID: 0}
    - target: {fileID: 114711245158774928, guid: e13ee7e0790c7d243b7aa67fe604acac, type: 3}
      propertyPath: fruitVegetableDetectionConfidenceThreshold
      value: 20
      objectReference: {fileID: 0}
    m_RemovedComponents: []
  m_SourcePrefab: {fileID: 100100000, guid: e13ee7e0790c7d243b7aa67fe604acac, type: 3}
--- !u!1 &246236716
>>>>>>> aa62bd9a
GameObject:
  m_ObjectHideFlags: 0
  m_CorrespondingSourceObject: {fileID: 0}
  m_PrefabInstance: {fileID: 0}
  m_PrefabAsset: {fileID: 0}
  serializedVersion: 6
  m_Component:
  - component: {fileID: 246236717}
  m_Layer: 0
  m_Name: LaserSpawnAnchor
  m_TagString: Untagged
  m_Icon: {fileID: 0}
  m_NavMeshLayer: 0
  m_StaticEditorFlags: 0
  m_IsActive: 1
--- !u!4 &246236717
Transform:
  m_ObjectHideFlags: 0
  m_CorrespondingSourceObject: {fileID: 0}
  m_PrefabInstance: {fileID: 0}
  m_PrefabAsset: {fileID: 0}
  m_GameObject: {fileID: 246236716}
  m_LocalRotation: {x: 0, y: 0, z: 0, w: 1}
  m_LocalPosition: {x: 0.504, y: -0.318, z: 0}
  m_LocalScale: {x: 1, y: 1, z: 1}
  m_Children: []
  m_Father: {fileID: 607298963}
  m_RootOrder: 1
  m_LocalEulerAnglesHint: {x: 0, y: 0, z: 0}
--- !u!1 &423088634
GameObject:
  m_ObjectHideFlags: 0
  m_CorrespondingSourceObject: {fileID: 0}
  m_PrefabInstance: {fileID: 0}
  m_PrefabAsset: {fileID: 0}
  serializedVersion: 6
  m_Component:
  - component: {fileID: 423088638}
  - component: {fileID: 423088637}
  - component: {fileID: 423088636}
  m_Layer: 0
  m_Name: HDRP Light Destroy Crash Preventer
  m_TagString: Untagged
  m_Icon: {fileID: 0}
  m_NavMeshLayer: 0
  m_StaticEditorFlags: 0
  m_IsActive: 1
--- !u!114 &423088636
MonoBehaviour:
  m_ObjectHideFlags: 0
  m_CorrespondingSourceObject: {fileID: 0}
  m_PrefabInstance: {fileID: 0}
  m_PrefabAsset: {fileID: 0}
  m_GameObject: {fileID: 423088634}
  m_Enabled: 1
  m_EditorHideFlags: 0
  m_Script: {fileID: 11500000, guid: 7a68c43fe1f2a47cfa234b5eeaa98012, type: 3}
  m_Name:
  m_EditorClassIdentifier:
  m_Version: 9
  m_ObsoleteShadowResolutionTier: 1
  m_ObsoleteUseShadowQualitySettings: 0
  m_ObsoleteCustomShadowResolution: 512
  m_ObsoleteContactShadows: 0
  m_PointlightHDType: 0
  m_SpotLightShape: 0
  m_AreaLightShape: 0
  m_Intensity: 1
  m_EnableSpotReflector: 0
  m_LuxAtDistance: 1
  m_InnerSpotPercent: 0
  m_LightDimmer: 1
  m_VolumetricDimmer: 1
  m_LightUnit: 0
  m_FadeDistance: 10000
  m_AffectDiffuse: 1
  m_AffectSpecular: 1
  m_NonLightmappedOnly: 0
  m_ShapeWidth: 0.5
  m_ShapeHeight: 0.5
  m_AspectRatio: 1
  m_ShapeRadius: 0
  m_SoftnessScale: 1
  m_UseCustomSpotLightShadowCone: 0
  m_CustomSpotLightShadowCone: 30
  m_MaxSmoothness: 0.99
  m_ApplyRangeAttenuation: 1
  m_DisplayAreaLightEmissiveMesh: 0
  m_AreaLightCookie: {fileID: 0}
  m_AreaLightShadowCone: 120
  m_UseScreenSpaceShadows: 0
  m_InteractsWithSky: 1
  m_AngularDiameter: 0.5
  m_FlareSize: 2
  m_FlareTint: {r: 1, g: 1, b: 1, a: 1}
  m_FlareFalloff: 4
  m_SurfaceTexture: {fileID: 0}
  m_SurfaceTint: {r: 1, g: 1, b: 1, a: 1}
  m_Distance: 1.5e+11
  m_UseRayTracedShadows: 0
  m_NumRayTracingSamples: 4
  m_FilterTracedShadow: 1
  m_FilterSizeTraced: 16
  m_SunLightConeAngle: 0.5
  m_LightShadowRadius: 0.5
  m_SemiTransparentShadow: 0
  m_ColorShadow: 1
  m_EvsmExponent: 15
  m_EvsmLightLeakBias: 0
  m_EvsmVarianceBias: 0.00001
  m_EvsmBlurPasses: 0
  m_LightlayersMask: 1
  m_LinkShadowLayers: 1
  m_ShadowNearPlane: 0.1
  m_BlockerSampleCount: 24
  m_FilterSampleCount: 16
  m_MinFilterSize: 0.01
  m_KernelSize: 5
  m_LightAngle: 1
  m_MaxDepthBias: 0.001
  m_ShadowResolution:
    m_Override: 512
    m_UseOverride: 1
    m_Level: 1
  m_ShadowDimmer: 1
  m_VolumetricShadowDimmer: 1
  m_ShadowFadeDistance: 10000
  m_UseContactShadow:
    m_Override: 0
    m_UseOverride: 1
    m_Level: 0
  m_RayTracedContactShadow: 0
  m_ShadowTint: {r: 0, g: 0, b: 0, a: 1}
  m_PenumbraTint: 0
  m_NormalBias: 0.75
  m_SlopeBias: 0.5
  m_ShadowUpdateMode: 0
  m_BarnDoorAngle: 90
  m_BarnDoorLength: 0.05
  m_ShadowCascadeRatios:
  - 0.05
  - 0.2
  - 0.3
  m_ShadowCascadeBorders:
  - 0.2
  - 0.2
  - 0.2
  - 0.2
  m_ShadowAlgorithm: 0
  m_ShadowVariant: 0
  m_ShadowPrecision: 0
  useOldInspector: 0
  useVolumetric: 1
  featuresFoldout: 1
  showAdditionalSettings: 0
--- !u!108 &423088637
Light:
  m_ObjectHideFlags: 0
  m_CorrespondingSourceObject: {fileID: 0}
  m_PrefabInstance: {fileID: 0}
  m_PrefabAsset: {fileID: 0}
  m_GameObject: {fileID: 423088634}
  m_Enabled: 1
  serializedVersion: 10
  m_Type: 2
  m_Shape: 0
  m_Color: {r: 1, g: 1, b: 1, a: 1}
  m_Intensity: 0.07957747
  m_Range: 10
  m_SpotAngle: 30
  m_InnerSpotAngle: 21.80208
  m_CookieSize: 10
  m_Shadows:
    m_Type: 0
    m_Resolution: -1
    m_CustomResolution: -1
    m_Strength: 1
    m_Bias: 0.05
    m_NormalBias: 0.4
    m_NearPlane: 0.2
    m_CullingMatrixOverride:
      e00: 1
      e01: 0
      e02: 0
      e03: 0
      e10: 0
      e11: 1
      e12: 0
      e13: 0
      e20: 0
      e21: 0
      e22: 1
      e23: 0
      e30: 0
      e31: 0
      e32: 0
      e33: 1
    m_UseCullingMatrixOverride: 0
  m_Cookie: {fileID: 0}
  m_DrawHalo: 0
  m_Flare: {fileID: 0}
  m_RenderMode: 0
  m_CullingMask:
    serializedVersion: 2
    m_Bits: 4294967295
  m_RenderingLayerMask: 1
  m_Lightmapping: 4
  m_LightShadowCasterMode: 2
  m_AreaSize: {x: 1, y: 1}
  m_BounceIntensity: 1
  m_ColorTemperature: 6570
  m_UseColorTemperature: 0
  m_BoundingSphereOverride: {x: 0, y: 0, z: 0, w: 0}
  m_UseBoundingSphereOverride: 0
  m_ShadowRadius: 0
  m_ShadowAngle: 0
--- !u!4 &423088638
Transform:
  m_ObjectHideFlags: 0
  m_CorrespondingSourceObject: {fileID: 0}
  m_PrefabInstance: {fileID: 0}
  m_PrefabAsset: {fileID: 0}
  m_GameObject: {fileID: 423088634}
  m_LocalRotation: {x: 0, y: 0, z: 0, w: 1}
  m_LocalPosition: {x: 6.76894, y: 3.1168451, z: 1.7905464}
  m_LocalScale: {x: 1, y: 1, z: 1}
  m_Children: []
  m_Father: {fileID: 0}
  m_RootOrder: 6
  m_LocalEulerAnglesHint: {x: 0, y: 0, z: 0}
--- !u!1 &580552691
GameObject:
  m_ObjectHideFlags: 0
  m_CorrespondingSourceObject: {fileID: 0}
  m_PrefabInstance: {fileID: 0}
  m_PrefabAsset: {fileID: 0}
  serializedVersion: 6
  m_Component:
  - component: {fileID: 580552692}
  - component: {fileID: 580552694}
  - component: {fileID: 580552693}
  - component: {fileID: 580552695}
  m_Layer: 0
  m_Name: LaserGun
  m_TagString: Untagged
  m_Icon: {fileID: 0}
  m_NavMeshLayer: 0
  m_StaticEditorFlags: 0
  m_IsActive: 1
--- !u!4 &607298963
Transform:
  m_ObjectHideFlags: 0
  m_CorrespondingSourceObject: {fileID: 0}
  m_PrefabInstance: {fileID: 0}
  m_PrefabAsset: {fileID: 0}
  m_GameObject: {fileID: 607298962}
  m_LocalRotation: {x: 0, y: 0, z: 0, w: 1}
  m_LocalPosition: {x: 0, y: 0, z: 0}
  m_LocalScale: {x: 1, y: 1, z: 1}
  m_Children:
  - {fileID: 1952355217}
  - {fileID: 246236717}
  m_Father: {fileID: 741507345}
  m_RootOrder: 4
  m_LocalEulerAnglesHint: {x: 0, y: 0, z: 0}
--- !u!114 &607298964
MonoBehaviour:
  m_ObjectHideFlags: 0
  m_CorrespondingSourceObject: {fileID: 0}
  m_PrefabInstance: {fileID: 0}
  m_PrefabAsset: {fileID: 0}
  m_GameObject: {fileID: 607298962}
  m_Enabled: 0
  m_EditorHideFlags: 0
  m_Script: {fileID: 11500000, guid: 0e14eefa25813a3489cc8b38d2027ac8, type: 3}
  m_Name:
  m_EditorClassIdentifier:
  canvas: {fileID: 374019520}
  viewSide: 0
  viewMode: 0
  numberPointLights: 0
  numberSpotLights: 0
--- !u!20 &580552694
Camera:
  m_ObjectHideFlags: 0
  m_CorrespondingSourceObject: {fileID: 0}
  m_PrefabInstance: {fileID: 0}
  m_PrefabAsset: {fileID: 0}
  m_GameObject: {fileID: 607298962}
  m_Enabled: 1
  serializedVersion: 4
  OutputAudioMixerGroup: {fileID: 0}
  m_audioClip: {fileID: 8300000, guid: 7c32f85126d56b74e962a31c945f4d50, type: 3}
  m_PlayOnAwake: 1
  m_Volume: 0.25
  m_Pitch: 1
  Loop: 0
  Mute: 0
  Spatialize: 0
  SpatializePostEffects: 0
  Priority: 128
  DopplerLevel: 1
  MinDistance: 1
  MaxDistance: 500
  Pan2D: 0
  rolloffMode: 0
  BypassEffects: 0
  BypassListenerEffects: 0
  BypassReverbZones: 0
  rolloffCustomCurve:
    serializedVersion: 2
    m_Curve:
    - serializedVersion: 3
      time: 0
      value: 1
      inSlope: 0
      outSlope: 0
      tangentMode: 0
      weightedMode: 0
      inWeight: 0.33333334
      outWeight: 0.33333334
    - serializedVersion: 3
      time: 1
      value: 0
      inSlope: 0
      outSlope: 0
      tangentMode: 0
      weightedMode: 0
      inWeight: 0.33333334
      outWeight: 0.33333334
    m_PreInfinity: 2
    m_PostInfinity: 2
    m_RotationOrder: 4
  panLevelCustomCurve:
    serializedVersion: 2
    m_Curve:
    - serializedVersion: 3
      time: 0
      value: 0
      inSlope: 0
      outSlope: 0
      tangentMode: 0
      weightedMode: 0
      inWeight: 0.33333334
      outWeight: 0.33333334
    m_PreInfinity: 2
    m_PostInfinity: 2
    m_RotationOrder: 4
  spreadCustomCurve:
    serializedVersion: 2
    m_Curve:
    - serializedVersion: 3
      time: 0
      value: 0
      inSlope: 0
      outSlope: 0
      tangentMode: 0
      weightedMode: 0
      inWeight: 0.33333334
      outWeight: 0.33333334
    m_PreInfinity: 2
    m_PostInfinity: 2
    m_RotationOrder: 4
  reverbZoneMixCustomCurve:
    serializedVersion: 2
    m_Bits: 4294963711
  m_RenderingPath: 1
  m_TargetTexture: {fileID: 0}
  m_TargetDisplay: 0
  m_TargetEye: 1
  m_HDR: 0
  m_AllowMSAA: 0
  m_AllowDynamicResolution: 0
  m_ForceIntoRT: 0
  m_OcclusionCulling: 1
  m_StereoConvergence: 10
  m_StereoSeparation: 0.022
--- !u!114 &580552695
MonoBehaviour:
  m_ObjectHideFlags: 0
  m_CorrespondingSourceObject: {fileID: 0}
  m_PrefabInstance: {fileID: 0}
  m_PrefabAsset: {fileID: 0}
  m_GameObject: {fileID: 580552691}
  m_Enabled: 1
  m_EditorHideFlags: 0
  m_Script: {fileID: 11500000, guid: 23c1ce4fb46143f46bc5cb5224c934f6, type: 3}
  m_Name:
  m_EditorClassIdentifier:
  m_Version: 7
  m_ObsoleteRenderingPath: 0
  m_ObsoleteFrameSettings:
    overrides: 0
    enableShadow: 0
    enableContactShadows: 0
    enableShadowMask: 0
    enableSSR: 0
    enableSSAO: 0
    enableSubsurfaceScattering: 0
    enableTransmission: 0
    enableAtmosphericScattering: 0
    enableVolumetrics: 0
    enableReprojectionForVolumetrics: 0
    enableLightLayers: 0
    enableExposureControl: 1
    diffuseGlobalDimmer: 0
    specularGlobalDimmer: 0
    shaderLitMode: 0
    enableDepthPrepassWithDeferredRendering: 0
    enableTransparentPrepass: 0
    enableMotionVectors: 0
    enableObjectMotionVectors: 0
    enableDecals: 0
    enableRoughRefraction: 0
    enableTransparentPostpass: 0
    enableDistortion: 0
    enablePostprocess: 0
    enableOpaqueObjects: 0
    enableTransparentObjects: 0
    enableRealtimePlanarReflection: 0
    enableMSAA: 0
    enableAsyncCompute: 0
    runLightListAsync: 0
    runSSRAsync: 0
    runSSAOAsync: 0
    runContactShadowsAsync: 0
    runVolumeVoxelizationAsync: 0
    lightLoopSettings:
      overrides: 0
      enableDeferredTileAndCluster: 0
      enableComputeLightEvaluation: 0
      enableComputeLightVariants: 0
      enableComputeMaterialVariants: 0
      enableFptlForForwardOpaque: 0
      enableBigTilePrepass: 0
      isFptlEnabled: 0
  clearColorMode: 1
  backgroundColorHDR: {r: 0, g: 0, b: 0, a: 0}
  clearDepth: 1
  volumeLayerMask:
    serializedVersion: 2
    m_Bits: 1
  volumeAnchorOverride: {fileID: 0}
  antialiasing: 0
  SMAAQuality: 2
  dithering: 0
  stopNaNs: 0
  taaSharpenStrength: 0.6
  physicalParameters:
    m_Iso: 200
    m_ShutterSpeed: 0.005
    m_Aperture: 16
    m_BladeCount: 5
    m_Curvature: {x: 2, y: 11}
    m_BarrelClipping: 0.25
    m_Anamorphism: 0
  flipYMode: 0
  fullscreenPassthrough: 0
  allowDynamicResolution: 0
  customRenderingSettings: 0
  invertFaceCulling: 0
  probeLayerMask:
    serializedVersion: 2
    m_Bits: 4294967295
  hasPersistentHistory: 0
  m_RenderingPathCustomFrameSettings:
    bitDatas:
      data1: 70005819440989
      data2: 4539628424389459968
    lodBias: 1
    lodBiasMode: 0
    lodBiasQualityLevel: 0
    maximumLODLevel: 0
    maximumLODLevelMode: 0
    maximumLODLevelQualityLevel: 0
    materialQuality: 0
  renderingPathCustomFrameSettingsOverrideMask:
    mask:
      data1: 0
      data2: 0
  defaultFrameSettings: 0
--- !u!1 &822331332 stripped
GameObject:
  m_CorrespondingSourceObject: {fileID: 1222075980241000, guid: 558a4b76067e3e44089fbed55a2687e6,
    type: 3}
  m_PrefabInstance: {fileID: 1663354463}
  m_PrefabAsset: {fileID: 0}
--- !u!114 &822331333
MonoBehaviour:
  m_ObjectHideFlags: 0
  m_CorrespondingSourceObject: {fileID: 0}
  m_PrefabInstance: {fileID: 0}
  m_PrefabAsset: {fileID: 0}
  m_GameObject: {fileID: 822331332}
  m_Enabled: 1
  m_EditorHideFlags: 0
  m_Script: {fileID: 11500000, guid: 133b3bfe60baacd45a72714ffc6eb29a, type: 3}
  m_Name:
  m_EditorClassIdentifier:
  index: -1
  useLegacySteamVRInput: 0
  deviceToTrack: 0
  latencyCompensation: 78
  correctControllerDrift: 1
  SNHolder:
  zedManager: {fileID: 1344833222}
<<<<<<< HEAD
  fireBinding:
    actionPath: /actions/zed-default/in/Fire
    needsReinit: 0
  clickBinding:
    actionPath:
    needsReinit: 0
  backBinding:
    actionPath:
    needsReinit: 0
  grabBinding:
    actionPath:
    needsReinit: 0
  navigateUIBinding:
    actionPath:
    needsReinit: 0
=======
  fireButton: 2
  clickButton: 2
  backButton: 8
  grabButton: 3
  navigateUIAxis: 10
>>>>>>> aa62bd9a
  onFireDown:
    m_PersistentCalls:
      m_Calls: []
  onFireUp:
    m_PersistentCalls:
      m_Calls: []
  onClickDown:
    m_PersistentCalls:
      m_Calls: []
  onClickUp:
    m_PersistentCalls:
      m_Calls: []
  onBackDown:
    m_PersistentCalls:
      m_Calls: []
  onBackUp:
    m_PersistentCalls:
      m_Calls: []
  onGrabDown:
    m_PersistentCalls:
      m_Calls: []
  onGrabUp:
    m_PersistentCalls:
      m_Calls: []
--- !u!1001 &942191712
PrefabInstance:
  m_ObjectHideFlags: 0
  serializedVersion: 2
  m_Modification:
    m_TransformParent: {fileID: 0}
    m_Modifications:
    - target: {fileID: 1222075980241000, guid: d0ab09dfdb72e614aadbc6e474b9bc3e, type: 3}
      propertyPath: m_IsActive
      value: 1
      objectReference: {fileID: 0}
    - target: {fileID: 4937924797587290, guid: d0ab09dfdb72e614aadbc6e474b9bc3e, type: 3}
      propertyPath: m_RootOrder
      value: 3
      objectReference: {fileID: 0}
    - target: {fileID: 4937924797587290, guid: d0ab09dfdb72e614aadbc6e474b9bc3e, type: 3}
      propertyPath: m_LocalPosition.x
      value: 0
      objectReference: {fileID: 0}
    - target: {fileID: 4937924797587290, guid: d0ab09dfdb72e614aadbc6e474b9bc3e, type: 3}
      propertyPath: m_LocalPosition.y
      value: 0
      objectReference: {fileID: 0}
    - target: {fileID: 4937924797587290, guid: d0ab09dfdb72e614aadbc6e474b9bc3e, type: 3}
      propertyPath: m_LocalPosition.z
      value: 0
      objectReference: {fileID: 0}
    - target: {fileID: 4937924797587290, guid: d0ab09dfdb72e614aadbc6e474b9bc3e, type: 3}
      propertyPath: m_LocalRotation.w
      value: 1
      objectReference: {fileID: 0}
    - target: {fileID: 4937924797587290, guid: d0ab09dfdb72e614aadbc6e474b9bc3e, type: 3}
      propertyPath: m_LocalRotation.x
      value: -0
      objectReference: {fileID: 0}
    - target: {fileID: 4937924797587290, guid: d0ab09dfdb72e614aadbc6e474b9bc3e, type: 3}
      propertyPath: m_LocalRotation.y
      value: -0
      objectReference: {fileID: 0}
    - target: {fileID: 4937924797587290, guid: d0ab09dfdb72e614aadbc6e474b9bc3e, type: 3}
      propertyPath: m_LocalRotation.z
      value: -0
      objectReference: {fileID: 0}
    - target: {fileID: 82186411301053428, guid: d0ab09dfdb72e614aadbc6e474b9bc3e,
        type: 3}
      propertyPath: m_Enabled
      value: 1
      objectReference: {fileID: 0}
    - target: {fileID: 114228649437443144, guid: d0ab09dfdb72e614aadbc6e474b9bc3e,
        type: 3}
      propertyPath: m_Enabled
      value: 1
      objectReference: {fileID: 0}
    - target: {fileID: 114228649437443144, guid: d0ab09dfdb72e614aadbc6e474b9bc3e,
        type: 3}
      propertyPath: zedManager
      value:
      objectReference: {fileID: 1344833222}
    - target: {fileID: 114575857264643554, guid: d0ab09dfdb72e614aadbc6e474b9bc3e,
        type: 3}
      propertyPath: m_Enabled
      value: 1
      objectReference: {fileID: 0}
    - target: {fileID: 114575857264643554, guid: d0ab09dfdb72e614aadbc6e474b9bc3e,
        type: 3}
      propertyPath: zedManager
      value:
      objectReference: {fileID: 1344833222}
    m_RemovedComponents:
    - {fileID: 114575857264643554, guid: d0ab09dfdb72e614aadbc6e474b9bc3e, type: 3}
  m_SourcePrefab: {fileID: 100100000, guid: d0ab09dfdb72e614aadbc6e474b9bc3e, type: 3}
--- !u!1 &1124290456
GameObject:
  m_ObjectHideFlags: 0
  m_CorrespondingSourceObject: {fileID: 0}
  m_PrefabInstance: {fileID: 0}
  m_PrefabAsset: {fileID: 0}
  serializedVersion: 6
  m_Component:
  - component: {fileID: 1124290457}
  - component: {fileID: 1124290461}
  - component: {fileID: 1124290462}
  - component: {fileID: 1124290460}
  - component: {fileID: 1124290458}
  - component: {fileID: 1124290459}
  m_Layer: 0
  m_Name: Damage Receiver
  m_TagString: Untagged
  m_Icon: {fileID: 0}
  m_NavMeshLayer: 0
  m_StaticEditorFlags: 0
  m_IsActive: 1
--- !u!114 &1167194509
MonoBehaviour:
  m_ObjectHideFlags: 0
  m_CorrespondingSourceObject: {fileID: 0}
  m_PrefabInstance: {fileID: 0}
  m_PrefabAsset: {fileID: 0}
  m_GameObject: {fileID: 1167194508}
  m_Enabled: 1
  m_EditorHideFlags: 0
  m_Script: {fileID: 11500000, guid: 4f231c4fb786f3946a6b90b886c48677, type: 3}
  m_Name:
  m_EditorClassIdentifier:
  m_HorizontalAxis: Horizontal
  m_VerticalAxis: Vertical
  m_SubmitButton: Submit
  m_CancelButton: Cancel
  m_InputActionsPerSecond: 10
  m_RepeatDelay: 0.5
  m_ForceModuleActive: 0
--- !u!114 &1167194510
MonoBehaviour:
  m_ObjectHideFlags: 0
  m_CorrespondingSourceObject: {fileID: 0}
  m_PrefabInstance: {fileID: 0}
  m_PrefabAsset: {fileID: 0}
  m_GameObject: {fileID: 1167194508}
  m_Enabled: 1
  m_EditorHideFlags: 0
  m_Script: {fileID: 11500000, guid: 76c392e42b5098c458856cdf6ecaaaa1, type: 3}
  m_Name:
  m_EditorClassIdentifier:
  m_FirstSelected: {fileID: 0}
  m_sendNavigationEvents: 1
  m_DragThreshold: 5
--- !u!4 &1167194511
Transform:
  m_ObjectHideFlags: 0
  m_CorrespondingSourceObject: {fileID: 0}
  m_PrefabInstance: {fileID: 0}
  m_PrefabAsset: {fileID: 0}
  m_GameObject: {fileID: 1124290456}
  m_LocalRotation: {x: 0, y: 0, z: 0, w: 1}
  m_LocalPosition: {x: 0, y: 0, z: 0}
  m_LocalScale: {x: 1, y: 1, z: 1}
  m_Children: []
  m_Father: {fileID: 741507345}
  m_RootOrder: 3
  m_LocalEulerAnglesHint: {x: 0, y: 0, z: 0}
--- !u!114 &1223027082
MonoBehaviour:
  m_ObjectHideFlags: 0
  m_CorrespondingSourceObject: {fileID: 0}
  m_PrefabInstance: {fileID: 0}
  m_PrefabAsset: {fileID: 0}
  m_GameObject: {fileID: 1223027080}
  m_Enabled: 1
  m_EditorHideFlags: 0
  m_Script: {fileID: 11500000, guid: deca4f9199ed3eb4daefaa38ac81e7cc, type: 3}
  m_Name:
  m_EditorClassIdentifier:
  laserShotPrefab: {fileID: 1300082734421426, guid: e63673e297726e74c80253a7265f6670,
    type: 3}
  laserPointerBeadHolder: {fileID: 1888571830}
  laserSpawnLocation: {fileID: 1151804457}
  zedManager: {fileID: 1344833222}
--- !u!82 &1223027083
AudioSource:
  m_ObjectHideFlags: 0
  m_CorrespondingSourceObject: {fileID: 0}
  m_PrefabInstance: {fileID: 0}
  m_PrefabAsset: {fileID: 0}
  m_GameObject: {fileID: 1124290456}
  m_Enabled: 1
  serializedVersion: 4
  OutputAudioMixerGroup: {fileID: 0}
  m_audioClip: {fileID: 8300000, guid: 9e8c54bd63abf144f9fde0f7ef93c378, type: 3}
  m_PlayOnAwake: 1
  m_Volume: 0.15
  m_Pitch: 1
  Loop: 0
  Mute: 0
  Spatialize: 0
  SpatializePostEffects: 0
  Priority: 128
  DopplerLevel: 1
  MinDistance: 1
  MaxDistance: 500
  Pan2D: 0
  rolloffMode: 0
  BypassEffects: 0
  BypassListenerEffects: 0
  BypassReverbZones: 0
  rolloffCustomCurve:
    serializedVersion: 2
    m_Curve:
    - serializedVersion: 3
      time: 0
      value: 1
      inSlope: 0
      outSlope: 0
      tangentMode: 0
      weightedMode: 0
      inWeight: 0.33333334
      outWeight: 0.33333334
    - serializedVersion: 3
      time: 1
      value: 0
      inSlope: 0
      outSlope: 0
      tangentMode: 0
      weightedMode: 0
      inWeight: 0.33333334
      outWeight: 0.33333334
    m_PreInfinity: 2
    m_PostInfinity: 2
    m_RotationOrder: 4
  panLevelCustomCurve:
    serializedVersion: 2
    m_Curve:
    - serializedVersion: 3
      time: 0
      value: 0
      inSlope: 0
      outSlope: 0
      tangentMode: 0
      weightedMode: 0
      inWeight: 0.33333334
      outWeight: 0.33333334
    m_PreInfinity: 2
    m_PostInfinity: 2
    m_RotationOrder: 4
  spreadCustomCurve:
    serializedVersion: 2
    m_Curve:
    - serializedVersion: 3
      time: 0
      value: 0
      inSlope: 0
      outSlope: 0
      tangentMode: 0
      weightedMode: 0
      inWeight: 0.33333334
      outWeight: 0.33333334
    m_PreInfinity: 2
    m_PostInfinity: 2
    m_RotationOrder: 4
  reverbZoneMixCustomCurve:
    serializedVersion: 2
    m_Curve:
    - serializedVersion: 3
      time: 0
      value: 1
      inSlope: 0
      outSlope: 0
      tangentMode: 0
      weightedMode: 0
      inWeight: 0.33333334
      outWeight: 0.33333334
    m_PreInfinity: 2
    m_PostInfinity: 2
    m_RotationOrder: 4
--- !u!114 &1124290459
MonoBehaviour:
  m_ObjectHideFlags: 0
  m_CorrespondingSourceObject: {fileID: 0}
  m_PrefabInstance: {fileID: 0}
  m_PrefabAsset: {fileID: 0}
  m_GameObject: {fileID: 1124290456}
  m_Enabled: 1
  m_EditorHideFlags: 0
  m_Script: {fileID: 11500000, guid: 093ceb9e77bac7a4ea5ec3013f638a87, type: 3}
  m_Name:
  m_EditorClassIdentifier:
  secondsToDisplayEffect: 1
--- !u!135 &1124290460
SphereCollider:
  m_ObjectHideFlags: 0
  m_CorrespondingSourceObject: {fileID: 0}
  m_PrefabInstance: {fileID: 0}
  m_PrefabAsset: {fileID: 0}
  m_GameObject: {fileID: 1124290456}
  m_Material: {fileID: 0}
  m_IsTrigger: 0
  m_Enabled: 1
  serializedVersion: 2
  m_Radius: 0.2
  m_Center: {x: 0, y: 0, z: 0}
--- !u!23 &1124290461
MeshRenderer:
  m_ObjectHideFlags: 0
  m_CorrespondingSourceObject: {fileID: 0}
  m_PrefabInstance: {fileID: 0}
  m_PrefabAsset: {fileID: 0}
  m_GameObject: {fileID: 1124290456}
  m_Enabled: 1
  m_CastShadows: 1
  m_ReceiveShadows: 1
  m_DynamicOccludee: 1
  m_MotionVectors: 1
  m_LightProbeUsage: 1
  m_ReflectionProbeUsage: 1
  m_RayTracingMode: 2
  m_RenderingLayerMask: 1
  m_RendererPriority: 0
  m_Materials:
  - {fileID: 2100000, guid: 0f6672cfeb07d1f4c8258eeaa312b320, type: 2}
  m_StaticBatchInfo:
    firstSubMesh: 0
    subMeshCount: 0
  m_StaticBatchRoot: {fileID: 0}
  m_ProbeAnchor: {fileID: 0}
  m_LightProbeVolumeOverride: {fileID: 0}
  m_ScaleInLightmap: 1
  m_ReceiveGI: 1
  m_PreserveUVs: 0
  m_IgnoreNormalsForChartDetection: 0
  m_ImportantGI: 0
  m_StitchLightmapSeams: 1
  m_SelectedEditorRenderState: 3
  m_MinimumChartSize: 4
  m_AutoUVMaxDistance: 0.5
  m_AutoUVMaxAngle: 89
  m_LightmapParameters: {fileID: 0}
  m_SortingLayerID: 0
  m_SortingLayer: 0
  m_SortingOrder: 0
--- !u!33 &1124290462
MeshFilter:
  m_ObjectHideFlags: 0
  m_CorrespondingSourceObject: {fileID: 0}
  m_PrefabInstance: {fileID: 0}
  m_PrefabAsset: {fileID: 0}
  m_GameObject: {fileID: 1124290456}
  m_Mesh: {fileID: 4300000, guid: 665289d4186100e47a0ab93e197b77d4, type: 3}
--- !u!1 &1320592374
GameObject:
  m_ObjectHideFlags: 0
  m_CorrespondingSourceObject: {fileID: 0}
  m_PrefabInstance: {fileID: 0}
  m_PrefabAsset: {fileID: 0}
  serializedVersion: 6
  m_Component:
  - component: {fileID: 1320592377}
  - component: {fileID: 1320592376}
  - component: {fileID: 1320592375}
  - component: {fileID: 1320592379}
  m_Layer: 0
  m_Name: Directional Light
  m_TagString: Untagged
  m_Icon: {fileID: 0}
  m_NavMeshLayer: 0
  m_StaticEditorFlags: 0
  m_IsActive: 1
--- !u!114 &1320592375
MonoBehaviour:
  m_ObjectHideFlags: 0
  m_CorrespondingSourceObject: {fileID: 0}
  m_PrefabInstance: {fileID: 0}
  m_PrefabAsset: {fileID: 0}
  m_GameObject: {fileID: 1320592374}
  m_Enabled: 1
  m_EditorHideFlags: 0
  m_Script: {fileID: 11500000, guid: fc0e4dfb527b99944a03710f713b764e, type: 3}
  m_Name:
  m_EditorClassIdentifier:
  cachedLight: {fileID: 1320592376}
  interiorCone: 0.1
--- !u!108 &1320592376
Light:
  m_ObjectHideFlags: 0
  m_CorrespondingSourceObject: {fileID: 0}
  m_PrefabInstance: {fileID: 0}
  m_PrefabAsset: {fileID: 0}
  m_GameObject: {fileID: 1320592374}
  m_Enabled: 1
  serializedVersion: 10
  m_Type: 1
  m_Shape: 0
  m_Color: {r: 1, g: 1, b: 1, a: 1}
  m_Intensity: 3.1415927
  m_Range: 10
  m_SpotAngle: 30
  m_InnerSpotAngle: 21.80208
  m_CookieSize: 10
  m_Shadows:
    m_Type: 2
    m_Resolution: 3
    m_CustomResolution: -1
    m_Strength: 1
    m_Bias: 0.05
    m_NormalBias: 0.4
    m_NearPlane: 0.2
    m_CullingMatrixOverride:
      e00: 1
      e01: 0
      e02: 0
      e03: 0
      e10: 0
      e11: 1
      e12: 0
      e13: 0
      e20: 0
      e21: 0
      e22: 1
      e23: 0
      e30: 0
      e31: 0
      e32: 0
      e33: 1
    m_UseCullingMatrixOverride: 0
  m_Cookie: {fileID: 0}
  m_DrawHalo: 0
  m_Flare: {fileID: 0}
  m_RenderMode: 0
  m_CullingMask:
    serializedVersion: 2
    m_Bits: 4294967263
  m_RenderingLayerMask: 1
  m_Lightmapping: 4
  m_LightShadowCasterMode: 2
  m_AreaSize: {x: 1, y: 1}
  m_BounceIntensity: 1
  m_ColorTemperature: 6570
  m_UseColorTemperature: 0
  m_BoundingSphereOverride: {x: 0, y: 0, z: 0, w: 0}
  m_UseBoundingSphereOverride: 0
  m_ShadowRadius: 0
  m_ShadowAngle: 0
--- !u!4 &1320592377
Transform:
  m_ObjectHideFlags: 0
  m_CorrespondingSourceObject: {fileID: 0}
  m_PrefabInstance: {fileID: 0}
  m_PrefabAsset: {fileID: 0}
  m_GameObject: {fileID: 1320592374}
  m_LocalRotation: {x: 0.40821788, y: 0.23456976, z: -0.10938167, w: 0.8754261}
  m_LocalPosition: {x: 0, y: 3, z: 0}
  m_LocalScale: {x: 1, y: 1, z: 1}
  m_Children: []
  m_Father: {fileID: 0}
  m_RootOrder: 2
<<<<<<< HEAD
  m_LocalEulerAnglesHint: {x: 90, y: 0, z: 0}
--- !u!114 &1320592379
MonoBehaviour:
  m_ObjectHideFlags: 0
  m_CorrespondingSourceObject: {fileID: 0}
  m_PrefabInstance: {fileID: 0}
  m_PrefabAsset: {fileID: 0}
  m_GameObject: {fileID: 1320592374}
  m_Enabled: 1
  m_EditorHideFlags: 0
  m_Script: {fileID: 11500000, guid: 7a68c43fe1f2a47cfa234b5eeaa98012, type: 3}
  m_Name:
  m_EditorClassIdentifier:
  m_Version: 9
  m_ObsoleteShadowResolutionTier: 1
  m_ObsoleteUseShadowQualitySettings: 0
  m_ObsoleteCustomShadowResolution: 512
  m_ObsoleteContactShadows: 0
  m_PointlightHDType: 0
  m_SpotLightShape: 0
  m_AreaLightShape: 0
  m_Intensity: 3.1415927
  m_EnableSpotReflector: 0
  m_LuxAtDistance: 1
  m_InnerSpotPercent: 0
  m_LightDimmer: 1
  m_VolumetricDimmer: 1
  m_LightUnit: 2
  m_FadeDistance: 10000
  m_AffectDiffuse: 1
  m_AffectSpecular: 1
  m_NonLightmappedOnly: 0
  m_ShapeWidth: 0.5
  m_ShapeHeight: 0.5
  m_AspectRatio: 1
  m_ShapeRadius: 0
  m_SoftnessScale: 1
  m_UseCustomSpotLightShadowCone: 0
  m_CustomSpotLightShadowCone: 30
  m_MaxSmoothness: 0.99
  m_ApplyRangeAttenuation: 1
  m_DisplayAreaLightEmissiveMesh: 0
  m_AreaLightCookie: {fileID: 0}
  m_AreaLightShadowCone: 120
  m_UseScreenSpaceShadows: 0
  m_InteractsWithSky: 1
  m_AngularDiameter: 0.5
  m_FlareSize: 2
  m_FlareTint: {r: 1, g: 1, b: 1, a: 1}
  m_FlareFalloff: 4
  m_SurfaceTexture: {fileID: 0}
  m_SurfaceTint: {r: 1, g: 1, b: 1, a: 1}
  m_Distance: 1.5e+11
  m_UseRayTracedShadows: 0
  m_NumRayTracingSamples: 4
  m_FilterTracedShadow: 1
  m_FilterSizeTraced: 16
  m_SunLightConeAngle: 0.5
  m_LightShadowRadius: 0.5
  m_SemiTransparentShadow: 0
  m_ColorShadow: 1
  m_EvsmExponent: 15
  m_EvsmLightLeakBias: 0
  m_EvsmVarianceBias: 0.00001
  m_EvsmBlurPasses: 0
  m_LightlayersMask: 1
  m_LinkShadowLayers: 1
  m_ShadowNearPlane: 0.1
  m_BlockerSampleCount: 24
  m_FilterSampleCount: 16
  m_MinFilterSize: 0.01
  m_KernelSize: 5
  m_LightAngle: 1
  m_MaxDepthBias: 0.001
  m_ShadowResolution:
    m_Override: 512
    m_UseOverride: 1
    m_Level: 1
  m_ShadowDimmer: 1
  m_VolumetricShadowDimmer: 1
  m_ShadowFadeDistance: 10000
  m_UseContactShadow:
    m_Override: 0
    m_UseOverride: 1
    m_Level: 0
  m_RayTracedContactShadow: 0
  m_ShadowTint: {r: 0, g: 0, b: 0, a: 1}
  m_PenumbraTint: 0
  m_NormalBias: 0.75
  m_SlopeBias: 0.5
  m_ShadowUpdateMode: 0
  m_BarnDoorAngle: 90
  m_BarnDoorLength: 0.05
  m_ShadowCascadeRatios:
  - 0.05
  - 0.2
  - 0.3
  m_ShadowCascadeBorders:
  - 0.2
  - 0.2
  - 0.2
  - 0.2
  m_ShadowAlgorithm: 0
  m_ShadowVariant: 0
  m_ShadowPrecision: 0
  useOldInspector: 0
  useVolumetric: 1
  featuresFoldout: 1
  showAdditionalSettings: 0
--- !u!1 &1344833219
GameObject:
  m_ObjectHideFlags: 0
  m_CorrespondingSourceObject: {fileID: 1603769914748404, guid: e13ee7e0790c7d243b7aa67fe604acac,
    type: 3}
  m_PrefabInstance: {fileID: 0}
  m_PrefabAsset: {fileID: 0}
  serializedVersion: 6
  m_Component:
  - component: {fileID: 1344833224}
  - component: {fileID: 1344833223}
  - component: {fileID: 1344833222}
  m_Layer: 0
  m_Name: ZED_Rig_Stereo
  m_TagString: Untagged
  m_Icon: {fileID: 0}
  m_NavMeshLayer: 0
  m_StaticEditorFlags: 0
  m_IsActive: 1
--- !u!114 &1344833222
=======
  m_LocalEulerAnglesHint: {x: 50, y: 30, z: 0}
--- !u!114 &1344833222 stripped
>>>>>>> aa62bd9a
MonoBehaviour:
  m_CorrespondingSourceObject: {fileID: 114711245158774928, guid: e13ee7e0790c7d243b7aa67fe604acac,
    type: 3}
  m_PrefabInstance: {fileID: 213410664}
  m_PrefabAsset: {fileID: 0}
  m_GameObject: {fileID: 0}
  m_Enabled: 1
  m_EditorHideFlags: 0
  m_Script: {fileID: 11500000, guid: 75b2a3ff7b847ca4490808f4c0432cd4, type: 3}
  m_Name:
  m_EditorClassIdentifier:
  cameraID: 0
  depthMode: 1
  inputType: 0
  resolution: 2
  FPS: 60
  svoInputFileName:
  svoLoopBack: 1
  svoRealTimeMode: 0
  currentFrame: 0
  numberFrameMax: 0
  pauseSVOReading: 0
  pauseLiveReading: 0
  NeedNewFrameGrab: 0
  streamInputIP: 127.0.0.1
  streamInputPort: 30000
  srpShaderType: 0
  enableTracking: 1
  enableSpatialMemory: 0
  pathSpatialMemory:
  estimateInitialPosition: 0
  trackingIsStatic: 0
  mappingResolutionPreset: 1
  mappingRangePreset: 1
  isMappingFilteringEnable: 1
  isMappingTextured: 0
  saveMeshWhenOver: 0
  meshPath: Assets/ZEDMesh.obj
  meshFilterParameters: 0
  objectDetectionTracking: 1
  objectDetection2DMask: 0
  objectDetectionModel: 0
  bodyFitting: 0
  personDetectionConfidenceThreshold: 20
  vehicleDetectionConfidenceThreshold: 20
  bagDetectionConfidenceThreshold: 20
  animalDetectionConfidenceThreshold: 20
  electronicsDetectionConfidenceThreshold: 20
  fruitVegetableDetectionConfidenceThreshold: 20
  objectClassPersonFilter: 1
  objectClassVehicleFilter: 1
  objectClassBagFilter: 1
  objectClassAnimalFilter: 1
  objectClassElectronicsFilter: 1
  objectClassFruitVegetableFilter: 1
  depthOcclusion: 1
  postProcessing: 1
  m_cameraBrightness: 100
  enableImageEnhancement: 1
  m_maxDepthRange: 20
  svoOutputFileName: Assets/Recording.svo
  svoOutputCompressionMode: 2
  svoOutputBitrate: 0
  svoOutputTargetFPS: 0
  svoOutputTranscodeStreaming: 0
  needRecordFrame: 0
  enableStreaming: 0
  streamingCodec: 0
  streamingPort: 30000
  bitrate: 8000
  gopSize: -1
  adaptativeBitrate: 0
  chunkSize: 32768
  streamingTargetFramerate: 0
  fadeInOnStart: 1
  dontDestroyOnLoad: 0
  greySkybox: 0
  m_confidenceThreshold: 100
  m_textureConfidenceThreshold: 100
  enableRightDepthMeasure: 0
  showarrig: 1
  enableIMUFusion: 1
  enableSelfCalibration: 1
  videoSettingsInitMode: 0
  videoBrightness: 4
  videoContrast: 4
  videoHue: 0
  videoSaturation: 4
  videoAutoGainExposure: 1
  videoGain: 10
  videoExposure: 100
  videoAutoWhiteBalance: 1
  videoWhiteBalance: 3200
  videoSharpness: 3
  videoGamma: 5
  videoLEDStatus: 1
  cameraModel: '-'
  cameraSerialNumber: '-'
  cameraFirmware: '-'
  versionZED: '-'
  engineFPS: '-'
  cameraFPS: '-'
  HMDDevice: '-'
  trackingState: '-'
  objectDetectionFPS: '-'
  sensingMode: 1
  setIMUPriorInAR: 1
  allowARPassThrough: 1
  gravityRotation: {x: 0, y: 0, z: 0, w: 1}
  ZEDSyncPosition: {x: 0, y: 0, z: 0}
  HMDSyncPosition: {x: 0, y: 0, z: 0}
  ZEDSyncRotation: {x: 0, y: 0, z: 0, w: 0}
  HMDSyncRotation: {x: 0, y: 0, z: 0, w: 0}
  advancedPanelOpen: 1
  spatialMappingFoldoutOpen: 0
  objectDetectionFoldoutOpen: 0
  recordingFoldoutOpen: 0
  streamingOutFoldoutOpen: 0
  camControlFoldoutOpen: 0
  zedRigDisplayer: {fileID: 0}
--- !u!114 &1344833223
MonoBehaviour:
  m_ObjectHideFlags: 0
  m_CorrespondingSourceObject: {fileID: 114878768509821778, guid: e13ee7e0790c7d243b7aa67fe604acac,
    type: 3}
  m_PrefabInstance: {fileID: 0}
  m_PrefabAsset: {fileID: 0}
  m_GameObject: {fileID: 1344833219}
  m_Enabled: 1
  m_EditorHideFlags: 0
  m_Script: {fileID: 11500000, guid: 7c602d2dc840f0144911c39c566846cb, type: 3}
  m_Name:
  m_EditorClassIdentifier:
--- !u!4 &1344833224
Transform:
  m_ObjectHideFlags: 0
  m_CorrespondingSourceObject: {fileID: 4309805032874704, guid: e13ee7e0790c7d243b7aa67fe604acac,
    type: 3}
  m_PrefabInstance: {fileID: 0}
  m_PrefabAsset: {fileID: 0}
  m_GameObject: {fileID: 1344833219}
  m_LocalRotation: {x: 0, y: 0, z: 0, w: 1}
  m_LocalPosition: {x: 0, y: 0, z: 0}
  m_LocalScale: {x: 1, y: 1, z: 1}
  m_Children:
  - {fileID: 1212828187}
  m_Father: {fileID: 0}
  m_RootOrder: 1
  m_LocalEulerAnglesHint: {x: 0, y: 0, z: 0}
--- !u!1 &1485011732
GameObject:
  m_ObjectHideFlags: 0
  m_CorrespondingSourceObject: {fileID: 0}
  m_PrefabInstance: {fileID: 0}
  m_PrefabAsset: {fileID: 0}
  serializedVersion: 6
  m_Component:
  - component: {fileID: 1402882293}
  m_Layer: 0
  m_Name: Pointer Bead
  m_TagString: Untagged
  m_Icon: {fileID: 0}
  m_NavMeshLayer: 0
  m_StaticEditorFlags: 0
  m_IsActive: 1
--- !u!4 &1402882293
Transform:
  m_ObjectHideFlags: 0
  m_CorrespondingSourceObject: {fileID: 0}
  m_PrefabInstance: {fileID: 0}
  m_PrefabAsset: {fileID: 0}
  m_GameObject: {fileID: 1402882292}
  m_LocalRotation: {x: 0, y: 0, z: 0, w: 1}
  m_LocalPosition: {x: 0, y: 0, z: 0}
  m_LocalScale: {x: 1, y: 1, z: 1}
  m_Children:
  - {fileID: 7629872}
  m_Father: {fileID: 1952355217}
  m_RootOrder: 0
  m_LocalEulerAnglesHint: {x: 0, y: 0, z: 0}
--- !u!212 &1485011734
SpriteRenderer:
  m_ObjectHideFlags: 0
  m_CorrespondingSourceObject: {fileID: 0}
  m_PrefabInstance: {fileID: 0}
  m_PrefabAsset: {fileID: 0}
  m_GameObject: {fileID: 1485011732}
  m_Enabled: 1
  m_CastShadows: 0
  m_ReceiveShadows: 0
  m_DynamicOccludee: 1
  m_MotionVectors: 1
  m_LightProbeUsage: 1
  m_ReflectionProbeUsage: 1
  m_RayTracingMode: 0
  m_RenderingLayerMask: 1
  m_RendererPriority: 0
  m_Materials:
  - {fileID: 10754, guid: 0000000000000000f000000000000000, type: 0}
  m_StaticBatchInfo:
    firstSubMesh: 0
    subMeshCount: 0
  m_StaticBatchRoot: {fileID: 0}
  m_ProbeAnchor: {fileID: 0}
  m_LightProbeVolumeOverride: {fileID: 0}
  m_ScaleInLightmap: 1
  m_ReceiveGI: 1
  m_PreserveUVs: 0
  m_IgnoreNormalsForChartDetection: 0
  m_ImportantGI: 0
  m_StitchLightmapSeams: 1
  m_SelectedEditorRenderState: 0
  m_MinimumChartSize: 4
  m_AutoUVMaxDistance: 0.5
  m_AutoUVMaxAngle: 89
  m_LightmapParameters: {fileID: 0}
  m_SortingLayerID: 0
  m_SortingLayer: 0
  m_SortingOrder: 0
  m_Sprite: {fileID: 21300000, guid: d7a63191a8d0cf140b9919e1af1659a9, type: 3}
  m_Color: {r: 1, g: 1, b: 1, a: 1}
  m_FlipX: 0
  m_FlipY: 0
  m_DrawMode: 0
  m_Size: {x: 1.28, y: 1.28}
  m_AdaptiveModeThreshold: 0.5
  m_SpriteTileMode: 0
  m_WasSpriteAssigned: 1
  m_MaskInteraction: 0
  m_SpriteSortPoint: 0
--- !u!1001 &1663354463
PrefabInstance:
  m_ObjectHideFlags: 0
  serializedVersion: 2
  m_Modification:
    m_TransformParent: {fileID: 0}
    m_Modifications:
    - target: {fileID: 1222075980241000, guid: 558a4b76067e3e44089fbed55a2687e6, type: 3}
      propertyPath: m_IsActive
      value: 1
      objectReference: {fileID: 0}
    - target: {fileID: 4937924797587290, guid: 558a4b76067e3e44089fbed55a2687e6, type: 3}
      propertyPath: m_RootOrder
      value: 4
      objectReference: {fileID: 0}
    - target: {fileID: 4937924797587290, guid: 558a4b76067e3e44089fbed55a2687e6, type: 3}
      propertyPath: m_LocalPosition.x
      value: 0
      objectReference: {fileID: 0}
    - target: {fileID: 4937924797587290, guid: 558a4b76067e3e44089fbed55a2687e6, type: 3}
      propertyPath: m_LocalPosition.y
      value: 0
      objectReference: {fileID: 0}
    - target: {fileID: 4937924797587290, guid: 558a4b76067e3e44089fbed55a2687e6, type: 3}
      propertyPath: m_LocalPosition.z
      value: 0
      objectReference: {fileID: 0}
    - target: {fileID: 4937924797587290, guid: 558a4b76067e3e44089fbed55a2687e6, type: 3}
      propertyPath: m_LocalRotation.w
      value: 1
      objectReference: {fileID: 0}
    - target: {fileID: 4937924797587290, guid: 558a4b76067e3e44089fbed55a2687e6, type: 3}
      propertyPath: m_LocalRotation.x
      value: -0
      objectReference: {fileID: 0}
    - target: {fileID: 4937924797587290, guid: 558a4b76067e3e44089fbed55a2687e6, type: 3}
      propertyPath: m_LocalRotation.y
      value: -0
      objectReference: {fileID: 0}
    - target: {fileID: 4937924797587290, guid: 558a4b76067e3e44089fbed55a2687e6, type: 3}
      propertyPath: m_LocalRotation.z
      value: -0
      objectReference: {fileID: 0}
    - target: {fileID: 82186411301053428, guid: 558a4b76067e3e44089fbed55a2687e6,
        type: 3}
      propertyPath: m_Enabled
      value: 0
      objectReference: {fileID: 0}
    - target: {fileID: 114191359626448276, guid: 558a4b76067e3e44089fbed55a2687e6,
        type: 3}
      propertyPath: zedManager
      value:
      objectReference: {fileID: 1344833222}
    - target: {fileID: 114191359626448276, guid: 558a4b76067e3e44089fbed55a2687e6,
        type: 3}
      propertyPath: useLegacySteamVRInput
      value: 1
      objectReference: {fileID: 0}
<<<<<<< HEAD
    - target: {fileID: 114506010654110848, guid: 558a4b76067e3e44089fbed55a2687e6,
        type: 3}
=======
    - target: {fileID: 114506010654110848, guid: 558a4b76067e3e44089fbed55a2687e6, type: 3}
      propertyPath: m_Enabled
      value: 1
      objectReference: {fileID: 0}
    - target: {fileID: 114506010654110848, guid: 558a4b76067e3e44089fbed55a2687e6, type: 3}
>>>>>>> aa62bd9a
      propertyPath: zedManager
      value:
      objectReference: {fileID: 1344833222}
    m_RemovedComponents:
    - {fileID: 114191359626448276, guid: 558a4b76067e3e44089fbed55a2687e6, type: 3}
  m_SourcePrefab: {fileID: 100100000, guid: 558a4b76067e3e44089fbed55a2687e6, type: 3}
--- !u!1 &1698928816 stripped
GameObject:
  m_CorrespondingSourceObject: {fileID: 1222075980241000, guid: d0ab09dfdb72e614aadbc6e474b9bc3e,
    type: 3}
  m_PrefabInstance: {fileID: 942191712}
  m_PrefabAsset: {fileID: 0}
--- !u!114 &1698928817
MonoBehaviour:
  m_ObjectHideFlags: 0
  m_CorrespondingSourceObject: {fileID: 0}
  m_PrefabInstance: {fileID: 0}
  m_PrefabAsset: {fileID: 0}
  m_GameObject: {fileID: 1698928816}
  m_Enabled: 1
  m_EditorHideFlags: 0
  m_Script: {fileID: 11500000, guid: 133b3bfe60baacd45a72714ffc6eb29a, type: 3}
  m_Name:
  m_EditorClassIdentifier:
  index: -1
  useLegacySteamVRInput: 0
  deviceToTrack: 1
  latencyCompensation: 78
  correctControllerDrift: 1
<<<<<<< HEAD
  SNHolder:
  zedManager: {fileID: 0}
  fireBinding:
    actionPath: /actions/zed-default/in/Fire
    needsReinit: 0
  clickBinding:
    actionPath:
    needsReinit: 0
  backBinding:
    actionPath:
    needsReinit: 0
  grabBinding:
    actionPath:
    needsReinit: 0
  navigateUIBinding:
    actionPath:
    needsReinit: 0
=======
  SNHolder: 
  zedManager: {fileID: 1344833222}
  fireButton: 2
  clickButton: 2
  backButton: 8
  grabButton: 3
  navigateUIAxis: 10
>>>>>>> aa62bd9a
  onFireDown:
    m_PersistentCalls:
      m_Calls: []
  onFireUp:
    m_PersistentCalls:
      m_Calls: []
  onClickDown:
    m_PersistentCalls:
      m_Calls: []
  onClickUp:
    m_PersistentCalls:
      m_Calls: []
  onBackDown:
    m_PersistentCalls:
      m_Calls: []
  onBackUp:
    m_PersistentCalls:
      m_Calls: []
  onGrabDown:
    m_PersistentCalls:
      m_Calls: []
  onGrabUp:
    m_PersistentCalls:
      m_Calls: []
--- !u!1 &1750122611
GameObject:
  m_ObjectHideFlags: 0
  m_CorrespondingSourceObject: {fileID: 1473301405527320, guid: e13ee7e0790c7d243b7aa67fe604acac,
    type: 3}
  m_PrefabInstance: {fileID: 0}
  m_PrefabAsset: {fileID: 0}
  serializedVersion: 6
  m_Component:
  - component: {fileID: 1750122612}
  - component: {fileID: 1750122614}
  - component: {fileID: 1750122613}
  - component: {fileID: 1750122615}
  m_Layer: 10
  m_Name: Frame
  m_TagString: Untagged
  m_Icon: {fileID: 0}
  m_NavMeshLayer: 0
  m_StaticEditorFlags: 0
  m_IsActive: 1
--- !u!4 &1750122612
Transform:
  m_ObjectHideFlags: 0
  m_CorrespondingSourceObject: {fileID: 4371821831063078, guid: e13ee7e0790c7d243b7aa67fe604acac,
    type: 3}
  m_PrefabInstance: {fileID: 0}
  m_PrefabAsset: {fileID: 0}
  m_GameObject: {fileID: 1750122611}
  m_LocalRotation: {x: -0, y: -0, z: -0, w: 1}
  m_LocalPosition: {x: 0, y: 0, z: 1}
  m_LocalScale: {x: 1, y: 1, z: 1}
  m_Children: []
  m_Father: {fileID: 46241222}
  m_RootOrder: 0
  m_LocalEulerAnglesHint: {x: 0, y: 0, z: 0}
--- !u!23 &1750122613
MeshRenderer:
  m_ObjectHideFlags: 0
  m_CorrespondingSourceObject: {fileID: 23084009649085918, guid: e13ee7e0790c7d243b7aa67fe604acac,
    type: 3}
  m_PrefabInstance: {fileID: 0}
  m_PrefabAsset: {fileID: 0}
  m_GameObject: {fileID: 1750122611}
  m_Enabled: 1
  m_CastShadows: 0
  m_ReceiveShadows: 1
  m_DynamicOccludee: 1
  m_MotionVectors: 2
  m_LightProbeUsage: 1
  m_ReflectionProbeUsage: 1
  m_RayTracingMode: 2
  m_RenderingLayerMask: 1
  m_RendererPriority: 0
  m_Materials:
  - {fileID: 2100000, guid: 14aa15e22283b7b449fdd159d8d9e899, type: 2}
  m_StaticBatchInfo:
    firstSubMesh: 0
    subMeshCount: 0
  m_StaticBatchRoot: {fileID: 0}
  m_ProbeAnchor: {fileID: 0}
  m_LightProbeVolumeOverride: {fileID: 0}
  m_ScaleInLightmap: 1
  m_ReceiveGI: 1
  m_PreserveUVs: 1
  m_IgnoreNormalsForChartDetection: 0
  m_ImportantGI: 0
  m_StitchLightmapSeams: 1
  m_SelectedEditorRenderState: 3
  m_MinimumChartSize: 4
  m_AutoUVMaxDistance: 0.5
  m_AutoUVMaxAngle: 89
  m_LightmapParameters: {fileID: 0}
  m_SortingLayerID: 0
  m_SortingLayer: 0
  m_SortingOrder: 0
--- !u!33 &1750122614
MeshFilter:
  m_ObjectHideFlags: 0
  m_CorrespondingSourceObject: {fileID: 33507802862957374, guid: e13ee7e0790c7d243b7aa67fe604acac,
    type: 3}
  m_PrefabInstance: {fileID: 0}
  m_PrefabAsset: {fileID: 0}
  m_GameObject: {fileID: 1750122611}
  m_Mesh: {fileID: 10210, guid: 0000000000000000e000000000000000, type: 0}
--- !u!114 &1750122615
MonoBehaviour:
  m_ObjectHideFlags: 0
  m_CorrespondingSourceObject: {fileID: 0}
  m_PrefabInstance: {fileID: 0}
  m_PrefabAsset: {fileID: 0}
  m_GameObject: {fileID: 1750122611}
  m_Enabled: 1
  m_EditorHideFlags: 0
  m_Script: {fileID: 11500000, guid: 313514277d565454383ea4c1a1f8beb9, type: 3}
  m_Name:
  m_EditorClassIdentifier:
  showInNonZEDCameras: 1
--- !u!1 &1888571830
GameObject:
  m_ObjectHideFlags: 0
  m_CorrespondingSourceObject: {fileID: 0}
  m_PrefabInstance: {fileID: 0}
  m_PrefabAsset: {fileID: 0}
  serializedVersion: 6
  m_Component:
  - component: {fileID: 1952355217}
  m_Layer: 0
  m_Name: LaserPointerBeadHolder
  m_TagString: Untagged
  m_Icon: {fileID: 0}
  m_NavMeshLayer: 0
  m_StaticEditorFlags: 0
  m_IsActive: 1
--- !u!4 &1952355217
Transform:
  m_ObjectHideFlags: 0
  m_CorrespondingSourceObject: {fileID: 0}
  m_PrefabInstance: {fileID: 0}
  m_PrefabAsset: {fileID: 0}
  m_GameObject: {fileID: 1952355216}
  m_LocalRotation: {x: 0, y: 0, z: 0, w: 1}
  m_LocalPosition: {x: 0, y: 0, z: 0}
  m_LocalScale: {x: 1, y: 1, z: 1}
  m_Children:
  - {fileID: 1402882293}
  m_Father: {fileID: 607298963}
  m_RootOrder: 0
  m_LocalEulerAnglesHint: {x: 0, y: 0, z: 0}
--- !u!1 &2013896095
GameObject:
  m_ObjectHideFlags: 0
  m_CorrespondingSourceObject: {fileID: 1721814514466412, guid: e13ee7e0790c7d243b7aa67fe604acac,
    type: 3}
  m_PrefabInstance: {fileID: 0}
  m_PrefabAsset: {fileID: 0}
  serializedVersion: 6
  m_Component:
  - component: {fileID: 2013896096}
  - component: {fileID: 2013896099}
  - component: {fileID: 2013896098}
  - component: {fileID: 2013896097}
  m_Layer: 0
  m_Name: Body
  m_TagString: Untagged
  m_Icon: {fileID: 0}
  m_NavMeshLayer: 0
  m_StaticEditorFlags: 0
  m_IsActive: 0
--- !u!4 &2013896096
Transform:
  m_ObjectHideFlags: 0
  m_CorrespondingSourceObject: {fileID: 4916666210046898, guid: e13ee7e0790c7d243b7aa67fe604acac,
    type: 3}
  m_PrefabInstance: {fileID: 0}
  m_PrefabAsset: {fileID: 0}
  m_GameObject: {fileID: 2013896095}
  m_LocalRotation: {x: -0, y: -0, z: -0, w: 1}
  m_LocalPosition: {x: 0, y: 0, z: 1}
  m_LocalScale: {x: 0.1, y: 0.1, z: 0.1}
  m_Children: []
  m_Father: {fileID: 1212828187}
  m_RootOrder: 4
  m_LocalEulerAnglesHint: {x: 0, y: 0, z: 0}
--- !u!23 &2013896097
MeshRenderer:
  m_ObjectHideFlags: 0
  m_CorrespondingSourceObject: {fileID: 23993465884346736, guid: e13ee7e0790c7d243b7aa67fe604acac,
    type: 3}
  m_PrefabInstance: {fileID: 0}
  m_PrefabAsset: {fileID: 0}
  m_GameObject: {fileID: 2013896095}
  m_Enabled: 1
  m_CastShadows: 1
  m_ReceiveShadows: 1
  m_DynamicOccludee: 1
  m_MotionVectors: 1
  m_LightProbeUsage: 1
  m_ReflectionProbeUsage: 1
  m_RayTracingMode: 2
  m_RenderingLayerMask: 1
  m_RendererPriority: 0
  m_Materials:
  - {fileID: 10303, guid: 0000000000000000f000000000000000, type: 0}
  m_StaticBatchInfo:
    firstSubMesh: 0
    subMeshCount: 0
  m_StaticBatchRoot: {fileID: 0}
  m_ProbeAnchor: {fileID: 0}
  m_LightProbeVolumeOverride: {fileID: 0}
  m_ScaleInLightmap: 1
  m_ReceiveGI: 1
  m_PreserveUVs: 1
  m_IgnoreNormalsForChartDetection: 0
  m_ImportantGI: 0
  m_StitchLightmapSeams: 1
  m_SelectedEditorRenderState: 3
  m_MinimumChartSize: 4
  m_AutoUVMaxDistance: 0.5
  m_AutoUVMaxAngle: 89
  m_LightmapParameters: {fileID: 0}
  m_SortingLayerID: 0
  m_SortingLayer: 0
  m_SortingOrder: 0
--- !u!65 &2013896098
BoxCollider:
  m_ObjectHideFlags: 0
  m_CorrespondingSourceObject: {fileID: 65873696903358950, guid: e13ee7e0790c7d243b7aa67fe604acac,
    type: 3}
  m_PrefabInstance: {fileID: 0}
  m_PrefabAsset: {fileID: 0}
  m_GameObject: {fileID: 2013896095}
  m_Material: {fileID: 0}
  m_IsTrigger: 0
  m_Enabled: 1
  serializedVersion: 2
  m_Size: {x: 1, y: 1, z: 1}
  m_Center: {x: 0, y: 0, z: 0}
--- !u!33 &2013896099
MeshFilter:
  m_ObjectHideFlags: 0
  m_CorrespondingSourceObject: {fileID: 33546770458599288, guid: e13ee7e0790c7d243b7aa67fe604acac,
    type: 3}
  m_PrefabInstance: {fileID: 0}
  m_PrefabAsset: {fileID: 0}
  m_GameObject: {fileID: 2013896095}
  m_Mesh: {fileID: 10202, guid: 0000000000000000e000000000000000, type: 0}
--- !u!1001 &2026597453
PrefabInstance:
  m_ObjectHideFlags: 0
  serializedVersion: 2
  m_Modification:
    m_TransformParent: {fileID: 0}
    m_Modifications:
    - target: {fileID: 4723432349376882, guid: 7a5f9c3559310d741bc7b70ccea08ada, type: 3}
      propertyPath: m_RootOrder
      value: 0
      objectReference: {fileID: 0}
    - target: {fileID: 4723432349376882, guid: 7a5f9c3559310d741bc7b70ccea08ada, type: 3}
      propertyPath: m_LocalPosition.x
      value: -0.02451834
      objectReference: {fileID: 0}
    - target: {fileID: 4723432349376882, guid: 7a5f9c3559310d741bc7b70ccea08ada, type: 3}
      propertyPath: m_LocalPosition.y
      value: -0.073036194
      objectReference: {fileID: 0}
    - target: {fileID: 4723432349376882, guid: 7a5f9c3559310d741bc7b70ccea08ada, type: 3}
      propertyPath: m_LocalPosition.z
      value: 0.11855292
      objectReference: {fileID: 0}
    - target: {fileID: 4723432349376882, guid: 7a5f9c3559310d741bc7b70ccea08ada, type: 3}
      propertyPath: m_LocalRotation.w
      value: 1
      objectReference: {fileID: 0}
    - target: {fileID: 4723432349376882, guid: 7a5f9c3559310d741bc7b70ccea08ada, type: 3}
      propertyPath: m_LocalRotation.x
      value: 0
      objectReference: {fileID: 0}
    - target: {fileID: 4723432349376882, guid: 7a5f9c3559310d741bc7b70ccea08ada, type: 3}
      propertyPath: m_LocalRotation.y
      value: 0
      objectReference: {fileID: 0}
    - target: {fileID: 4723432349376882, guid: 7a5f9c3559310d741bc7b70ccea08ada, type: 3}
      propertyPath: m_LocalRotation.z
      value: 0
      objectReference: {fileID: 0}
<<<<<<< HEAD
    - target: {fileID: 4723432349376882, guid: 7a5f9c3559310d741bc7b70ccea08ada, type: 3}
      propertyPath: m_LocalRotation.w
      value: 1
      objectReference: {fileID: 0}
    - target: {fileID: 4723432349376882, guid: 7a5f9c3559310d741bc7b70ccea08ada, type: 3}
      propertyPath: m_RootOrder
      value: 0
      objectReference: {fileID: 0}
    - target: {fileID: 114844496607303746, guid: 7a5f9c3559310d741bc7b70ccea08ada,
        type: 3}
      propertyPath: radiusCheckRate
      value: 2
      objectReference: {fileID: 0}
=======
    - target: {fileID: 114844496607303746, guid: 7a5f9c3559310d741bc7b70ccea08ada, type: 3}
      propertyPath: m_Enabled
      value: 1
      objectReference: {fileID: 0}
>>>>>>> aa62bd9a
    m_RemovedComponents: []
  m_SourcePrefab: {fileID: 100100000, guid: 7a5f9c3559310d741bc7b70ccea08ada, type: 3}<|MERGE_RESOLUTION|>--- conflicted
+++ resolved
@@ -38,11 +38,7 @@
   m_ReflectionIntensity: 1
   m_CustomReflection: {fileID: 0}
   m_Sun: {fileID: 0}
-<<<<<<< HEAD
   m_IndirectSpecularColor: {r: 0, g: 0, b: 0, a: 1}
-=======
-  m_IndirectSpecularColor: {r: 0.44657892, g: 0.4964133, b: 0.57481736, a: 1}
->>>>>>> aa62bd9a
   m_UseRadianceAmbientProbe: 0
 --- !u!157 &3
 LightmapSettings:
@@ -611,7 +607,6 @@
 --- !u!1001 &213410664
 PrefabInstance:
   m_ObjectHideFlags: 0
-<<<<<<< HEAD
   m_CorrespondingSourceObject: {fileID: 0}
   m_PrefabInstance: {fileID: 0}
   m_PrefabAsset: {fileID: 0}
@@ -623,167 +618,6 @@
   m_EditorClassIdentifier:
   showInNonZEDCameras: 1
 --- !u!1 &390797088
-=======
-  serializedVersion: 2
-  m_Modification:
-    m_TransformParent: {fileID: 0}
-    m_Modifications:
-    - target: {fileID: 1386713500692820, guid: e13ee7e0790c7d243b7aa67fe604acac, type: 3}
-      propertyPath: m_Layer
-      value: 8
-      objectReference: {fileID: 0}
-    - target: {fileID: 1473301405527320, guid: e13ee7e0790c7d243b7aa67fe604acac, type: 3}
-      propertyPath: m_Layer
-      value: 10
-      objectReference: {fileID: 0}
-    - target: {fileID: 1603769914748404, guid: e13ee7e0790c7d243b7aa67fe604acac, type: 3}
-      propertyPath: m_Name
-      value: ZED_Rig_Stereo
-      objectReference: {fileID: 0}
-    - target: {fileID: 4309805032874704, guid: e13ee7e0790c7d243b7aa67fe604acac, type: 3}
-      propertyPath: m_RootOrder
-      value: 1
-      objectReference: {fileID: 0}
-    - target: {fileID: 4309805032874704, guid: e13ee7e0790c7d243b7aa67fe604acac, type: 3}
-      propertyPath: m_LocalPosition.x
-      value: 0
-      objectReference: {fileID: 0}
-    - target: {fileID: 4309805032874704, guid: e13ee7e0790c7d243b7aa67fe604acac, type: 3}
-      propertyPath: m_LocalPosition.y
-      value: 0
-      objectReference: {fileID: 0}
-    - target: {fileID: 4309805032874704, guid: e13ee7e0790c7d243b7aa67fe604acac, type: 3}
-      propertyPath: m_LocalPosition.z
-      value: 0
-      objectReference: {fileID: 0}
-    - target: {fileID: 4309805032874704, guid: e13ee7e0790c7d243b7aa67fe604acac, type: 3}
-      propertyPath: m_LocalRotation.w
-      value: 1
-      objectReference: {fileID: 0}
-    - target: {fileID: 4309805032874704, guid: e13ee7e0790c7d243b7aa67fe604acac, type: 3}
-      propertyPath: m_LocalRotation.x
-      value: 0
-      objectReference: {fileID: 0}
-    - target: {fileID: 4309805032874704, guid: e13ee7e0790c7d243b7aa67fe604acac, type: 3}
-      propertyPath: m_LocalRotation.y
-      value: 0
-      objectReference: {fileID: 0}
-    - target: {fileID: 4309805032874704, guid: e13ee7e0790c7d243b7aa67fe604acac, type: 3}
-      propertyPath: m_LocalRotation.z
-      value: 0
-      objectReference: {fileID: 0}
-    - target: {fileID: 4309805032874704, guid: e13ee7e0790c7d243b7aa67fe604acac, type: 3}
-      propertyPath: m_LocalEulerAnglesHint.x
-      value: 0
-      objectReference: {fileID: 0}
-    - target: {fileID: 4309805032874704, guid: e13ee7e0790c7d243b7aa67fe604acac, type: 3}
-      propertyPath: m_LocalEulerAnglesHint.y
-      value: 0
-      objectReference: {fileID: 0}
-    - target: {fileID: 4309805032874704, guid: e13ee7e0790c7d243b7aa67fe604acac, type: 3}
-      propertyPath: m_LocalEulerAnglesHint.z
-      value: 0
-      objectReference: {fileID: 0}
-    - target: {fileID: 4916666210046898, guid: e13ee7e0790c7d243b7aa67fe604acac, type: 3}
-      propertyPath: m_RootOrder
-      value: 2
-      objectReference: {fileID: 0}
-    - target: {fileID: 20426257081025226, guid: e13ee7e0790c7d243b7aa67fe604acac, type: 3}
-      propertyPath: m_Depth
-      value: -1
-      objectReference: {fileID: 0}
-    - target: {fileID: 20426257081025226, guid: e13ee7e0790c7d243b7aa67fe604acac, type: 3}
-      propertyPath: near clip plane
-      value: 0.3
-      objectReference: {fileID: 0}
-    - target: {fileID: 20426257081025226, guid: e13ee7e0790c7d243b7aa67fe604acac, type: 3}
-      propertyPath: m_CullingMask.m_Bits
-      value: 4294964479
-      objectReference: {fileID: 0}
-    - target: {fileID: 20846656237544980, guid: e13ee7e0790c7d243b7aa67fe604acac, type: 3}
-      propertyPath: near clip plane
-      value: 0.3
-      objectReference: {fileID: 0}
-    - target: {fileID: 20846656237544980, guid: e13ee7e0790c7d243b7aa67fe604acac, type: 3}
-      propertyPath: m_CullingMask.m_Bits
-      value: 4294963711
-      objectReference: {fileID: 0}
-    - target: {fileID: 114025688240506870, guid: e13ee7e0790c7d243b7aa67fe604acac, type: 3}
-      propertyPath: viewSide
-      value: 0
-      objectReference: {fileID: 0}
-    - target: {fileID: 114711245158774928, guid: e13ee7e0790c7d243b7aa67fe604acac, type: 3}
-      propertyPath: chunkSize
-      value: 32768
-      objectReference: {fileID: 0}
-    - target: {fileID: 114711245158774928, guid: e13ee7e0790c7d243b7aa67fe604acac, type: 3}
-      propertyPath: showarrig
-      value: 0
-      objectReference: {fileID: 0}
-    - target: {fileID: 114711245158774928, guid: e13ee7e0790c7d243b7aa67fe604acac, type: 3}
-      propertyPath: enableTracking
-      value: 1
-      objectReference: {fileID: 0}
-    - target: {fileID: 114711245158774928, guid: e13ee7e0790c7d243b7aa67fe604acac, type: 3}
-      propertyPath: enableIMUFusion
-      value: 1
-      objectReference: {fileID: 0}
-    - target: {fileID: 114711245158774928, guid: e13ee7e0790c7d243b7aa67fe604acac, type: 3}
-      propertyPath: setIMUPriorInAR
-      value: 1
-      objectReference: {fileID: 0}
-    - target: {fileID: 114711245158774928, guid: e13ee7e0790c7d243b7aa67fe604acac, type: 3}
-      propertyPath: advancedPanelOpen
-      value: 1
-      objectReference: {fileID: 0}
-    - target: {fileID: 114711245158774928, guid: e13ee7e0790c7d243b7aa67fe604acac, type: 3}
-      propertyPath: allowARPassThrough
-      value: 1
-      objectReference: {fileID: 0}
-    - target: {fileID: 114711245158774928, guid: e13ee7e0790c7d243b7aa67fe604acac, type: 3}
-      propertyPath: enableSpatialMemory
-      value: 0
-      objectReference: {fileID: 0}
-    - target: {fileID: 114711245158774928, guid: e13ee7e0790c7d243b7aa67fe604acac, type: 3}
-      propertyPath: enableSelfCalibration
-      value: 1
-      objectReference: {fileID: 0}
-    - target: {fileID: 114711245158774928, guid: e13ee7e0790c7d243b7aa67fe604acac, type: 3}
-      propertyPath: estimateInitialPosition
-      value: 0
-      objectReference: {fileID: 0}
-    - target: {fileID: 114711245158774928, guid: e13ee7e0790c7d243b7aa67fe604acac, type: 3}
-      propertyPath: isMappingFilteringEnable
-      value: 1
-      objectReference: {fileID: 0}
-    - target: {fileID: 114711245158774928, guid: e13ee7e0790c7d243b7aa67fe604acac, type: 3}
-      propertyPath: svoOutputCompressionMode
-      value: 2
-      objectReference: {fileID: 0}
-    - target: {fileID: 114711245158774928, guid: e13ee7e0790c7d243b7aa67fe604acac, type: 3}
-      propertyPath: bagDetectionConfidenceThreshold
-      value: 20
-      objectReference: {fileID: 0}
-    - target: {fileID: 114711245158774928, guid: e13ee7e0790c7d243b7aa67fe604acac, type: 3}
-      propertyPath: animalDetectionConfidenceThreshold
-      value: 20
-      objectReference: {fileID: 0}
-    - target: {fileID: 114711245158774928, guid: e13ee7e0790c7d243b7aa67fe604acac, type: 3}
-      propertyPath: vehicleDetectionConfidenceThreshold
-      value: 20
-      objectReference: {fileID: 0}
-    - target: {fileID: 114711245158774928, guid: e13ee7e0790c7d243b7aa67fe604acac, type: 3}
-      propertyPath: electronicsDetectionConfidenceThreshold
-      value: 20
-      objectReference: {fileID: 0}
-    - target: {fileID: 114711245158774928, guid: e13ee7e0790c7d243b7aa67fe604acac, type: 3}
-      propertyPath: fruitVegetableDetectionConfidenceThreshold
-      value: 20
-      objectReference: {fileID: 0}
-    m_RemovedComponents: []
-  m_SourcePrefab: {fileID: 100100000, guid: e13ee7e0790c7d243b7aa67fe604acac, type: 3}
---- !u!1 &246236716
->>>>>>> aa62bd9a
 GameObject:
   m_ObjectHideFlags: 0
   m_CorrespondingSourceObject: {fileID: 0}
@@ -1290,7 +1124,6 @@
   correctControllerDrift: 1
   SNHolder:
   zedManager: {fileID: 1344833222}
-<<<<<<< HEAD
   fireBinding:
     actionPath: /actions/zed-default/in/Fire
     needsReinit: 0
@@ -1306,13 +1139,6 @@
   navigateUIBinding:
     actionPath:
     needsReinit: 0
-=======
-  fireButton: 2
-  clickButton: 2
-  backButton: 8
-  grabButton: 3
-  navigateUIAxis: 10
->>>>>>> aa62bd9a
   onFireDown:
     m_PersistentCalls:
       m_Calls: []
@@ -1770,7 +1596,6 @@
   m_Children: []
   m_Father: {fileID: 0}
   m_RootOrder: 2
-<<<<<<< HEAD
   m_LocalEulerAnglesHint: {x: 90, y: 0, z: 0}
 --- !u!114 &1320592379
 MonoBehaviour:
@@ -1900,10 +1725,6 @@
   m_StaticEditorFlags: 0
   m_IsActive: 1
 --- !u!114 &1344833222
-=======
-  m_LocalEulerAnglesHint: {x: 50, y: 30, z: 0}
---- !u!114 &1344833222 stripped
->>>>>>> aa62bd9a
 MonoBehaviour:
   m_CorrespondingSourceObject: {fileID: 114711245158774928, guid: e13ee7e0790c7d243b7aa67fe604acac,
     type: 3}
@@ -2192,16 +2013,8 @@
       propertyPath: useLegacySteamVRInput
       value: 1
       objectReference: {fileID: 0}
-<<<<<<< HEAD
     - target: {fileID: 114506010654110848, guid: 558a4b76067e3e44089fbed55a2687e6,
         type: 3}
-=======
-    - target: {fileID: 114506010654110848, guid: 558a4b76067e3e44089fbed55a2687e6, type: 3}
-      propertyPath: m_Enabled
-      value: 1
-      objectReference: {fileID: 0}
-    - target: {fileID: 114506010654110848, guid: 558a4b76067e3e44089fbed55a2687e6, type: 3}
->>>>>>> aa62bd9a
       propertyPath: zedManager
       value:
       objectReference: {fileID: 1344833222}
@@ -2231,7 +2044,6 @@
   deviceToTrack: 1
   latencyCompensation: 78
   correctControllerDrift: 1
-<<<<<<< HEAD
   SNHolder:
   zedManager: {fileID: 0}
   fireBinding:
@@ -2249,15 +2061,6 @@
   navigateUIBinding:
     actionPath:
     needsReinit: 0
-=======
-  SNHolder: 
-  zedManager: {fileID: 1344833222}
-  fireButton: 2
-  clickButton: 2
-  backButton: 8
-  grabButton: 3
-  navigateUIAxis: 10
->>>>>>> aa62bd9a
   onFireDown:
     m_PersistentCalls:
       m_Calls: []
@@ -2547,7 +2350,6 @@
       propertyPath: m_LocalRotation.z
       value: 0
       objectReference: {fileID: 0}
-<<<<<<< HEAD
     - target: {fileID: 4723432349376882, guid: 7a5f9c3559310d741bc7b70ccea08ada, type: 3}
       propertyPath: m_LocalRotation.w
       value: 1
@@ -2561,11 +2363,5 @@
       propertyPath: radiusCheckRate
       value: 2
       objectReference: {fileID: 0}
-=======
-    - target: {fileID: 114844496607303746, guid: 7a5f9c3559310d741bc7b70ccea08ada, type: 3}
-      propertyPath: m_Enabled
-      value: 1
-      objectReference: {fileID: 0}
->>>>>>> aa62bd9a
     m_RemovedComponents: []
   m_SourcePrefab: {fileID: 100100000, guid: 7a5f9c3559310d741bc7b70ccea08ada, type: 3}