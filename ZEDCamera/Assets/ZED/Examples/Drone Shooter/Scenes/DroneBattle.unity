--- conflicted
+++ resolved
@@ -187,16 +187,10 @@
   m_ClearFlags: 2
   m_BackGroundColor: {r: 0, g: 0, b: 0, a: 0}
   m_projectionMatrixMode: 1
-<<<<<<< HEAD
-  m_SensorSize: {x: 36, y: 24}
-  m_LensShift: {x: 0, y: 0}
-  m_GateFitMode: 2
-=======
   m_GateFitMode: 2
   m_FOVAxisMode: 0
   m_SensorSize: {x: 36, y: 24}
   m_LensShift: {x: 0, y: 0}
->>>>>>> a75542e4
   m_FocalLength: 50
   m_NormalizedViewPortRect:
     serializedVersion: 2
@@ -622,16 +616,10 @@
   m_ClearFlags: 2
   m_BackGroundColor: {r: 0, g: 0, b: 0, a: 0}
   m_projectionMatrixMode: 1
-<<<<<<< HEAD
-  m_SensorSize: {x: 36, y: 24}
-  m_LensShift: {x: 0, y: 0}
-  m_GateFitMode: 2
-=======
   m_GateFitMode: 2
   m_FOVAxisMode: 0
   m_SensorSize: {x: 36, y: 24}
   m_LensShift: {x: 0, y: 0}
->>>>>>> a75542e4
   m_FocalLength: 50
   m_NormalizedViewPortRect:
     serializedVersion: 2
@@ -1253,11 +1241,7 @@
   enableImageEnhancement: 1
   m_maxDepthRange: 40
   svoOutputFileName: Assets/Recording.svo
-<<<<<<< HEAD
-  svoOutputCompressionMode: 1
-=======
   svoOutputCompressionMode: 2
->>>>>>> a75542e4
   needRecordFrame: 0
   enableStreaming: 0
   streamingCodec: 0
