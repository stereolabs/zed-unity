--- conflicted
+++ resolved
@@ -167,15 +167,15 @@
   m_Enabled: 1
   m_EditorHideFlags: 0
   m_Script: {fileID: 11500000, guid: 75b2a3ff7b847ca4490808f4c0432cd4, type: 3}
-  m_Name: 
-  m_EditorClassIdentifier: 
+  m_Name:
+  m_EditorClassIdentifier:
   cameraID: 0
   depthMode: 1
   inputType: 0
   resolution: 2
   FPS: 60
-  svoInputFileName: 
-  opencvCalibFile: 
+  svoInputFileName:
+  opencvCalibFile:
   svoLoopBack: 1
   svoRealTimeMode: 0
   currentFrame: 0
@@ -187,7 +187,7 @@
   streamInputPort: 30000
   enableTracking: 1
   enableSpatialMemory: 1
-  pathSpatialMemory: 
+  pathSpatialMemory:
   estimateInitialPosition: 1
   trackingIsStatic: 0
   mappingResolutionPreset: 1
@@ -461,22 +461,15 @@
       propertyPath: inputType
       value: 0
       objectReference: {fileID: 0}
-<<<<<<< HEAD
     - target: {fileID: 114711245158774928, guid: e13ee7e0790c7d243b7aa67fe604acac,
         type: 3}
       propertyPath: advancedPanelOpen
       value: 1
-=======
-    - target: {fileID: 114711245158774928, guid: e13ee7e0790c7d243b7aa67fe604acac, type: 3}
-      propertyPath: m_maxDepthRange
-      value: 40
->>>>>>> aa62bd9a
       objectReference: {fileID: 0}
     - target: {fileID: 114711245158774928, guid: e13ee7e0790c7d243b7aa67fe604acac, type: 3}
       propertyPath: svoRealTimeMode
       value: 1
       objectReference: {fileID: 0}
-<<<<<<< HEAD
     - target: {fileID: 114711245158774928, guid: e13ee7e0790c7d243b7aa67fe604acac,
         type: 3}
       propertyPath: spatialMappingFoldoutOpen
@@ -489,9 +482,6 @@
       objectReference: {fileID: 0}
     - target: {fileID: 114711245158774928, guid: e13ee7e0790c7d243b7aa67fe604acac,
         type: 3}
-=======
-    - target: {fileID: 114711245158774928, guid: e13ee7e0790c7d243b7aa67fe604acac, type: 3}
->>>>>>> aa62bd9a
       propertyPath: saveMeshWhenOver
       value: 1
       objectReference: {fileID: 0}
@@ -564,16 +554,10 @@
   m_Enabled: 1
   m_EditorHideFlags: 0
   m_Script: {fileID: 11500000, guid: b4df52383ce9e884e8c1f5e574b47f8f, type: 3}
-<<<<<<< HEAD
   m_Name:
   m_EditorClassIdentifier:
   enemyPrefab: {fileID: 1598928279411462, guid: c5d994fffa25d764a8ab3f9828f3e507,
     type: 3}
-=======
-  m_Name: 
-  m_EditorClassIdentifier: 
-  enemyPrefab: {fileID: 1598928279411462, guid: c5d994fffa25d764a8ab3f9828f3e507, type: 3}
->>>>>>> aa62bd9a
 --- !u!4 &1729039479
 Transform:
   m_ObjectHideFlags: 0
