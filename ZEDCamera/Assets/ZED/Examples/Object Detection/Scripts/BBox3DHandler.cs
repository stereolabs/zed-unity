﻿using System.Collections;
using System.Collections.Generic;
using UnityEngine;
using UnityEngine.UI;

#if ZED_LWRP || ZED_HDRP || ZED_URP
using UnityEngine.Rendering;
#endif

/// <summary>
/// For the ZED 3D Object Detection sample. Handles the cube objects that are moved and resized
/// to represent objects detected in 3D. 
/// This was designed specifically for the 3D Bounding Box prefab, and expects it to use the default
/// Unity cube model, the TopBottomBBoxMat, and a label object that floats adjacently.
/// </summary>
public class BBox3DHandler : MonoBehaviour
{
    /// <summary>
    /// Root transform of the child object that's attached nearby and holds information on the object's ID and distance.
    /// </summary>
    [Header("Label")]
    public Transform labelRoot;
    /// <summary>
    /// Text component that displays the object's ID and distance from the camera. 
    /// </summary>
    [Tooltip("Text component that displays the object's ID and distance from the camera. ")]
    public Text text2D;
    /// <summary>
    /// Background image on the label. 
    /// </summary>
    [Tooltip("Background image on the label.")]
    public Image backgroundImage;
    /// <summary>
    /// Outline component around the background image on the label. Should reference the same object as backgroundImage.
    /// </summary>
    [Tooltip("Outline component around the background image on the label. Should reference the same object as backgroundImage.")]
    public Outline backgroundOutline;
    /// <summary>
    /// The Y difference between the center of the label and the top of the bounding box. 
    /// This is used to keep the box at a consistent position, even as the box itself changes in scale. 
    /// </summary>
    [Tooltip("The Y difference between the center of the label and the top of the bounding box. " +
        "This is used to keep the box at a consistent position, even as the box itself changes in scale.")]
    public float heightFromBoxCeiling = -0.05f;

    /// <summary>
    /// If true, the text2D's color will be changed when you call SetColor().
    /// </summary>
    [Space(2)]
    [Tooltip("If true, the text2D's color will be changed when you call SetColor().")]
    public bool applyColorToText2D = true;
    /// <summary>
    /// If true, the backgroundImage's color will be changed when you call SetColor().
    /// </summary>
    [Tooltip("If true, the backgroundImage's color will be changed when you call SetColor().")]
    public bool applyColorToBackgroundImage = false;
    /// <summary>
    /// If true, the backgroundOutline's color will be changed when you call SetColor().
    /// </summary>
    [Tooltip("If true, the backgroundOutline's color will be changed when you call SetColor().")]
    public bool applyColorToBackgroundOutline = true;

    /// <summary>
    /// If true, the object's ID will be displayed in text2D, assuming it's been updated. 
    /// </summary>
    [Space(5)]
    [Tooltip("If true, the object's ID will be displayed in text2D, assuming it's been updated.")]
    public bool showID = true;
    /// <summary>
    /// If true, the object's distance from the detecting camera will be diplayed in text2D, assuming it's been updated. 
    /// </summary>
    [Tooltip("If true, the object's distance from the detecting camera will be diplayed in text2D, assuming it's been updated.")]
    public bool showDistance = true;

    /// <summary>
    /// If true, the label will increase size when further than maxDistBeforeScaling from each rendering camera so it's never too small. 
    /// </summary>
    [Space(5)]
    [Tooltip("If true, the label will increase size when further than maxDistBeforeScaling from each rendering camera so it's never too small.")]
    public bool useLabelMaxDistScaling = true;
    /// <summary>
    /// If useLabelMaxDistScaling is true, this defines how far the label must be from a rendering camera to scale up. 
    /// </summary>
    [Tooltip("If useLabelMaxDistScaling is true, this defines how far the label must be from a rendering camera to scale up.")]
    public float maxDistBeforeScaling = 12f;
    /// <summary>
    /// Cache for the label's calculated scale. If useLabelMaxDistScaling is enabled, this holds the scale until Camera.onPreRender where the scale is applied. 
    /// </summary>
    private Vector3 thisFrameScale;

    /// <summary>
    /// Lossy (world) scale of the label on start. Used to offset changes in the parent bounding box transform each frame. 
    /// </summary>
    private Vector3 labelStartLossyScale;

    /// <summary>
    /// ID of the object that this instance is currently representing.
    /// </summary>
    private int currentID = -1;
    /// <summary>
    /// Distance from this object to the ZED camera that detected it.
    /// </summary>
    private float currentDistance = -1f;

    /// <summary>
    /// MeshRenderer attached to this bounding box. 
    /// </summary>
    private MeshRenderer rend;

#if ZED_HDRP
    /// <summary>
    /// If using HDRP, you can't move or modify objects on a per-camera basis: all "beginCameraRendering" behavior appears to run before the first camera starts rendering, 
    /// so the object state during the last camera to render is how it appears in all cameras. 
    /// As such, we just pick one single camera (by default the left camera of the first ZEDManager we find) and make labels face that one. 
    /// </summary>
    private Camera labelFacingCamera;
#endif
    #region Shader ID caches
    //We look up the IDs of shader properties once, to save a lookup (and performance) each time we access them. 

    private static int boxBGColorIndex;
    private static int boxTexColorIndex;
    private static int edgeColorIndex;
    private static int xScaleIndex;
    private static int yScaleIndex;
    private static int zScaleIndex;
    private static int floorHeightIndex;
    private static bool shaderIndexIDsSet = false;

    #endregion

    // Use this for initialization
    void Awake ()
    {
        if (!text2D) text2D = labelRoot.GetComponentInChildren<Text>();

        thisFrameScale = labelRoot.localScale;
        labelStartLossyScale = labelRoot.lossyScale;

        if(!shaderIndexIDsSet)
        {
            FindShaderIndexes();
        }

#if !ZED_LWRP && !ZED_HDRP && !ZED_URP
        Camera.onPreCull += OnCameraPreRender;
#elif ZED_LWRP || ZED_URP
        RenderPipelineManager.beginCameraRendering += LWRPBeginCamera;
#elif ZED_HDRP
        ZEDManager manager = FindObjectOfType<ZEDManager>();
        labelFacingCamera = manager.GetLeftCamera();
        RenderPipelineManager.beginFrameRendering += HDRPBeginFrame;
#endif
    }

    private void Update()
    {
        //Position the label so that it stays at a consistent place relative to the box's scale. 
        UpdateLabelScaleAndPosition();
        UpdateBoxUVScales();
    }

    /// <summary>
    /// Sets the ID value that will be displayed on the box's label. 
    /// Usually set when the box first starts representing a detected object. 
    /// </summary>
    public void SetID(int id)
    {
        currentID = id;
        UpdateText(currentID, currentDistance);
    }

    /// <summary>
    /// Sets the distance value that will be displayed on the box's label. 
    /// Designed to indicate the distance from the camera that saw the object. 
    /// Value is expected in meters. Should be updated with each new detection. 
    /// </summary>
    public void SetDistance(float dist)
    {
        currentDistance = dist;
        UpdateText(currentID, currentDistance);
    }

    /// <summary>
    /// Sets the color of the box and label elements. 
    /// Use this to alternate between several colors if you have multiple detected objects, and
    /// keep them distinguished from one another. Or use to easily customize the visuals however you'd like. 
    /// </summary>
    public void SetColor(Color col)
    {
        if (text2D && applyColorToText2D)
        {
            text2D.color = new Color(col.r, col.g, col.b, text2D.color.a);
        }
        if (backgroundImage && applyColorToBackgroundImage)
        {
            backgroundImage.color = new Color(col.r, col.g, col.b, backgroundImage.color.a);
        }
        if (backgroundOutline && applyColorToBackgroundOutline)
        {
            backgroundOutline.effectColor = new Color(col.r, col.g, col.b, backgroundOutline.effectColor.a);
        }

        ApplyColorToBoxMats(col);
    }

    /// <summary>
    /// Tells the TopBottomBBoxMat material attached to the box what the transform's current scale is, 
    /// so that the UVs can be scaled appropriately and avoid stretching. 
    /// </summary>
    public void UpdateBoxUVScales() //TODO: Cache shader IDs. 
    {
        MeshRenderer rend = GetComponentInChildren<MeshRenderer>();
        if (rend)
        {
            foreach (Material mat in rend.materials)
            {
                if (mat.HasProperty(xScaleIndex))
                {
                    mat.SetFloat(xScaleIndex, transform.lossyScale.x);
                }
                if (mat.HasProperty(yScaleIndex))
                {
                    mat.SetFloat(yScaleIndex, transform.lossyScale.y);
                }
                if (mat.HasProperty(zScaleIndex))
                {
                    mat.SetFloat(zScaleIndex, transform.lossyScale.z);
                }
                if (mat.HasProperty(floorHeightIndex))
                {
                    float height = transform.position.y - transform.lossyScale.y / 2f;
                    mat.SetFloat(floorHeightIndex, height);
                }
            }
        }
    }

    /// <summary>
    /// Adjusts the label's scale and position to compensate for any changes in the bounding box's scale. 
    /// </summary>
    public void UpdateLabelScaleAndPosition()
    {
        float lossyxdif = labelStartLossyScale.x / labelRoot.lossyScale.x;
        float lossyydif = labelStartLossyScale.y / labelRoot.lossyScale.y;
        float lossyzdif = labelStartLossyScale.z / labelRoot.lossyScale.z;

        thisFrameScale = new Vector3(labelRoot.localScale.x * lossyxdif,
            labelRoot.localScale.y * lossyydif,
            labelRoot.localScale.z * lossyzdif);

        labelRoot.localPosition = new Vector3(labelRoot.localPosition.x, 0.5f + heightFromBoxCeiling / transform.localScale.y, labelRoot.localPosition.z);

        if(!useLabelMaxDistScaling) //If we're using this, we don't apply the scale until the OnPreRender event to add additional scaling effects. 
        {
            labelRoot.localScale = thisFrameScale;
        }       
    }

    /// <summary>
    /// Updates the text in the label based on the given ID and distance values. 
    /// </summary>
    private void UpdateText(int id, float dist)
    {
        string newtext = "";
        if (showID) newtext += "ID: " + id.ToString();
        if (showID && showDistance) newtext += "\r\n";
        if (showDistance) newtext += dist.ToString("F2") + "m";

        if (text2D) text2D.text = newtext;
    }

    /// <summary>
    /// Updates the colors of the 3D box materials to the given color. 
    /// </summary>
    private void ApplyColorToBoxMats(Color col)
    {
        if (!rend) rend = GetComponent<MeshRenderer>();

        Material[] mats = rend.materials;

        if(!shaderIndexIDsSet)
        {
            FindShaderIndexes();
        }

        for (int m = 0; m < mats.Length; m++)
        {
            Material mat = new Material(rend.materials[m]);
            if (mat.HasProperty(boxTexColorIndex))
            {
                float texalpha = mat.GetColor(boxTexColorIndex).a;
                mat.SetColor(boxTexColorIndex, new Color(col.r, col.g, col.b, texalpha));
            }
            if (mat.HasProperty(boxBGColorIndex))
            {
                float bgalpha = mat.GetColor(boxBGColorIndex).a;
                mat.SetColor(boxBGColorIndex, new Color(col.r, col.g, col.b, bgalpha));
            }
            if (mat.HasProperty(edgeColorIndex))
            {
                float bgalpha = mat.GetColor(edgeColorIndex).a;
                mat.SetColor(edgeColorIndex, new Color(col.r, col.g, col.b, bgalpha));
            }
            mats[m] = mat;

        }

        rend.materials = mats;
    }

#if ZED_LWRP || ZED_URP
    private void LWRPBeginCamera(ScriptableRenderContext context, Camera rendcam)
    {
        OnCameraPreRender(rendcam);
    }
#elif ZED_HDRP
    private void HDRPBeginFrame(ScriptableRenderContext context, Camera[] rendcams)
    {
        OnCameraPreRender(labelFacingCamera);
    }
#endif

    private void OnCameraPreRender(Camera cam)
    {
        if (!useLabelMaxDistScaling) return;
        if (cam.name.Contains("Scene")) return;

        if (float.IsInfinity(thisFrameScale.x) || float.IsInfinity(thisFrameScale.y) || float.IsInfinity(thisFrameScale.z))
        {
            return;
        }
<<<<<<< HEAD
		
=======

>>>>>>> 93fde1f0
        //float dist = Vector3.Distance(cam.transform.position, labelRoot.transform.position);
        float depth = cam.WorldToScreenPoint(labelRoot.transform.position).z;

        if (depth > maxDistBeforeScaling)
        {
            labelRoot.localScale = thisFrameScale * (depth / maxDistBeforeScaling);
        }
        else
        {
            labelRoot.localScale = thisFrameScale;
        }
    }

    /// <summary>
    /// Finds and sets the static shader indexes for the properties that we'll set. 
    /// Used so we can call those indexes when we set the properties, which avoids a lookup
    /// and increases performance. 
    /// </summary>
    private static void FindShaderIndexes()
    {
        boxBGColorIndex = Shader.PropertyToID("_BGColor");
        boxTexColorIndex = Shader.PropertyToID("_Color");
        edgeColorIndex = Shader.PropertyToID("_EdgeColor");
        xScaleIndex = Shader.PropertyToID("_XScale");
        yScaleIndex = Shader.PropertyToID("_YScale");
        zScaleIndex = Shader.PropertyToID("_ZScale");
        floorHeightIndex = Shader.PropertyToID("_FloorHeight");

        shaderIndexIDsSet = true;
    }

    private void OnDestroy()
    {
#if !ZED_LWRP && !ZED_HDRP &&! ZED_URP
        Camera.onPreCull -= OnCameraPreRender;
#elif ZED_LWRP || ZED_URP
        RenderPipelineManager.beginCameraRendering -= LWRPBeginCamera;
#elif ZED_HDRP

        RenderPipelineManager.beginFrameRendering -= HDRPBeginFrame;
#endif
    }
}<|MERGE_RESOLUTION|>--- conflicted
+++ resolved
@@ -9,7 +9,7 @@
 
 /// <summary>
 /// For the ZED 3D Object Detection sample. Handles the cube objects that are moved and resized
-/// to represent objects detected in 3D. 
+/// to represent objects detected in 3D.
 /// This was designed specifically for the 3D Bounding Box prefab, and expects it to use the default
 /// Unity cube model, the TopBottomBBoxMat, and a label object that floats adjacently.
 /// </summary>
@@ -21,12 +21,12 @@
     [Header("Label")]
     public Transform labelRoot;
     /// <summary>
-    /// Text component that displays the object's ID and distance from the camera. 
+    /// Text component that displays the object's ID and distance from the camera.
     /// </summary>
     [Tooltip("Text component that displays the object's ID and distance from the camera. ")]
     public Text text2D;
     /// <summary>
-    /// Background image on the label. 
+    /// Background image on the label.
     /// </summary>
     [Tooltip("Background image on the label.")]
     public Image backgroundImage;
@@ -36,8 +36,8 @@
     [Tooltip("Outline component around the background image on the label. Should reference the same object as backgroundImage.")]
     public Outline backgroundOutline;
     /// <summary>
-    /// The Y difference between the center of the label and the top of the bounding box. 
-    /// This is used to keep the box at a consistent position, even as the box itself changes in scale. 
+    /// The Y difference between the center of the label and the top of the bounding box.
+    /// This is used to keep the box at a consistent position, even as the box itself changes in scale.
     /// </summary>
     [Tooltip("The Y difference between the center of the label and the top of the bounding box. " +
         "This is used to keep the box at a consistent position, even as the box itself changes in scale.")]
@@ -61,35 +61,35 @@
     public bool applyColorToBackgroundOutline = true;
 
     /// <summary>
-    /// If true, the object's ID will be displayed in text2D, assuming it's been updated. 
+    /// If true, the object's ID will be displayed in text2D, assuming it's been updated.
     /// </summary>
     [Space(5)]
     [Tooltip("If true, the object's ID will be displayed in text2D, assuming it's been updated.")]
     public bool showID = true;
     /// <summary>
-    /// If true, the object's distance from the detecting camera will be diplayed in text2D, assuming it's been updated. 
+    /// If true, the object's distance from the detecting camera will be diplayed in text2D, assuming it's been updated.
     /// </summary>
     [Tooltip("If true, the object's distance from the detecting camera will be diplayed in text2D, assuming it's been updated.")]
     public bool showDistance = true;
 
     /// <summary>
-    /// If true, the label will increase size when further than maxDistBeforeScaling from each rendering camera so it's never too small. 
+    /// If true, the label will increase size when further than maxDistBeforeScaling from each rendering camera so it's never too small.
     /// </summary>
     [Space(5)]
     [Tooltip("If true, the label will increase size when further than maxDistBeforeScaling from each rendering camera so it's never too small.")]
     public bool useLabelMaxDistScaling = true;
     /// <summary>
-    /// If useLabelMaxDistScaling is true, this defines how far the label must be from a rendering camera to scale up. 
+    /// If useLabelMaxDistScaling is true, this defines how far the label must be from a rendering camera to scale up.
     /// </summary>
     [Tooltip("If useLabelMaxDistScaling is true, this defines how far the label must be from a rendering camera to scale up.")]
     public float maxDistBeforeScaling = 12f;
     /// <summary>
-    /// Cache for the label's calculated scale. If useLabelMaxDistScaling is enabled, this holds the scale until Camera.onPreRender where the scale is applied. 
+    /// Cache for the label's calculated scale. If useLabelMaxDistScaling is enabled, this holds the scale until Camera.onPreRender where the scale is applied.
     /// </summary>
     private Vector3 thisFrameScale;
 
     /// <summary>
-    /// Lossy (world) scale of the label on start. Used to offset changes in the parent bounding box transform each frame. 
+    /// Lossy (world) scale of the label on start. Used to offset changes in the parent bounding box transform each frame.
     /// </summary>
     private Vector3 labelStartLossyScale;
 
@@ -103,20 +103,20 @@
     private float currentDistance = -1f;
 
     /// <summary>
-    /// MeshRenderer attached to this bounding box. 
+    /// MeshRenderer attached to this bounding box.
     /// </summary>
     private MeshRenderer rend;
 
 #if ZED_HDRP
     /// <summary>
-    /// If using HDRP, you can't move or modify objects on a per-camera basis: all "beginCameraRendering" behavior appears to run before the first camera starts rendering, 
-    /// so the object state during the last camera to render is how it appears in all cameras. 
-    /// As such, we just pick one single camera (by default the left camera of the first ZEDManager we find) and make labels face that one. 
+    /// If using HDRP, you can't move or modify objects on a per-camera basis: all "beginCameraRendering" behavior appears to run before the first camera starts rendering,
+    /// so the object state during the last camera to render is how it appears in all cameras.
+    /// As such, we just pick one single camera (by default the left camera of the first ZEDManager we find) and make labels face that one.
     /// </summary>
     private Camera labelFacingCamera;
 #endif
     #region Shader ID caches
-    //We look up the IDs of shader properties once, to save a lookup (and performance) each time we access them. 
+    //We look up the IDs of shader properties once, to save a lookup (and performance) each time we access them.
 
     private static int boxBGColorIndex;
     private static int boxTexColorIndex;
@@ -155,14 +155,14 @@
 
     private void Update()
     {
-        //Position the label so that it stays at a consistent place relative to the box's scale. 
+        //Position the label so that it stays at a consistent place relative to the box's scale.
         UpdateLabelScaleAndPosition();
         UpdateBoxUVScales();
     }
 
     /// <summary>
-    /// Sets the ID value that will be displayed on the box's label. 
-    /// Usually set when the box first starts representing a detected object. 
+    /// Sets the ID value that will be displayed on the box's label.
+    /// Usually set when the box first starts representing a detected object.
     /// </summary>
     public void SetID(int id)
     {
@@ -171,9 +171,9 @@
     }
 
     /// <summary>
-    /// Sets the distance value that will be displayed on the box's label. 
-    /// Designed to indicate the distance from the camera that saw the object. 
-    /// Value is expected in meters. Should be updated with each new detection. 
+    /// Sets the distance value that will be displayed on the box's label.
+    /// Designed to indicate the distance from the camera that saw the object.
+    /// Value is expected in meters. Should be updated with each new detection.
     /// </summary>
     public void SetDistance(float dist)
     {
@@ -182,9 +182,9 @@
     }
 
     /// <summary>
-    /// Sets the color of the box and label elements. 
+    /// Sets the color of the box and label elements.
     /// Use this to alternate between several colors if you have multiple detected objects, and
-    /// keep them distinguished from one another. Or use to easily customize the visuals however you'd like. 
+    /// keep them distinguished from one another. Or use to easily customize the visuals however you'd like.
     /// </summary>
     public void SetColor(Color col)
     {
@@ -205,10 +205,10 @@
     }
 
     /// <summary>
-    /// Tells the TopBottomBBoxMat material attached to the box what the transform's current scale is, 
-    /// so that the UVs can be scaled appropriately and avoid stretching. 
-    /// </summary>
-    public void UpdateBoxUVScales() //TODO: Cache shader IDs. 
+    /// Tells the TopBottomBBoxMat material attached to the box what the transform's current scale is,
+    /// so that the UVs can be scaled appropriately and avoid stretching.
+    /// </summary>
+    public void UpdateBoxUVScales() //TODO: Cache shader IDs.
     {
         MeshRenderer rend = GetComponentInChildren<MeshRenderer>();
         if (rend)
@@ -237,7 +237,7 @@
     }
 
     /// <summary>
-    /// Adjusts the label's scale and position to compensate for any changes in the bounding box's scale. 
+    /// Adjusts the label's scale and position to compensate for any changes in the bounding box's scale.
     /// </summary>
     public void UpdateLabelScaleAndPosition()
     {
@@ -251,14 +251,14 @@
 
         labelRoot.localPosition = new Vector3(labelRoot.localPosition.x, 0.5f + heightFromBoxCeiling / transform.localScale.y, labelRoot.localPosition.z);
 
-        if(!useLabelMaxDistScaling) //If we're using this, we don't apply the scale until the OnPreRender event to add additional scaling effects. 
+        if(!useLabelMaxDistScaling) //If we're using this, we don't apply the scale until the OnPreRender event to add additional scaling effects.
         {
             labelRoot.localScale = thisFrameScale;
-        }       
-    }
-
-    /// <summary>
-    /// Updates the text in the label based on the given ID and distance values. 
+        }
+    }
+
+    /// <summary>
+    /// Updates the text in the label based on the given ID and distance values.
     /// </summary>
     private void UpdateText(int id, float dist)
     {
@@ -271,7 +271,7 @@
     }
 
     /// <summary>
-    /// Updates the colors of the 3D box materials to the given color. 
+    /// Updates the colors of the 3D box materials to the given color.
     /// </summary>
     private void ApplyColorToBoxMats(Color col)
     {
@@ -330,11 +330,7 @@
         {
             return;
         }
-<<<<<<< HEAD
-		
-=======
-
->>>>>>> 93fde1f0
+
         //float dist = Vector3.Distance(cam.transform.position, labelRoot.transform.position);
         float depth = cam.WorldToScreenPoint(labelRoot.transform.position).z;
 
@@ -349,9 +345,9 @@
     }
 
     /// <summary>
-    /// Finds and sets the static shader indexes for the properties that we'll set. 
+    /// Finds and sets the static shader indexes for the properties that we'll set.
     /// Used so we can call those indexes when we set the properties, which avoids a lookup
-    /// and increases performance. 
+    /// and increases performance.
     /// </summary>
     private static void FindShaderIndexes()
     {
