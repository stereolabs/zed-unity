%YAML 1.1
%TAG !u! tag:unity3d.com,2011:
--- !u!29 &1
OcclusionCullingSettings:
  m_ObjectHideFlags: 0
  serializedVersion: 2
  m_OcclusionBakeSettings:
    smallestOccluder: 5
    smallestHole: 0.25
    backfaceThreshold: 100
  m_SceneGUID: 00000000000000000000000000000000
  m_OcclusionCullingData: {fileID: 0}
--- !u!104 &2
RenderSettings:
  m_ObjectHideFlags: 0
  serializedVersion: 9
  m_Fog: 0
  m_FogColor: {r: 0.5, g: 0.5, b: 0.5, a: 1}
  m_FogMode: 3
  m_FogDensity: 0.01
  m_LinearFogStart: 0
  m_LinearFogEnd: 300
  m_AmbientSkyColor: {r: 0.212, g: 0.227, b: 0.259, a: 1}
  m_AmbientEquatorColor: {r: 0.114, g: 0.125, b: 0.133, a: 1}
  m_AmbientGroundColor: {r: 0.047, g: 0.043, b: 0.035, a: 1}
  m_AmbientIntensity: 1
  m_AmbientMode: 0
  m_SubtractiveShadowColor: {r: 0.42, g: 0.478, b: 0.627, a: 1}
  m_SkyboxMaterial: {fileID: 10304, guid: 0000000000000000f000000000000000, type: 0}
  m_HaloStrength: 0.5
  m_FlareStrength: 1
  m_FlareFadeSpeed: 3
  m_HaloTexture: {fileID: 0}
  m_SpotCookie: {fileID: 10001, guid: 0000000000000000e000000000000000, type: 0}
  m_DefaultReflectionMode: 0
  m_DefaultReflectionResolution: 128
  m_ReflectionBounces: 1
  m_ReflectionIntensity: 1
  m_CustomReflection: {fileID: 0}
  m_Sun: {fileID: 0}
  m_IndirectSpecularColor: {r: 0.18028378, g: 0.22571412, b: 0.30692285, a: 1}
  m_UseRadianceAmbientProbe: 0
--- !u!157 &3
LightmapSettings:
  m_ObjectHideFlags: 0
  serializedVersion: 12
  m_GIWorkflowMode: 0
  m_GISettings:
    serializedVersion: 2
    m_BounceScale: 1
    m_IndirectOutputScale: 1
    m_AlbedoBoost: 1
    m_EnvironmentLightingMode: 0
    m_EnableBakedLightmaps: 1
    m_EnableRealtimeLightmaps: 1
  m_LightmapEditorSettings:
    serializedVersion: 12
    m_Resolution: 2
    m_BakeResolution: 40
    m_AtlasSize: 1024
    m_AO: 0
    m_AOMaxDistance: 1
    m_CompAOExponent: 1
    m_CompAOExponentDirect: 0
    m_ExtractAmbientOcclusion: 0
    m_Padding: 2
    m_LightmapParameters: {fileID: 0}
    m_LightmapsBakeMode: 1
    m_TextureCompression: 1
    m_FinalGather: 0
    m_FinalGatherFiltering: 1
    m_FinalGatherRayCount: 256
    m_ReflectionCompression: 2
    m_MixedBakeMode: 2
    m_BakeBackend: 1
    m_PVRSampling: 1
    m_PVRDirectSampleCount: 32
    m_PVRSampleCount: 500
    m_PVRBounces: 2
    m_PVREnvironmentSampleCount: 500
    m_PVREnvironmentReferencePointCount: 2048
    m_PVRFilteringMode: 2
    m_PVRDenoiserTypeDirect: 0
    m_PVRDenoiserTypeIndirect: 0
    m_PVRDenoiserTypeAO: 0
    m_PVRFilterTypeDirect: 0
    m_PVRFilterTypeIndirect: 0
    m_PVRFilterTypeAO: 0
    m_PVREnvironmentMIS: 0
    m_PVRCulling: 1
    m_PVRFilteringGaussRadiusDirect: 1
    m_PVRFilteringGaussRadiusIndirect: 5
    m_PVRFilteringGaussRadiusAO: 2
    m_PVRFilteringAtrousPositionSigmaDirect: 0.5
    m_PVRFilteringAtrousPositionSigmaIndirect: 2
    m_PVRFilteringAtrousPositionSigmaAO: 1
    m_ExportTrainingData: 0
    m_TrainingDataDestination: TrainingData
    m_LightProbeSampleCountMultiplier: 4
  m_LightingDataAsset: {fileID: 0}
<<<<<<< HEAD
  m_LightingSettings: {fileID: 1011875687}
=======
  m_LightingSettings: {fileID: 1937375697}
>>>>>>> 6097bdfb
--- !u!196 &4
NavMeshSettings:
  serializedVersion: 2
  m_ObjectHideFlags: 0
  m_BuildSettings:
    serializedVersion: 2
    agentTypeID: 0
    agentRadius: 0.5
    agentHeight: 2
    agentSlope: 45
    agentClimb: 0.4
    ledgeDropHeight: 0
    maxJumpAcrossDistance: 0
    minRegionArea: 2
    manualCellSize: 0
    cellSize: 0.16666667
    manualTileSize: 0
    tileSize: 256
    accuratePlacement: 0
    maxJobWorkers: 0
    preserveTilesOutsideBounds: 0
    debug:
      m_Flags: 0
  m_NavMeshData: {fileID: 0}
--- !u!1001 &56380648
PrefabInstance:
  m_ObjectHideFlags: 0
  serializedVersion: 2
  m_Modification:
    m_TransformParent: {fileID: 0}
    m_Modifications:
    - target: {fileID: 1180261165772202, guid: 76db3eb81fd21ae45bab5204e324ae42, type: 3}
      propertyPath: m_IsActive
      value: 1
      objectReference: {fileID: 0}
    - target: {fileID: 4329734432191940, guid: 76db3eb81fd21ae45bab5204e324ae42, type: 3}
      propertyPath: m_RootOrder
      value: 0
      objectReference: {fileID: 0}
    - target: {fileID: 4329734432191940, guid: 76db3eb81fd21ae45bab5204e324ae42, type: 3}
      propertyPath: m_LocalPosition.x
      value: 0
      objectReference: {fileID: 0}
    - target: {fileID: 4329734432191940, guid: 76db3eb81fd21ae45bab5204e324ae42, type: 3}
      propertyPath: m_LocalPosition.y
      value: 0
      objectReference: {fileID: 0}
    - target: {fileID: 4329734432191940, guid: 76db3eb81fd21ae45bab5204e324ae42, type: 3}
      propertyPath: m_LocalPosition.z
      value: 0
      objectReference: {fileID: 0}
    - target: {fileID: 4329734432191940, guid: 76db3eb81fd21ae45bab5204e324ae42, type: 3}
      propertyPath: m_LocalRotation.w
      value: 1
      objectReference: {fileID: 0}
    - target: {fileID: 4329734432191940, guid: 76db3eb81fd21ae45bab5204e324ae42, type: 3}
      propertyPath: m_LocalRotation.x
      value: 0
      objectReference: {fileID: 0}
    - target: {fileID: 4329734432191940, guid: 76db3eb81fd21ae45bab5204e324ae42, type: 3}
      propertyPath: m_LocalRotation.y
      value: 0
      objectReference: {fileID: 0}
    - target: {fileID: 4329734432191940, guid: 76db3eb81fd21ae45bab5204e324ae42, type: 3}
      propertyPath: m_LocalRotation.z
      value: 0
      objectReference: {fileID: 0}
    - target: {fileID: 114491592745282986, guid: 76db3eb81fd21ae45bab5204e324ae42,
        type: 3}
      propertyPath: FPS
      value: 30
      objectReference: {fileID: 0}
    - target: {fileID: 114491592745282986, guid: 76db3eb81fd21ae45bab5204e324ae42,
        type: 3}
      propertyPath: depthMode
      value: 3
<<<<<<< HEAD
      objectReference: {fileID: 0}
    - target: {fileID: 114491592745282986, guid: 76db3eb81fd21ae45bab5204e324ae42,
        type: 3}
      propertyPath: inputType
      value: 0
      objectReference: {fileID: 0}
    - target: {fileID: 114491592745282986, guid: 76db3eb81fd21ae45bab5204e324ae42,
        type: 3}
      propertyPath: resolution
      value: 1
      objectReference: {fileID: 0}
    - target: {fileID: 114491592745282986, guid: 76db3eb81fd21ae45bab5204e324ae42,
        type: 3}
      propertyPath: sensingMode
      value: 0
      objectReference: {fileID: 0}
    - target: {fileID: 114491592745282986, guid: 76db3eb81fd21ae45bab5204e324ae42,
        type: 3}
      propertyPath: svoLoopBack
=======
      objectReference: {fileID: 0}
    - target: {fileID: 114491592745282986, guid: 76db3eb81fd21ae45bab5204e324ae42,
        type: 3}
      propertyPath: inputType
      value: 0
      objectReference: {fileID: 0}
    - target: {fileID: 114491592745282986, guid: 76db3eb81fd21ae45bab5204e324ae42,
        type: 3}
      propertyPath: resolution
      value: 1
      objectReference: {fileID: 0}
    - target: {fileID: 114491592745282986, guid: 76db3eb81fd21ae45bab5204e324ae42,
        type: 3}
      propertyPath: sensingMode
      value: 0
      objectReference: {fileID: 0}
    - target: {fileID: 114491592745282986, guid: 76db3eb81fd21ae45bab5204e324ae42,
        type: 3}
      propertyPath: svoLoopBack
      value: 1
      objectReference: {fileID: 0}
    - target: {fileID: 114491592745282986, guid: 76db3eb81fd21ae45bab5204e324ae42,
        type: 3}
      propertyPath: streamInputIP
      value: 127.0.0.1
      objectReference: {fileID: 0}
    - target: {fileID: 114491592745282986, guid: 76db3eb81fd21ae45bab5204e324ae42,
        type: 3}
      propertyPath: depthOcclusion
>>>>>>> 6097bdfb
      value: 0
      objectReference: {fileID: 0}
    - target: {fileID: 114491592745282986, guid: 76db3eb81fd21ae45bab5204e324ae42,
        type: 3}
<<<<<<< HEAD
      propertyPath: streamInputIP
      value: 127.0.0.1
      objectReference: {fileID: 0}
    - target: {fileID: 114491592745282986, guid: 76db3eb81fd21ae45bab5204e324ae42,
        type: 3}
      propertyPath: depthOcclusion
=======
      propertyPath: enableTracking
      value: 1
      objectReference: {fileID: 0}
    - target: {fileID: 114491592745282986, guid: 76db3eb81fd21ae45bab5204e324ae42,
        type: 3}
      propertyPath: m_maxDepthRange
      value: 40
      objectReference: {fileID: 0}
    - target: {fileID: 114491592745282986, guid: 76db3eb81fd21ae45bab5204e324ae42,
        type: 3}
      propertyPath: svoRealTimeMode
      value: 1
      objectReference: {fileID: 0}
    - target: {fileID: 114491592745282986, guid: 76db3eb81fd21ae45bab5204e324ae42,
        type: 3}
      propertyPath: svoInputFileName
      value: 
      objectReference: {fileID: 0}
    - target: {fileID: 114491592745282986, guid: 76db3eb81fd21ae45bab5204e324ae42,
        type: 3}
      propertyPath: trackingIsStatic
>>>>>>> 6097bdfb
      value: 0
      objectReference: {fileID: 0}
    - target: {fileID: 114491592745282986, guid: 76db3eb81fd21ae45bab5204e324ae42,
        type: 3}
<<<<<<< HEAD
      propertyPath: enableTracking
      value: 1
      objectReference: {fileID: 0}
    - target: {fileID: 114491592745282986, guid: 76db3eb81fd21ae45bab5204e324ae42,
        type: 3}
      propertyPath: m_maxDepthRange
      value: 40
      objectReference: {fileID: 0}
    - target: {fileID: 114491592745282986, guid: 76db3eb81fd21ae45bab5204e324ae42,
        type: 3}
      propertyPath: svoRealTimeMode
=======
      propertyPath: advancedPanelOpen
>>>>>>> 6097bdfb
      value: 0
      objectReference: {fileID: 0}
    - target: {fileID: 114491592745282986, guid: 76db3eb81fd21ae45bab5204e324ae42,
        type: 3}
<<<<<<< HEAD
      propertyPath: svoInputFileName
      value: 
      objectReference: {fileID: 0}
    - target: {fileID: 114491592745282986, guid: 76db3eb81fd21ae45bab5204e324ae42,
        type: 3}
      propertyPath: trackingIsStatic
      value: 0
      objectReference: {fileID: 0}
    - target: {fileID: 114491592745282986, guid: 76db3eb81fd21ae45bab5204e324ae42,
        type: 3}
      propertyPath: advancedPanelOpen
=======
      propertyPath: enableSpatialMemory
      value: 0
      objectReference: {fileID: 0}
    - target: {fileID: 114491592745282986, guid: 76db3eb81fd21ae45bab5204e324ae42,
        type: 3}
      propertyPath: objectDetectionModel
      value: 1
      objectReference: {fileID: 0}
    - target: {fileID: 114491592745282986, guid: 76db3eb81fd21ae45bab5204e324ae42,
        type: 3}
      propertyPath: recordingFoldoutOpen
>>>>>>> 6097bdfb
      value: 0
      objectReference: {fileID: 0}
    - target: {fileID: 114491592745282986, guid: 76db3eb81fd21ae45bab5204e324ae42,
        type: 3}
<<<<<<< HEAD
      propertyPath: enableSpatialMemory
      value: 1
      objectReference: {fileID: 0}
    - target: {fileID: 114491592745282986, guid: 76db3eb81fd21ae45bab5204e324ae42,
        type: 3}
      propertyPath: recordingFoldoutOpen
=======
      propertyPath: camControlFoldoutOpen
      value: 0
      objectReference: {fileID: 0}
    - target: {fileID: 114491592745282986, guid: 76db3eb81fd21ae45bab5204e324ae42,
        type: 3}
      propertyPath: objectDetection2DMask
>>>>>>> 6097bdfb
      value: 0
      objectReference: {fileID: 0}
    - target: {fileID: 114491592745282986, guid: 76db3eb81fd21ae45bab5204e324ae42,
        type: 3}
<<<<<<< HEAD
      propertyPath: camControlFoldoutOpen
=======
      propertyPath: estimateInitialPosition
>>>>>>> 6097bdfb
      value: 0
      objectReference: {fileID: 0}
    - target: {fileID: 114491592745282986, guid: 76db3eb81fd21ae45bab5204e324ae42,
        type: 3}
<<<<<<< HEAD
      propertyPath: estimateInitialPosition
=======
      propertyPath: objectClassPersonFilter
>>>>>>> 6097bdfb
      value: 1
      objectReference: {fileID: 0}
    - target: {fileID: 114491592745282986, guid: 76db3eb81fd21ae45bab5204e324ae42,
        type: 3}
<<<<<<< HEAD
      propertyPath: objectClassPersonFilter
      value: 1
      objectReference: {fileID: 0}
    - target: {fileID: 114491592745282986, guid: 76db3eb81fd21ae45bab5204e324ae42,
        type: 3}
=======
>>>>>>> 6097bdfb
      propertyPath: objectDetectionTracking
      value: 1
      objectReference: {fileID: 0}
    - target: {fileID: 114491592745282986, guid: 76db3eb81fd21ae45bab5204e324ae42,
        type: 3}
      propertyPath: objectClassVehicleFilter
      value: 1
      objectReference: {fileID: 0}
    - target: {fileID: 114491592745282986, guid: 76db3eb81fd21ae45bab5204e324ae42,
        type: 3}
      propertyPath: objectDetectionFoldoutOpen
      value: 1
      objectReference: {fileID: 0}
    - target: {fileID: 114491592745282986, guid: 76db3eb81fd21ae45bab5204e324ae42,
        type: 3}
      propertyPath: objectDetectionImageSyncMode
<<<<<<< HEAD
      value: 0
=======
      value: 1
>>>>>>> 6097bdfb
      objectReference: {fileID: 0}
    - target: {fileID: 114491592745282986, guid: 76db3eb81fd21ae45bab5204e324ae42,
        type: 3}
      propertyPath: bagDetectionConfidenceThreshold
      value: 60
      objectReference: {fileID: 0}
    - target: {fileID: 114491592745282986, guid: 76db3eb81fd21ae45bab5204e324ae42,
        type: 3}
      propertyPath: animalDetectionConfidenceThreshold
      value: 60
      objectReference: {fileID: 0}
    - target: {fileID: 114491592745282986, guid: 76db3eb81fd21ae45bab5204e324ae42,
        type: 3}
      propertyPath: objectDetectionConfidenceThreshold
      value: 50
      objectReference: {fileID: 0}
    - target: {fileID: 114491592745282986, guid: 76db3eb81fd21ae45bab5204e324ae42,
        type: 3}
      propertyPath: personDetectionConfidenceThreshold
      value: 20
      objectReference: {fileID: 0}
    - target: {fileID: 114491592745282986, guid: 76db3eb81fd21ae45bab5204e324ae42,
        type: 3}
      propertyPath: vehicleDetectionConfidenceThreshold
      value: 60
      objectReference: {fileID: 0}
    - target: {fileID: 114491592745282986, guid: 76db3eb81fd21ae45bab5204e324ae42,
        type: 3}
      propertyPath: OD_personDetectionConfidenceThreshold
      value: 60
      objectReference: {fileID: 0}
    - target: {fileID: 114491592745282986, guid: 76db3eb81fd21ae45bab5204e324ae42,
        type: 3}
      propertyPath: electronicsDetectionConfidenceThreshold
      value: 60
      objectReference: {fileID: 0}
    - target: {fileID: 114491592745282986, guid: 76db3eb81fd21ae45bab5204e324ae42,
        type: 3}
      propertyPath: fruitVegetableDetectionConfidenceThreshold
      value: 60
      objectReference: {fileID: 0}
    m_RemovedComponents: []
  m_SourcePrefab: {fileID: 100100000, guid: 76db3eb81fd21ae45bab5204e324ae42, type: 3}
--- !u!114 &56380649 stripped
MonoBehaviour:
  m_CorrespondingSourceObject: {fileID: 114491592745282986, guid: 76db3eb81fd21ae45bab5204e324ae42,
    type: 3}
  m_PrefabInstance: {fileID: 56380648}
  m_PrefabAsset: {fileID: 0}
  m_GameObject: {fileID: 0}
  m_Enabled: 1
  m_EditorHideFlags: 0
  m_Script: {fileID: 11500000, guid: 75b2a3ff7b847ca4490808f4c0432cd4, type: 3}
  m_Name: 
  m_EditorClassIdentifier: 
--- !u!850595691 &1011875687
LightingSettings:
  m_ObjectHideFlags: 0
  m_CorrespondingSourceObject: {fileID: 0}
  m_PrefabInstance: {fileID: 0}
  m_PrefabAsset: {fileID: 0}
  m_Name: Settings.lighting
  serializedVersion: 3
  m_GIWorkflowMode: 0
  m_EnableBakedLightmaps: 1
  m_EnableRealtimeLightmaps: 1
  m_RealtimeEnvironmentLighting: 1
  m_BounceScale: 1
  m_AlbedoBoost: 1
  m_IndirectOutputScale: 1
  m_UsingShadowmask: 1
  m_BakeBackend: 1
  m_LightmapMaxSize: 1024
  m_BakeResolution: 40
  m_Padding: 2
  m_TextureCompression: 1
  m_AO: 0
  m_AOMaxDistance: 1
  m_CompAOExponent: 1
  m_CompAOExponentDirect: 0
  m_ExtractAO: 0
  m_MixedBakeMode: 2
  m_LightmapsBakeMode: 1
  m_FilterMode: 1
  m_LightmapParameters: {fileID: 15204, guid: 0000000000000000f000000000000000, type: 0}
  m_ExportTrainingData: 0
  m_TrainingDataDestination: TrainingData
  m_RealtimeResolution: 2
  m_ForceWhiteAlbedo: 0
  m_ForceUpdates: 0
  m_FinalGather: 0
  m_FinalGatherRayCount: 256
  m_FinalGatherFiltering: 1
  m_PVRCulling: 1
  m_PVRSampling: 1
  m_PVRDirectSampleCount: 32
  m_PVRSampleCount: 500
  m_PVREnvironmentSampleCount: 500
  m_PVREnvironmentReferencePointCount: 2048
  m_LightProbeSampleCountMultiplier: 4
  m_PVRBounces: 2
  m_PVRMinBounces: 2
  m_PVREnvironmentMIS: 0
  m_PVRFilteringMode: 2
  m_PVRDenoiserTypeDirect: 0
  m_PVRDenoiserTypeIndirect: 0
  m_PVRDenoiserTypeAO: 0
  m_PVRFilterTypeDirect: 0
  m_PVRFilterTypeIndirect: 0
  m_PVRFilterTypeAO: 0
  m_PVRFilteringGaussRadiusDirect: 1
  m_PVRFilteringGaussRadiusIndirect: 5
  m_PVRFilteringGaussRadiusAO: 2
  m_PVRFilteringAtrousPositionSigmaDirect: 0.5
  m_PVRFilteringAtrousPositionSigmaIndirect: 2
  m_PVRFilteringAtrousPositionSigmaAO: 1
--- !u!1 &1103816800
GameObject:
  m_ObjectHideFlags: 0
  m_CorrespondingSourceObject: {fileID: 0}
  m_PrefabInstance: {fileID: 0}
  m_PrefabAsset: {fileID: 0}
  serializedVersion: 6
  m_Component:
  - component: {fileID: 1103816802}
  - component: {fileID: 1103816801}
  m_Layer: 0
  m_Name: Directional Light
  m_TagString: Untagged
  m_Icon: {fileID: 0}
  m_NavMeshLayer: 0
  m_StaticEditorFlags: 0
  m_IsActive: 1
--- !u!108 &1103816801
Light:
  m_ObjectHideFlags: 0
  m_CorrespondingSourceObject: {fileID: 0}
  m_PrefabInstance: {fileID: 0}
  m_PrefabAsset: {fileID: 0}
  m_GameObject: {fileID: 1103816800}
  m_Enabled: 1
  serializedVersion: 10
  m_Type: 1
  m_Shape: 0
  m_Color: {r: 1, g: 0.95686275, b: 0.8392157, a: 1}
  m_Intensity: 1
  m_Range: 10
  m_SpotAngle: 30
  m_InnerSpotAngle: 21.80208
  m_CookieSize: 10
  m_Shadows:
    m_Type: 2
    m_Resolution: -1
    m_CustomResolution: -1
    m_Strength: 1
    m_Bias: 0.05
    m_NormalBias: 0.4
    m_NearPlane: 0.2
    m_CullingMatrixOverride:
      e00: 1
      e01: 0
      e02: 0
      e03: 0
      e10: 0
      e11: 1
      e12: 0
      e13: 0
      e20: 0
      e21: 0
      e22: 1
      e23: 0
      e30: 0
      e31: 0
      e32: 0
      e33: 1
    m_UseCullingMatrixOverride: 0
  m_Cookie: {fileID: 0}
  m_DrawHalo: 0
  m_Flare: {fileID: 0}
  m_RenderMode: 0
  m_CullingMask:
    serializedVersion: 2
    m_Bits: 4294967295
  m_RenderingLayerMask: 1
  m_Lightmapping: 4
  m_LightShadowCasterMode: 0
  m_AreaSize: {x: 1, y: 1}
  m_BounceIntensity: 1
  m_ColorTemperature: 6570
  m_UseColorTemperature: 0
  m_BoundingSphereOverride: {x: 0, y: 0, z: 0, w: 0}
  m_UseBoundingSphereOverride: 0
  m_UseViewFrustumForShadowCasterCull: 1
  m_ShadowRadius: 0
  m_ShadowAngle: 0
--- !u!4 &1103816802
Transform:
  m_ObjectHideFlags: 0
  m_CorrespondingSourceObject: {fileID: 0}
  m_PrefabInstance: {fileID: 0}
  m_PrefabAsset: {fileID: 0}
  m_GameObject: {fileID: 1103816800}
  m_LocalRotation: {x: 0.40821788, y: -0.23456968, z: 0.10938163, w: 0.8754261}
  m_LocalPosition: {x: 0, y: 3, z: 0}
  m_LocalScale: {x: 1, y: 1, z: 1}
  m_Children: []
  m_Father: {fileID: 0}
  m_RootOrder: 2
  m_LocalEulerAnglesHint: {x: 50, y: -30, z: 0}
--- !u!1 &1609167223
GameObject:
  m_ObjectHideFlags: 0
  m_CorrespondingSourceObject: {fileID: 0}
  m_PrefabInstance: {fileID: 0}
  m_PrefabAsset: {fileID: 0}
  serializedVersion: 6
  m_Component:
  - component: {fileID: 1609167224}
  - component: {fileID: 1609167225}
  m_Layer: 0
  m_Name: 3D Object Visualizer
  m_TagString: Untagged
  m_Icon: {fileID: 0}
  m_NavMeshLayer: 0
  m_StaticEditorFlags: 0
  m_IsActive: 1
--- !u!4 &1609167224
Transform:
  m_ObjectHideFlags: 0
  m_CorrespondingSourceObject: {fileID: 0}
  m_PrefabInstance: {fileID: 0}
  m_PrefabAsset: {fileID: 0}
  m_GameObject: {fileID: 1609167223}
  m_LocalRotation: {x: -0, y: -0, z: -0, w: 1}
  m_LocalPosition: {x: 0, y: 0, z: 0}
  m_LocalScale: {x: 1, y: 1, z: 1}
  m_Children: []
  m_Father: {fileID: 0}
  m_RootOrder: 1
  m_LocalEulerAnglesHint: {x: 0, y: 0, z: 0}
--- !u!114 &1609167225
MonoBehaviour:
  m_ObjectHideFlags: 0
  m_CorrespondingSourceObject: {fileID: 0}
  m_PrefabInstance: {fileID: 0}
  m_PrefabAsset: {fileID: 0}
  m_GameObject: {fileID: 1609167223}
  m_Enabled: 1
  m_EditorHideFlags: 0
  m_Script: {fileID: 11500000, guid: 050df1fa7a5de6f40a3677d766ed3063, type: 3}
  m_Name: 
  m_EditorClassIdentifier: 
  zedManager: {fileID: 56380649}
  startObjectDetectionAutomatically: 1
  boundingBoxPrefab: {fileID: 1438017172825460, guid: 2d803190bc4738d4daf5932468a5495e,
    type: 3}
  boxColors:
  - {r: 0.23137257, g: 0.909804, b: 0.6901961, a: 1}
  - {r: 0.098039225, g: 0.6862745, b: 0.81568635, a: 1}
  - {r: 0.41176474, g: 0.40000004, b: 0.80392164, a: 1}
  - {r: 1, g: 0.7254902, b: 0, a: 1}
  - {r: 0.98823535, g: 0.38823533, b: 0.41960788, a: 1}
  boxesFaceCamera: 0
  transformBoxScale: 1
  transformBoxToTouchFloor: 0
  floorBBoxPosition: 0
  showONTracked: 1
  showSEARCHINGTracked: 0
  showOFFTracked: 0
  minimumWidthToDisplay: 0
--- !u!850595691 &1937375697
LightingSettings:
  m_ObjectHideFlags: 0
  m_CorrespondingSourceObject: {fileID: 0}
  m_PrefabInstance: {fileID: 0}
  m_PrefabAsset: {fileID: 0}
  m_Name: Settings.lighting
  serializedVersion: 3
  m_GIWorkflowMode: 0
  m_EnableBakedLightmaps: 1
  m_EnableRealtimeLightmaps: 1
  m_RealtimeEnvironmentLighting: 1
  m_BounceScale: 1
  m_AlbedoBoost: 1
  m_IndirectOutputScale: 1
  m_UsingShadowmask: 1
  m_BakeBackend: 1
  m_LightmapMaxSize: 1024
  m_BakeResolution: 40
  m_Padding: 2
  m_TextureCompression: 1
  m_AO: 0
  m_AOMaxDistance: 1
  m_CompAOExponent: 1
  m_CompAOExponentDirect: 0
  m_ExtractAO: 0
  m_MixedBakeMode: 2
  m_LightmapsBakeMode: 1
  m_FilterMode: 1
  m_LightmapParameters: {fileID: 15204, guid: 0000000000000000f000000000000000, type: 0}
  m_ExportTrainingData: 0
  m_TrainingDataDestination: TrainingData
  m_RealtimeResolution: 2
  m_ForceWhiteAlbedo: 0
  m_ForceUpdates: 0
  m_FinalGather: 0
  m_FinalGatherRayCount: 256
  m_FinalGatherFiltering: 1
  m_PVRCulling: 1
  m_PVRSampling: 1
  m_PVRDirectSampleCount: 32
  m_PVRSampleCount: 500
  m_PVREnvironmentSampleCount: 500
  m_PVREnvironmentReferencePointCount: 2048
  m_LightProbeSampleCountMultiplier: 4
  m_PVRBounces: 2
  m_PVRMinBounces: 2
  m_PVREnvironmentMIS: 0
  m_PVRFilteringMode: 2
  m_PVRDenoiserTypeDirect: 0
  m_PVRDenoiserTypeIndirect: 0
  m_PVRDenoiserTypeAO: 0
  m_PVRFilterTypeDirect: 0
  m_PVRFilterTypeIndirect: 0
  m_PVRFilterTypeAO: 0
  m_PVRFilteringGaussRadiusDirect: 1
  m_PVRFilteringGaussRadiusIndirect: 5
  m_PVRFilteringGaussRadiusAO: 2
  m_PVRFilteringAtrousPositionSigmaDirect: 0.5
  m_PVRFilteringAtrousPositionSigmaIndirect: 2
  m_PVRFilteringAtrousPositionSigmaAO: 1<|MERGE_RESOLUTION|>--- conflicted
+++ resolved
@@ -98,11 +98,7 @@
     m_TrainingDataDestination: TrainingData
     m_LightProbeSampleCountMultiplier: 4
   m_LightingDataAsset: {fileID: 0}
-<<<<<<< HEAD
-  m_LightingSettings: {fileID: 1011875687}
-=======
   m_LightingSettings: {fileID: 1937375697}
->>>>>>> 6097bdfb
 --- !u!196 &4
 NavMeshSettings:
   serializedVersion: 2
@@ -179,27 +175,6 @@
         type: 3}
       propertyPath: depthMode
       value: 3
-<<<<<<< HEAD
-      objectReference: {fileID: 0}
-    - target: {fileID: 114491592745282986, guid: 76db3eb81fd21ae45bab5204e324ae42,
-        type: 3}
-      propertyPath: inputType
-      value: 0
-      objectReference: {fileID: 0}
-    - target: {fileID: 114491592745282986, guid: 76db3eb81fd21ae45bab5204e324ae42,
-        type: 3}
-      propertyPath: resolution
-      value: 1
-      objectReference: {fileID: 0}
-    - target: {fileID: 114491592745282986, guid: 76db3eb81fd21ae45bab5204e324ae42,
-        type: 3}
-      propertyPath: sensingMode
-      value: 0
-      objectReference: {fileID: 0}
-    - target: {fileID: 114491592745282986, guid: 76db3eb81fd21ae45bab5204e324ae42,
-        type: 3}
-      propertyPath: svoLoopBack
-=======
       objectReference: {fileID: 0}
     - target: {fileID: 114491592745282986, guid: 76db3eb81fd21ae45bab5204e324ae42,
         type: 3}
@@ -229,19 +204,10 @@
     - target: {fileID: 114491592745282986, guid: 76db3eb81fd21ae45bab5204e324ae42,
         type: 3}
       propertyPath: depthOcclusion
->>>>>>> 6097bdfb
-      value: 0
-      objectReference: {fileID: 0}
-    - target: {fileID: 114491592745282986, guid: 76db3eb81fd21ae45bab5204e324ae42,
-        type: 3}
-<<<<<<< HEAD
-      propertyPath: streamInputIP
-      value: 127.0.0.1
-      objectReference: {fileID: 0}
-    - target: {fileID: 114491592745282986, guid: 76db3eb81fd21ae45bab5204e324ae42,
-        type: 3}
-      propertyPath: depthOcclusion
-=======
+      value: 0
+      objectReference: {fileID: 0}
+    - target: {fileID: 114491592745282986, guid: 76db3eb81fd21ae45bab5204e324ae42,
+        type: 3}
       propertyPath: enableTracking
       value: 1
       objectReference: {fileID: 0}
@@ -258,48 +224,20 @@
     - target: {fileID: 114491592745282986, guid: 76db3eb81fd21ae45bab5204e324ae42,
         type: 3}
       propertyPath: svoInputFileName
-      value: 
+      value:
       objectReference: {fileID: 0}
     - target: {fileID: 114491592745282986, guid: 76db3eb81fd21ae45bab5204e324ae42,
         type: 3}
       propertyPath: trackingIsStatic
->>>>>>> 6097bdfb
-      value: 0
-      objectReference: {fileID: 0}
-    - target: {fileID: 114491592745282986, guid: 76db3eb81fd21ae45bab5204e324ae42,
-        type: 3}
-<<<<<<< HEAD
-      propertyPath: enableTracking
-      value: 1
-      objectReference: {fileID: 0}
-    - target: {fileID: 114491592745282986, guid: 76db3eb81fd21ae45bab5204e324ae42,
-        type: 3}
-      propertyPath: m_maxDepthRange
-      value: 40
-      objectReference: {fileID: 0}
-    - target: {fileID: 114491592745282986, guid: 76db3eb81fd21ae45bab5204e324ae42,
-        type: 3}
-      propertyPath: svoRealTimeMode
-=======
+      value: 0
+      objectReference: {fileID: 0}
+    - target: {fileID: 114491592745282986, guid: 76db3eb81fd21ae45bab5204e324ae42,
+        type: 3}
       propertyPath: advancedPanelOpen
->>>>>>> 6097bdfb
-      value: 0
-      objectReference: {fileID: 0}
-    - target: {fileID: 114491592745282986, guid: 76db3eb81fd21ae45bab5204e324ae42,
-        type: 3}
-<<<<<<< HEAD
-      propertyPath: svoInputFileName
-      value: 
-      objectReference: {fileID: 0}
-    - target: {fileID: 114491592745282986, guid: 76db3eb81fd21ae45bab5204e324ae42,
-        type: 3}
-      propertyPath: trackingIsStatic
-      value: 0
-      objectReference: {fileID: 0}
-    - target: {fileID: 114491592745282986, guid: 76db3eb81fd21ae45bab5204e324ae42,
-        type: 3}
-      propertyPath: advancedPanelOpen
-=======
+      value: 0
+      objectReference: {fileID: 0}
+    - target: {fileID: 114491592745282986, guid: 76db3eb81fd21ae45bab5204e324ae42,
+        type: 3}
       propertyPath: enableSpatialMemory
       value: 0
       objectReference: {fileID: 0}
@@ -311,56 +249,30 @@
     - target: {fileID: 114491592745282986, guid: 76db3eb81fd21ae45bab5204e324ae42,
         type: 3}
       propertyPath: recordingFoldoutOpen
->>>>>>> 6097bdfb
-      value: 0
-      objectReference: {fileID: 0}
-    - target: {fileID: 114491592745282986, guid: 76db3eb81fd21ae45bab5204e324ae42,
-        type: 3}
-<<<<<<< HEAD
-      propertyPath: enableSpatialMemory
-      value: 1
-      objectReference: {fileID: 0}
-    - target: {fileID: 114491592745282986, guid: 76db3eb81fd21ae45bab5204e324ae42,
-        type: 3}
-      propertyPath: recordingFoldoutOpen
-=======
+      value: 0
+      objectReference: {fileID: 0}
+    - target: {fileID: 114491592745282986, guid: 76db3eb81fd21ae45bab5204e324ae42,
+        type: 3}
       propertyPath: camControlFoldoutOpen
       value: 0
       objectReference: {fileID: 0}
     - target: {fileID: 114491592745282986, guid: 76db3eb81fd21ae45bab5204e324ae42,
         type: 3}
       propertyPath: objectDetection2DMask
->>>>>>> 6097bdfb
-      value: 0
-      objectReference: {fileID: 0}
-    - target: {fileID: 114491592745282986, guid: 76db3eb81fd21ae45bab5204e324ae42,
-        type: 3}
-<<<<<<< HEAD
-      propertyPath: camControlFoldoutOpen
-=======
+      value: 0
+      objectReference: {fileID: 0}
+    - target: {fileID: 114491592745282986, guid: 76db3eb81fd21ae45bab5204e324ae42,
+        type: 3}
       propertyPath: estimateInitialPosition
->>>>>>> 6097bdfb
-      value: 0
-      objectReference: {fileID: 0}
-    - target: {fileID: 114491592745282986, guid: 76db3eb81fd21ae45bab5204e324ae42,
-        type: 3}
-<<<<<<< HEAD
-      propertyPath: estimateInitialPosition
-=======
+      value: 0
+      objectReference: {fileID: 0}
+    - target: {fileID: 114491592745282986, guid: 76db3eb81fd21ae45bab5204e324ae42,
+        type: 3}
       propertyPath: objectClassPersonFilter
->>>>>>> 6097bdfb
-      value: 1
-      objectReference: {fileID: 0}
-    - target: {fileID: 114491592745282986, guid: 76db3eb81fd21ae45bab5204e324ae42,
-        type: 3}
-<<<<<<< HEAD
-      propertyPath: objectClassPersonFilter
-      value: 1
-      objectReference: {fileID: 0}
-    - target: {fileID: 114491592745282986, guid: 76db3eb81fd21ae45bab5204e324ae42,
-        type: 3}
-=======
->>>>>>> 6097bdfb
+      value: 1
+      objectReference: {fileID: 0}
+    - target: {fileID: 114491592745282986, guid: 76db3eb81fd21ae45bab5204e324ae42,
+        type: 3}
       propertyPath: objectDetectionTracking
       value: 1
       objectReference: {fileID: 0}
@@ -377,11 +289,7 @@
     - target: {fileID: 114491592745282986, guid: 76db3eb81fd21ae45bab5204e324ae42,
         type: 3}
       propertyPath: objectDetectionImageSyncMode
-<<<<<<< HEAD
-      value: 0
-=======
-      value: 1
->>>>>>> 6097bdfb
+      value: 1
       objectReference: {fileID: 0}
     - target: {fileID: 114491592745282986, guid: 76db3eb81fd21ae45bab5204e324ae42,
         type: 3}
@@ -435,8 +343,8 @@
   m_Enabled: 1
   m_EditorHideFlags: 0
   m_Script: {fileID: 11500000, guid: 75b2a3ff7b847ca4490808f4c0432cd4, type: 3}
-  m_Name: 
-  m_EditorClassIdentifier: 
+  m_Name:
+  m_EditorClassIdentifier:
 --- !u!850595691 &1011875687
 LightingSettings:
   m_ObjectHideFlags: 0
@@ -632,8 +540,8 @@
   m_Enabled: 1
   m_EditorHideFlags: 0
   m_Script: {fileID: 11500000, guid: 050df1fa7a5de6f40a3677d766ed3063, type: 3}
-  m_Name: 
-  m_EditorClassIdentifier: 
+  m_Name:
+  m_EditorClassIdentifier:
   zedManager: {fileID: 56380649}
   startObjectDetectionAutomatically: 1
   boundingBoxPrefab: {fileID: 1438017172825460, guid: 2d803190bc4738d4daf5932468a5495e,
