--- conflicted
+++ resolved
@@ -229,7 +229,7 @@
     - target: {fileID: 114491592745282986, guid: 76db3eb81fd21ae45bab5204e324ae42,
         type: 3}
       propertyPath: svoInputFileName
-      value: 
+      value:
       objectReference: {fileID: 0}
     - target: {fileID: 114491592745282986, guid: 76db3eb81fd21ae45bab5204e324ae42,
         type: 3}
@@ -269,47 +269,35 @@
     - target: {fileID: 114491592745282986, guid: 76db3eb81fd21ae45bab5204e324ae42,
         type: 3}
       propertyPath: estimateInitialPosition
-<<<<<<< HEAD
-      value: 0
+      value: 1
       objectReference: {fileID: 0}
     - target: {fileID: 114491592745282986, guid: 76db3eb81fd21ae45bab5204e324ae42,
         type: 3}
       propertyPath: objectClassPersonFilter
-=======
->>>>>>> 9e91e4af
-      value: 1
-      objectReference: {fileID: 0}
-    - target: {fileID: 114491592745282986, guid: 76db3eb81fd21ae45bab5204e324ae42,
-        type: 3}
-<<<<<<< HEAD
+      value: 1
+      objectReference: {fileID: 0}
+    - target: {fileID: 114491592745282986, guid: 76db3eb81fd21ae45bab5204e324ae42,
+        type: 3}
       propertyPath: objectDetectionTracking
-=======
-      propertyPath: objectClassPersonFilter
->>>>>>> 9e91e4af
-      value: 1
-      objectReference: {fileID: 0}
-    - target: {fileID: 114491592745282986, guid: 76db3eb81fd21ae45bab5204e324ae42,
-        type: 3}
-      propertyPath: objectDetectionTracking
-      value: 1
-      objectReference: {fileID: 0}
-    - target: {fileID: 114491592745282986, guid: 76db3eb81fd21ae45bab5204e324ae42,
-        type: 3}
-<<<<<<< HEAD
+      value: 1
+      objectReference: {fileID: 0}
+    - target: {fileID: 114491592745282986, guid: 76db3eb81fd21ae45bab5204e324ae42,
+        type: 3}
+      propertyPath: objectClassVehicleFilter
+      value: 1
+      objectReference: {fileID: 0}
+    - target: {fileID: 114491592745282986, guid: 76db3eb81fd21ae45bab5204e324ae42,
+        type: 3}
       propertyPath: objectDetectionFoldoutOpen
       value: 0
       objectReference: {fileID: 0}
     - target: {fileID: 114491592745282986, guid: 76db3eb81fd21ae45bab5204e324ae42,
         type: 3}
       propertyPath: objectDetectionImageSyncMode
-=======
-      propertyPath: objectClassVehicleFilter
->>>>>>> 9e91e4af
-      value: 1
-      objectReference: {fileID: 0}
-    - target: {fileID: 114491592745282986, guid: 76db3eb81fd21ae45bab5204e324ae42,
-        type: 3}
-<<<<<<< HEAD
+      value: 1
+      objectReference: {fileID: 0}
+    - target: {fileID: 114491592745282986, guid: 76db3eb81fd21ae45bab5204e324ae42,
+        type: 3}
       propertyPath: bagDetectionConfidenceThreshold
       value: 60
       objectReference: {fileID: 0}
@@ -341,56 +329,10 @@
     - target: {fileID: 114491592745282986, guid: 76db3eb81fd21ae45bab5204e324ae42,
         type: 3}
       propertyPath: electronicsDetectionConfidenceThreshold
-=======
-      propertyPath: objectDetectionFoldoutOpen
-      value: 0
-      objectReference: {fileID: 0}
-    - target: {fileID: 114491592745282986, guid: 76db3eb81fd21ae45bab5204e324ae42,
-        type: 3}
-      propertyPath: objectDetectionImageSyncMode
-      value: 1
-      objectReference: {fileID: 0}
-    - target: {fileID: 114491592745282986, guid: 76db3eb81fd21ae45bab5204e324ae42,
-        type: 3}
-      propertyPath: bagDetectionConfidenceThreshold
       value: 60
       objectReference: {fileID: 0}
     - target: {fileID: 114491592745282986, guid: 76db3eb81fd21ae45bab5204e324ae42,
         type: 3}
-      propertyPath: animalDetectionConfidenceThreshold
-      value: 60
-      objectReference: {fileID: 0}
-    - target: {fileID: 114491592745282986, guid: 76db3eb81fd21ae45bab5204e324ae42,
-        type: 3}
-      propertyPath: objectDetectionConfidenceThreshold
-      value: 50
-      objectReference: {fileID: 0}
-    - target: {fileID: 114491592745282986, guid: 76db3eb81fd21ae45bab5204e324ae42,
-        type: 3}
-      propertyPath: personDetectionConfidenceThreshold
-      value: 20
-      objectReference: {fileID: 0}
-    - target: {fileID: 114491592745282986, guid: 76db3eb81fd21ae45bab5204e324ae42,
-        type: 3}
-      propertyPath: vehicleDetectionConfidenceThreshold
->>>>>>> 9e91e4af
-      value: 60
-      objectReference: {fileID: 0}
-    - target: {fileID: 114491592745282986, guid: 76db3eb81fd21ae45bab5204e324ae42,
-        type: 3}
-<<<<<<< HEAD
-=======
-      propertyPath: OD_personDetectionConfidenceThreshold
-      value: 60
-      objectReference: {fileID: 0}
-    - target: {fileID: 114491592745282986, guid: 76db3eb81fd21ae45bab5204e324ae42,
-        type: 3}
-      propertyPath: electronicsDetectionConfidenceThreshold
-      value: 60
-      objectReference: {fileID: 0}
-    - target: {fileID: 114491592745282986, guid: 76db3eb81fd21ae45bab5204e324ae42,
-        type: 3}
->>>>>>> 9e91e4af
       propertyPath: fruitVegetableDetectionConfidenceThreshold
       value: 60
       objectReference: {fileID: 0}
@@ -406,8 +348,8 @@
   m_Enabled: 1
   m_EditorHideFlags: 0
   m_Script: {fileID: 11500000, guid: 75b2a3ff7b847ca4490808f4c0432cd4, type: 3}
-  m_Name: 
-  m_EditorClassIdentifier: 
+  m_Name:
+  m_EditorClassIdentifier:
 --- !u!1 &1103816800
 GameObject:
   m_ObjectHideFlags: 0
@@ -542,8 +484,8 @@
   m_Enabled: 1
   m_EditorHideFlags: 0
   m_Script: {fileID: 11500000, guid: 050df1fa7a5de6f40a3677d766ed3063, type: 3}
-  m_Name: 
-  m_EditorClassIdentifier: 
+  m_Name:
+  m_EditorClassIdentifier:
   zedManager: {fileID: 56380649}
   startObjectDetectionAutomatically: 1
   boundingBoxPrefab: {fileID: 1438017172825460, guid: 2d803190bc4738d4daf5932468a5495e,
