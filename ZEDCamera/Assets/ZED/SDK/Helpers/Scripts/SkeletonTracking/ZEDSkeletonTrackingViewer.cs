--- conflicted
+++ resolved
@@ -65,13 +65,6 @@
     public GameObject Avatar;
 
     [Space(5)]
-<<<<<<< HEAD
-    [Range(-2.0f, 2.0f)]
-    public float heightOffset = 0.0f;
-
-	public Dictionary<int,SkeletonHandler> avatarControlList;
-
-=======
     [Tooltip("Mirror the animation.")]
     public bool mirrorMode;
 
@@ -79,7 +72,6 @@
 
     private float alpha = 0.1f;
 
->>>>>>> 9e91e4af
     /// <summary>
     /// Start this instance.
     /// </summary>
@@ -190,16 +182,6 @@
                 Debug.Log("<b><color=green> Switch to Skeleton mode</color></b>");
         }
 
-<<<<<<< HEAD
-        if (Input.GetKeyDown(KeyCode.DownArrow))
-        {
-            heightOffset -= 0.02f;
-        }
-        else if (Input.GetKeyDown(KeyCode.UpArrow))
-        {
-            heightOffset += 0.02f;
-        }
-
         if (useAvatar)
         {
             foreach (var skelet in avatarControlList)
@@ -210,19 +192,7 @@
 
         UpdateViewCameraPosition();
     }
-=======
-        if (useAvatar)
-        {
-            foreach (var skelet in avatarControlList)
-            {
-                skelet.Value.Move();
-            }
-        }
->>>>>>> 9e91e4af
-
-        UpdateViewCameraPosition();
-    }
-     
+
 
 	/// <summary>
 	/// Function to update avatar control with data from ZED SDK.
@@ -233,19 +203,7 @@
 	{
         Vector3[] worldJointsPos = new Vector3[34];
         Quaternion[] worldJointsRot = new Quaternion[34];
-<<<<<<< HEAD
-
-        for (int i = 0; i < 34; i++)
-        {
-            worldJointsPos[i] = zedManager.GetZedRootTansform().TransformPoint(data.skeletonJointPosition[i]);
-            worldJointsRot[i] = data.localOrientationPerJoint[i].normalized;
-        }
-
-        handler.setControlWithJointPosition(worldJointsPos, worldJointsRot, zedManager.GetZedRootTansform().rotation * data.globalRootOrientation, useAvatar);
-
-        handler.SetHeightOffset(heightOffset);
-=======
-   
+
         for (int i = 0; i < 34; i++)
         {
             worldJointsPos[i] = zedManager.GetZedRootTansform().TransformPoint(data.skeletonJointPosition[i]);
@@ -267,7 +225,6 @@
                 }
             }
         }
->>>>>>> 9e91e4af
     }
 
     void UpdateViewCameraPosition()
