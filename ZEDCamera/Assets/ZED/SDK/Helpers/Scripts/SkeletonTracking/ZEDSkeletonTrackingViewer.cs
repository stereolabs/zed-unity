﻿//======= Copyright (c) Stereolabs Corporation, All rights reserved. ===============

using UnityEngine;
using System.Collections.Generic;
using System.Collections;
using System;

#if UNITY_EDITOR
using UnityEditor;
#endif


/// <summary>
/// Contols the ZEDSkeletonTracking . Links the SDK to Unity
/// </summary>
[DisallowMultipleComponent]
public class ZEDSkeletonTrackingViewer : MonoBehaviour
{
	/// <summary>
    /// The scene's ZEDManager.
    /// If you want to visualize detections from multiple ZEDs at once you will need multiple ZED3DSkeletonVisualizer commponents in the scene.
    /// </summary>
    [Tooltip("The scene's ZEDManager.\r\n" +
        "If you want to visualize detections from multiple ZEDs at once you will need multiple ZED3DSkeletonVisualizer commponents in the scene. ")]
    public ZEDManager zedManager;

    [Tooltip("The camera view to display ZED images")]
    public Camera viewCamera;


	/// <summary>
	/// Activate skeleton tracking when play mode is on and ZED ready
	/// </summary>
	[Header("Game Control")]

    public bool startObjectDetectionAutomatically = true;

    /// <summary>
    /// Vizualisation mode. Use a 3D model or only display the skeleton
    /// </summary>
    [Header("Vizualisation Mode")]
    /// <summary>
    /// Display 3D avatar. If set to false, only display bones and joint
    /// </summary>
    [Tooltip("Display 3D avatar. If set to false, only display bones and joint")]
    public bool useAvatar = true;

    [Space(5)]
    [Header("State Filters")]
    [Tooltip("Display objects that are actively being tracked by object tracking, where valid positions are known. ")]
    public bool showON = true;
    /// <summary>
    /// Display objects that were actively being tracked by object tracking, but that were lost very recently.
    /// </summary>
    [Tooltip("Display objects that were actively being tracked by object tracking, but that were lost very recently.")]
    public bool showSEARCHING = false;
    /// <summary>
    /// Display objects that are visible but not actively being tracked by object tracking (usually because object tracking is disabled in ZEDManager).
    /// </summary>
    [Tooltip("Display objects that are visible but not actively being tracked by object tracking (usually because object tracking is disabled in ZEDManager).")]
    public bool showOFF = false;

    [Header("Avatar Control")]
	/// <summary>
	/// Avatar game object
	/// </summary>
    public GameObject Avatar;

	/// <summary>
	/// Smoothing factor for humanoid movments.
	/// </summary>
	[Range(0, 1)]
    [Tooltip("Smooth factor used for avatar movements and joint rotations.")]
    public float smoothFactor = 0.5f;

<<<<<<< HEAD
#if FAKEMODE
    int indexFakeTest = 0;
#endif

=======
>>>>>>> 6097bdfb
	public Dictionary<int,SkeletonHandler> avatarControlList;

    private Vector3 initialPosition;
    private Quaternion initialRotation;

    /// <summary>
    /// Start this instance.
    /// </summary>
    private void Start()
    {
        QualitySettings.vSyncCount = 1; // Activate vsync

        avatarControlList = new Dictionary<int,SkeletonHandler> ();
        if (!zedManager)
        {
            zedManager = FindObjectOfType<ZEDManager>();
        }

		if (zedManager)
        {
        zedManager.OnZEDReady += OnZEDReady;
        zedManager.OnObjectDetection += updateSkeletonData;
		}

<<<<<<< HEAD
        if (zedManager.objectDetectionModel == sl.DETECTION_MODEL.MULTI_CLASS_BOX || zedManager.objectDetectionModel == sl.DETECTION_MODEL.MULTI_CLASS_BOX_ACCURATE || zedManager.objectDetectionModel == sl.DETECTION_MODEL.MULTI_CLASS_BOX_MEDIUM)
=======
        if (zedManager.objectDetectionModel == sl.DETECTION_MODEL.MULTI_CLASS_BOX || zedManager.objectDetectionModel == sl.DETECTION_MODEL.MULTI_CLASS_BOX_ACCURATE || zedManager.objectDetectionModel == sl.DETECTION_MODEL.MULTI_CLASS_BOX_MEDIUM )
>>>>>>> 6097bdfb
        {
            Debug.LogWarning("MULTI_CLASS_BOX model can't be used for skeleton tracking, please use either HUMAN_BODY_FAST or HUMAN_BODY_ACCURATE");
        }

        if (zedManager.bodyFormat == sl.BODY_FORMAT.POSE_18)
        {
            Debug.LogWarning(" BODY_FORMAT must be set to POSE_34 to animate 3D Avatars !");
            return;
        }
    }

    private void OnZEDReady()
    {
        if (startObjectDetectionAutomatically && !zedManager.IsObjectDetectionRunning)
        {
            zedManager.StartObjectDetection();
        }
    }

	private void OnDestroy()
    {
        if (zedManager)
        {
            zedManager.OnObjectDetection -= updateSkeletonData;
            zedManager.OnZEDReady -= OnZEDReady;
        }
    }



	/// <summary>
	/// Updates the skeleton data from ZEDCamera call and send it to Skeleton Handler script.
	/// </summary>
    private void updateSkeletonData(DetectionFrame dframe)
    {
<<<<<<< HEAD

#if FAKEMODE

        if (avatarControlList.ContainsKey(0))
        {
            SkeletonHandler handler = avatarControlList[0];
            handler.setFakeTest(indexFakeTest);
        }
        else
        {
            SkeletonHandler handler = ScriptableObject.CreateInstance<SkeletonHandler>();
            handler.Create(Avatar, Vector3.zero);
            avatarControlList.Add(0, handler);
        }


#else
=======
>>>>>>> 6097bdfb
		List<int> remainingKeyList = new List<int>(avatarControlList.Keys);
		List<DetectedObject> newobjects = dframe.GetFilteredObjectList(showON, showSEARCHING, showOFF);

 		foreach (DetectedObject dobj in newobjects)
        {
			int person_id = dobj.rawObjectData.id;

			//Avatar controller already exist --> update position
			if (avatarControlList.ContainsKey(person_id))
			{
				SkeletonHandler handler = avatarControlList[person_id];
				UpdateAvatarControl(handler,dobj.rawObjectData, useAvatar);

				// remove keys from list
				remainingKeyList.Remove(person_id);
			}
			else
			{
				SkeletonHandler handler = ScriptableObject.CreateInstance<SkeletonHandler>();
                Vector3 spawnPosition = zedManager.GetZedRootTansform().TransformPoint(dobj.rawObjectData.rootWorldPosition);
                handler.Create(Avatar);
                handler.initSkeleton(person_id);
                avatarControlList.Add(person_id, handler);
                UpdateAvatarControl(handler, dobj.rawObjectData, useAvatar);
			}
		}

        foreach (int index in remainingKeyList)
		{
			SkeletonHandler handler = avatarControlList[index];
			handler.Destroy();
			avatarControlList.Remove(index);
		}
<<<<<<< HEAD

#endif
=======
>>>>>>> 6097bdfb
    }

	public void Update()
	{
        if (Input.GetKeyDown(KeyCode.Space))
        {
            useAvatar = !useAvatar;
            if (useAvatar)
            {
                if (zedManager.bodyFitting)
                    Debug.Log("<b><color=green> Switch to Avatar mode</color></b>");

            }
            else
                Debug.Log("<b><color=green> Switch to Skeleton mode</color></b>");
        }

        if (useAvatar)
<<<<<<< HEAD
        {
            foreach (var skelet in avatarControlList)
            {
                skelet.Value.Move();
            }
        }

        UpdateViewCameraPosition();

#if FAKEMODE
        if (Input.GetKeyDown(KeyCode.Space))
=======
>>>>>>> 6097bdfb
        {
            foreach (var skelet in avatarControlList)
            {
                skelet.Value.Move();
            }
        }

        UpdateViewCameraPosition();
    }
     

	/// <summary>
	/// Function to update avatar control with data from ZED SDK.
	/// </summary>
	/// <param name="handler">Handler.</param>
	/// <param name="p">P.</param>
	private void UpdateAvatarControl(SkeletonHandler handler, sl.ObjectDataSDK data, bool useAvatar)
	{
<<<<<<< HEAD
		Vector3 bodyCenter = data.rootWorldPosition;

        if (bodyCenter == Vector3.zero)  return; // Object not detected

		Vector3[] world_joints_pos = new Vector3[20];
		for (int i=0;i<18;i++)
		{
			world_joints_pos[i] = zedManager.GetZedRootTansform().TransformPoint(data.skeletonJointPosition[i]);
		}

        //Create Joint with middle position :
        world_joints_pos[0] = (world_joints_pos[16] + world_joints_pos[17]) / 2;
        world_joints_pos[18] = (world_joints_pos[8] + world_joints_pos[11]) / 2;
        world_joints_pos[19] = zedManager.GetZedRootTansform().TransformPoint(data.skeletonJointPosition[0]); // Add Nose Joint for skeleton vizualisation

        /*
		for (int i=0;i<19;i++)
		Debug.Log(" jt "+i+" : "+world_joints_pos[i]);*/

        Vector3 worldbodyRootPosition = zedManager.GetZedRootTansform().TransformPoint(bodyCenter);
        if (float.IsNaN(world_joints_pos[18].y)) worldbodyRootPosition.y = 0;
        else worldbodyRootPosition.y =  world_joints_pos[18].y - handler.SpineHeight;

        handler.setControlWithJointPosition(world_joints_pos, worldbodyRootPosition, useAvatar);
        //handler.setJointSpherePoint(world_joints_pos);
=======
        Vector3[] worldJointsPos = new Vector3[34];
        Quaternion[] worldJointsRot = new Quaternion[34];
   
        for (int i = 0; i < 34; i++)
        {
            worldJointsPos[i] = zedManager.GetZedRootTansform().TransformPoint(data.skeletonJointPosition[i]);
            worldJointsRot[i] = data.localOrientationPerJoint[i];
        }

        handler.setControlWithJointPosition(worldJointsPos, worldJointsRot, zedManager.GetZedRootTansform().rotation * data.globalRootOrientation, useAvatar);
>>>>>>> 6097bdfb

        handler.SetSmoothFactor(smoothFactor);
    }

    void UpdateViewCameraPosition()
    {
        viewCamera.transform.position = zedManager.transform.localPosition;
        viewCamera.transform.rotation = zedManager.transform.localRotation;
    }
}<|MERGE_RESOLUTION|>--- conflicted
+++ resolved
@@ -73,13 +73,6 @@
     [Tooltip("Smooth factor used for avatar movements and joint rotations.")]
     public float smoothFactor = 0.5f;
 
-<<<<<<< HEAD
-#if FAKEMODE
-    int indexFakeTest = 0;
-#endif
-
-=======
->>>>>>> 6097bdfb
 	public Dictionary<int,SkeletonHandler> avatarControlList;
 
     private Vector3 initialPosition;
@@ -104,11 +97,7 @@
         zedManager.OnObjectDetection += updateSkeletonData;
 		}
 
-<<<<<<< HEAD
-        if (zedManager.objectDetectionModel == sl.DETECTION_MODEL.MULTI_CLASS_BOX || zedManager.objectDetectionModel == sl.DETECTION_MODEL.MULTI_CLASS_BOX_ACCURATE || zedManager.objectDetectionModel == sl.DETECTION_MODEL.MULTI_CLASS_BOX_MEDIUM)
-=======
         if (zedManager.objectDetectionModel == sl.DETECTION_MODEL.MULTI_CLASS_BOX || zedManager.objectDetectionModel == sl.DETECTION_MODEL.MULTI_CLASS_BOX_ACCURATE || zedManager.objectDetectionModel == sl.DETECTION_MODEL.MULTI_CLASS_BOX_MEDIUM )
->>>>>>> 6097bdfb
         {
             Debug.LogWarning("MULTI_CLASS_BOX model can't be used for skeleton tracking, please use either HUMAN_BODY_FAST or HUMAN_BODY_ACCURATE");
         }
@@ -144,26 +133,6 @@
 	/// </summary>
     private void updateSkeletonData(DetectionFrame dframe)
     {
-<<<<<<< HEAD
-
-#if FAKEMODE
-
-        if (avatarControlList.ContainsKey(0))
-        {
-            SkeletonHandler handler = avatarControlList[0];
-            handler.setFakeTest(indexFakeTest);
-        }
-        else
-        {
-            SkeletonHandler handler = ScriptableObject.CreateInstance<SkeletonHandler>();
-            handler.Create(Avatar, Vector3.zero);
-            avatarControlList.Add(0, handler);
-        }
-
-
-#else
-=======
->>>>>>> 6097bdfb
 		List<int> remainingKeyList = new List<int>(avatarControlList.Keys);
 		List<DetectedObject> newobjects = dframe.GetFilteredObjectList(showON, showSEARCHING, showOFF);
 
@@ -197,11 +166,6 @@
 			handler.Destroy();
 			avatarControlList.Remove(index);
 		}
-<<<<<<< HEAD
-
-#endif
-=======
->>>>>>> 6097bdfb
     }
 
 	public void Update()
@@ -220,7 +184,6 @@
         }
 
         if (useAvatar)
-<<<<<<< HEAD
         {
             foreach (var skelet in avatarControlList)
             {
@@ -229,21 +192,8 @@
         }
 
         UpdateViewCameraPosition();
-
-#if FAKEMODE
-        if (Input.GetKeyDown(KeyCode.Space))
-=======
->>>>>>> 6097bdfb
-        {
-            foreach (var skelet in avatarControlList)
-            {
-                skelet.Value.Move();
-            }
-        }
-
-        UpdateViewCameraPosition();
-    }
-     
+    }
+
 
 	/// <summary>
 	/// Function to update avatar control with data from ZED SDK.
@@ -252,36 +202,9 @@
 	/// <param name="p">P.</param>
 	private void UpdateAvatarControl(SkeletonHandler handler, sl.ObjectDataSDK data, bool useAvatar)
 	{
-<<<<<<< HEAD
-		Vector3 bodyCenter = data.rootWorldPosition;
-
-        if (bodyCenter == Vector3.zero)  return; // Object not detected
-
-		Vector3[] world_joints_pos = new Vector3[20];
-		for (int i=0;i<18;i++)
-		{
-			world_joints_pos[i] = zedManager.GetZedRootTansform().TransformPoint(data.skeletonJointPosition[i]);
-		}
-
-        //Create Joint with middle position :
-        world_joints_pos[0] = (world_joints_pos[16] + world_joints_pos[17]) / 2;
-        world_joints_pos[18] = (world_joints_pos[8] + world_joints_pos[11]) / 2;
-        world_joints_pos[19] = zedManager.GetZedRootTansform().TransformPoint(data.skeletonJointPosition[0]); // Add Nose Joint for skeleton vizualisation
-
-        /*
-		for (int i=0;i<19;i++)
-		Debug.Log(" jt "+i+" : "+world_joints_pos[i]);*/
-
-        Vector3 worldbodyRootPosition = zedManager.GetZedRootTansform().TransformPoint(bodyCenter);
-        if (float.IsNaN(world_joints_pos[18].y)) worldbodyRootPosition.y = 0;
-        else worldbodyRootPosition.y =  world_joints_pos[18].y - handler.SpineHeight;
-
-        handler.setControlWithJointPosition(world_joints_pos, worldbodyRootPosition, useAvatar);
-        //handler.setJointSpherePoint(world_joints_pos);
-=======
         Vector3[] worldJointsPos = new Vector3[34];
         Quaternion[] worldJointsRot = new Quaternion[34];
-   
+
         for (int i = 0; i < 34; i++)
         {
             worldJointsPos[i] = zedManager.GetZedRootTansform().TransformPoint(data.skeletonJointPosition[i]);
@@ -289,7 +212,6 @@
         }
 
         handler.setControlWithJointPosition(worldJointsPos, worldJointsRot, zedManager.GetZedRootTansform().rotation * data.globalRootOrientation, useAvatar);
->>>>>>> 6097bdfb
 
         handler.SetSmoothFactor(smoothFactor);
     }
