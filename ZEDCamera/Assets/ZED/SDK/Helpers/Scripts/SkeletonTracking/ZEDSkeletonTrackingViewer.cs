--- conflicted
+++ resolved
@@ -98,11 +98,7 @@
 #endif
 
             zedManager.OnZEDReady += OnZEDReady;
-<<<<<<< HEAD
-            zedManager.OnObjectDetection += UpdateSkeletonData;
-=======
             zedManager.OnBodyTracking += updateSkeletonData;
->>>>>>> 8e4c1195
 		}
 
         if (zedManager.bodyTrackingModel == sl.DETECTION_MODEL.MULTI_CLASS_BOX || zedManager.bodyTrackingModel == sl.DETECTION_MODEL.MULTI_CLASS_BOX_ACCURATE || zedManager.bodyTrackingModel == sl.DETECTION_MODEL.MULTI_CLASS_BOX_MEDIUM )
@@ -123,11 +119,7 @@
     {
         if (zedManager)
         {
-<<<<<<< HEAD
-            zedManager.OnObjectDetection -= UpdateSkeletonData;
-=======
             zedManager.OnBodyTracking -= updateSkeletonData;
->>>>>>> 8e4c1195
             zedManager.OnZEDReady -= OnZEDReady;
         }
     }
@@ -135,11 +127,7 @@
 	/// <summary>
 	/// Updates the skeleton data from ZEDCamera call and send it to Skeleton Handler script.
 	/// </summary>
-<<<<<<< HEAD
     private void UpdateSkeletonData(DetectionFrame dframe)
-=======
-    private void updateSkeletonData(BodyTrackingFrame dframe)
->>>>>>> 8e4c1195
     {
 		List<int> remainingKeyList = new List<int>(avatarControlList.Keys);
 		List<DetectedBody> newbodies = dframe.GetFilteredObjectList(showON, showSEARCHING, showOFF);
@@ -213,9 +201,7 @@
         }
 
         handler.setControlWithJointPosition(worldJointsPos, worldJointsRot, zedManager.GetZedRootTansform().rotation * data.globalRootOrientation, useAvatar, mirrorMode);
-<<<<<<< HEAD
         handler.confidences = confs;
-=======
 
         if (handler.GetAnimator())
         {
@@ -230,7 +216,6 @@
                 }
             }
         }
->>>>>>> 8e4c1195
     }
 
     void UpdateViewCameraPosition()
