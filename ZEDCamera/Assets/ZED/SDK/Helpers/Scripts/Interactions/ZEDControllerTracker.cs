--- conflicted
+++ resolved
@@ -7,18 +7,15 @@
 #if UNITY_EDITOR
 using UnityEditor;
 #endif
-<<<<<<< HEAD
-=======
-
-
->>>>>>> 6097bdfb
+
+
 /// <summary>
-/// Causes the GameObject it's attached to to position itself where a tracked VR object is, such as 
+/// Causes the GameObject it's attached to to position itself where a tracked VR object is, such as
 /// a Touch controller or Vive Tracker, but compensates for the ZED's latency. This way, virtual
-/// controllers don't move ahead of its real-world image. 
+/// controllers don't move ahead of its real-world image.
 /// This is done by logging position data from the VR SDK in use (Oculus or OpenVR/SteamVR) each frame, but only
-/// applying that position data to this transform after the delay in the latencyCompensation field. 
-/// Used in the ZED GreenScreen, Drone Shooter, Movie Screen, Planetarium and VR Plane Detection example scenes. 
+/// applying that position data to this transform after the delay in the latencyCompensation field.
+/// Used in the ZED GreenScreen, Drone Shooter, Movie Screen, Planetarium and VR Plane Detection example scenes.
 /// </summary>
 public class ZEDControllerTracker : MonoBehaviour
 {
@@ -27,28 +24,28 @@
     /// </summary>
 	private string loadeddevice = "";
 
-#if ZED_STEAM_VR //Only enabled if the SteamVR Unity plugin is detected. 
+#if ZED_STEAM_VR //Only enabled if the SteamVR Unity plugin is detected.
 
     /// <summary>
     /// OpenVR System class that lets us get inputs straight from the API, bypassing SteamVR.
-    /// This is necessary because different versions of SteamVR use completely different input systems. 
+    /// This is necessary because different versions of SteamVR use completely different input systems.
     /// </summary>
     protected CVRSystem openvrsystem = OpenVR.System;
     /// <summary>
-    /// State of the controller's buttons and axes. Used to check inputs. 
+    /// State of the controller's buttons and axes. Used to check inputs.
     /// </summary>
     protected VRControllerState_t controllerstate;
     /// <summary>
-    /// State of the controller's buttons and axes last frame. Used to check if buttons just went down or up. 
+    /// State of the controller's buttons and axes last frame. Used to check if buttons just went down or up.
     /// </summary>
     protected VRControllerState_t lastcontrollerstate;
     /// <summary>
-    /// Size of VRControllerState_t class in bytes. Used to call GetControllerState from the OpenVR API. 
+    /// Size of VRControllerState_t class in bytes. Used to call GetControllerState from the OpenVR API.
     /// </summary>
     protected const uint controllerstatesize = 64;
     /// <summary>
-    /// Enumerated version of the uint index SteamVR assigns to each device. 
-    /// Converted from OpenVR.GetTrackedDeviceIndexForControllerRole(ETrackedControllerRole). 
+    /// Enumerated version of the uint index SteamVR assigns to each device.
+    /// Converted from OpenVR.GetTrackedDeviceIndexForControllerRole(ETrackedControllerRole).
     /// </summary>
     public enum EIndex
     {
@@ -74,21 +71,21 @@
     public EIndex index = EIndex.None;
 
     /// <summary>
-    /// How long since we've last checked OpenVR for the specified device. 
-    /// Incremented by Time.deltaTime each frame and reset when it reached timerMaxSteamVR. 
+    /// How long since we've last checked OpenVR for the specified device.
+    /// Incremented by Time.deltaTime each frame and reset when it reached timerMaxSteamVR.
     /// </summary>
     private float timerSteamVR = 0.0f;
 
     /// <summary>
     /// How many seconds to wait between checking if the specified device is present in OpenVR.
-    /// The check is performed when timerSteamVR reaches this number, unless we've already retrieved the device index. 
+    /// The check is performed when timerSteamVR reaches this number, unless we've already retrieved the device index.
     /// </summary>
     private float timerMaxSteamVR = 0.25f;
     private Devices oldDevice;
 
     /// <summary>
-    /// If true, will use a direct API check to OpenVR's API to check if a button is down. 
-    /// Does not work if using the SteamVR plugin 2.0 or higher as well as the action system it includes. 
+    /// If true, will use a direct API check to OpenVR's API to check if a button is down.
+    /// Does not work if using the SteamVR plugin 2.0 or higher as well as the action system it includes.
     /// </summary>
     [Tooltip("If true, will use a direct API check to OpenVR's API to check if a button is down.\r\n" +
         "Does not work if using the SteamVR plugin 2.0 or higher as well as the action system it includes. ")]
@@ -97,12 +94,12 @@
 
     /// <summary>
     /// Per each tracked object ID, contains a list of their recent positions.
-    /// Used to look up where OpenVR says a tracked object was in the past, for latency compensation. 
+    /// Used to look up where OpenVR says a tracked object was in the past, for latency compensation.
     /// </summary>
     public Dictionary<int, List<TimedPoseData>> poseData = new Dictionary<int, List<TimedPoseData>>();
 
     /// <summary>
-    /// Types of tracked devices. 
+    /// Types of tracked devices.
     /// </summary>
     public enum Devices
     {
@@ -129,8 +126,8 @@
     public int latencyCompensation = 78;
 
     /// <summary>
-    /// If true, and this is a controller, will offset controller's position by the difference between 
-    /// the VR headset and the ZED's tracked position. This keeps controller's position relative to the ZED. 
+    /// If true, and this is a controller, will offset controller's position by the difference between
+    /// the VR headset and the ZED's tracked position. This keeps controller's position relative to the ZED.
     /// </summary>
     [Tooltip("If true, and this is a controller, will offset controller's position by the difference between " +
         "the VR headset and the ZED's tracked position. This keeps controller's position relative to the ZED. ")]
@@ -138,43 +135,39 @@
     public bool correctControllerDrift = true;
 
     /// <summary>
-    /// The Serial number of the controller/tracker to be tracked. 
-    /// If specified, it will override the device returned using the 'Device to Track' selection. 
+    /// The Serial number of the controller/tracker to be tracked.
+    /// If specified, it will override the device returned using the 'Device to Track' selection.
     /// Useful for forcing a specific device to be tracked, instead of the first left/right/Tracker object found.
     /// If Null, then there's no calibration to be applied to this script.
     /// If NONE, the ZEDControllerOffset failed to find any calibration file.
     /// If S/N is present, then this script will calibrate itself to track the correct device, if that's not the case already.
-    /// Note that ZEDOffsetController will load this number from a GreenScreen calibration file, if present. 
+    /// Note that ZEDOffsetController will load this number from a GreenScreen calibration file, if present.
     /// </summary>
     [Tooltip("The Serial number of the controller/tracker to be tracked." +
         " If specified, overrides the 'Device to Track' selection.")]
     public string SNHolder = "";
 
     /// <summary>
-    /// Cached transform that represents the ZED's head, retrieved from ZEDManager.GetZedRootTransform(). 
-    /// Used to find the offset between the HMD and tracked transform to compensate for drift. 
+    /// Cached transform that represents the ZED's head, retrieved from ZEDManager.GetZedRootTransform().
+    /// Used to find the offset between the HMD and tracked transform to compensate for drift.
     /// </summary>
     protected Transform zedRigRoot;
 
     /// <summary>
-    /// Reference to the scene's ZEDManager component. Used for compensating for headset drift when this is on a controller. 
+    /// Reference to the scene's ZEDManager component. Used for compensating for headset drift when this is on a controller.
     /// </summary>
     [Tooltip("Reference to the scene's ZEDManager component. Used for compensating for headset drift when this is on a controller. " +
         "If left blank, will be set to the first available ZEDManager.")]
     public ZEDManager zedManager = null;
 
     /// <summary>
-    /// Sets up the timed pose dictionary and identifies the VR SDK being used. 
+    /// Sets up the timed pose dictionary and identifies the VR SDK being used.
     /// </summary>
     protected virtual void Awake()
     {
 #if ZED_STEAM_VR
         openvrsystem = OpenVR.System;
 #endif
-<<<<<<< HEAD
-
-=======
->>>>>>> 6097bdfb
         poseData.Clear(); //Reset the dictionary.
         poseData.Add(1, new List<TimedPoseData>()); //Create the list within the dictionary with its key and value.
         //Looking for the loaded device
@@ -182,10 +175,10 @@
         if (!zedManager)
         {
             zedManager = FindObjectOfType<ZEDManager>();
-            //If there are multiple cameras in a scene, this arbitrary assignment could be bad. Warn the user. 
+            //If there are multiple cameras in a scene, this arbitrary assignment could be bad. Warn the user.
             if (ZEDManager.GetInstances().Count > 1)
             {
-                //Using Log instead of LogWarning because most users don't enable warnings but this is actually important. 
+                //Using Log instead of LogWarning because most users don't enable warnings but this is actually important.
                 Debug.Log("Warning: ZEDController automatically set itself to first available ZED (" + zedManager.cameraID + ") because zedManager " +
                     "value wasn't set, but there are multiple ZEDManagers in the scene. Assign a reference directly to ensure no unexpected behavior.");
             }
@@ -200,7 +193,7 @@
     /// </summary>
     protected virtual void Update()
     {
-#if ZED_OCULUS //Used only if the Oculus Integration plugin is detected. 
+#if ZED_OCULUS //Used only if the Oculus Integration plugin is detected.
         //Check if the VR headset is connected.
         if (OVRManager.isHmdPresent && loadeddevice.ToString().ToLower().Contains("oculus"))
         {
@@ -234,7 +227,7 @@
 
 #if ZED_STEAM_VR
 
-        UpdateControllerState(); //Get the button states so we can check if buttons are down or not. 
+        UpdateControllerState(); //Get the button states so we can check if buttons are down or not.
 
         timerSteamVR += Time.deltaTime; //Increment timer for checking on devices
         if (timerSteamVR <= timerMaxSteamVR)
@@ -341,7 +334,7 @@
 
 #if ZED_STEAM_VR
     /// <summary>
-    /// Whether a given set of poses is currently valid - contains at least one pose and attached to an actual device. 
+    /// Whether a given set of poses is currently valid - contains at least one pose and attached to an actual device.
     /// </summary>
     public bool isValid { get; private set; }
 
@@ -393,7 +386,7 @@
     protected virtual void UpdateControllerState()
     {
         lastcontrollerstate = controllerstate;
-        //Update position. 
+        //Update position.
         if (index > EIndex.Hmd)
         {
             if (OpenVR.Compositor != null){
@@ -406,7 +399,7 @@
             }
         }
 
-        //We need to check for this always in case the user uses the deprecated GetVRButton methods. 
+        //We need to check for this always in case the user uses the deprecated GetVRButton methods.
         if (useLegacySteamVRInput)
         {
             openvrsystem.GetControllerState((uint)index, ref controllerstate, controllerstatesize);
@@ -415,64 +408,64 @@
     }
 
     /// <summary>
-    /// Returns if the VR controller button with the given ID was pressed for the first time this frame. 
+    /// Returns if the VR controller button with the given ID was pressed for the first time this frame.
     /// </summary>
     /// <param name="buttonid">EVR ID of the button as listed in OpenVR.</param>
     [System.ObsoleteAttribute("ZEDControllerTracker's GetVRButton methods are deprecated.\r\n " +
         "Use ZEDControllerTracker_DemoInputs.GetVRButtonDown_Legacy instead., false")]
     public bool GetVRButtonDown(EVRButtonId buttonid)
     {
-        if (openvrsystem == null) return false; //If VR isn't running, we can't check. 
+        if (openvrsystem == null) return false; //If VR isn't running, we can't check.
 
         bool washeldlastupdate = (lastcontrollerstate.ulButtonPressed & (1UL << (int)buttonid)) > 0L;
-        if (washeldlastupdate == true) return false; //If the key was held last check, it can't be pressed for the first time now. 
+        if (washeldlastupdate == true) return false; //If the key was held last check, it can't be pressed for the first time now.
 
         bool isheld = (controllerstate.ulButtonPressed & (1UL << (int)buttonid)) > 0L;
-        return isheld; //If we got here, we know it was not down last frame. 
-
-    }
-
-    /// <summary>
-    /// Returns if the VR controller button with the given ID is currently held. 
+        return isheld; //If we got here, we know it was not down last frame.
+
+    }
+
+    /// <summary>
+    /// Returns if the VR controller button with the given ID is currently held.
     /// </summary>
     /// <param name="buttonid">EVR ID of the button as listed in OpenVR.</param>
     [System.ObsoleteAttribute("ZEDControllerTracker's GetVRButton methods are deprecated.\r\n " +
     "Use ZEDControllerTracker_DemoInputs.GetVRButtonHeld_Legacy instead.", false)]
     public bool GetVRButtonHeld(EVRButtonId buttonid)
     {
-        if (openvrsystem == null) return false; //If VR isn't running, we can't check. 
+        if (openvrsystem == null) return false; //If VR isn't running, we can't check.
 
         bool isheld = (controllerstate.ulButtonPressed & (1UL << (int)buttonid)) > 0L;
         return isheld;
     }
 
     /// <summary>
-    /// Returns if the VR controller button with the given ID was held last frame, but released this frame. 
+    /// Returns if the VR controller button with the given ID was held last frame, but released this frame.
     /// </summary>
     /// <param name="buttonid">EVR ID of the button as listed in OpenVR.</param>
     [System.ObsoleteAttribute("ZEDControllerTracker's GetVRButton methods are deprecated.\r\n " +
     "Use ZEDControllerTracker_DemoInputs.GetVRButtonReleased_Legacy instead.", false)]
     public bool GetVRButtonReleased(EVRButtonId buttonid)
     {
-        if (openvrsystem == null) return false; //If VR isn't running, we can't check. 
+        if (openvrsystem == null) return false; //If VR isn't running, we can't check.
 
         bool washeldlastupdate = (lastcontrollerstate.ulButtonPressed & (1UL << (int)buttonid)) > 0L;
-        if (washeldlastupdate == false) return false; //If the key was held last check, it can't be released now. 
+        if (washeldlastupdate == false) return false; //If the key was held last check, it can't be released now.
 
         bool isheld = (controllerstate.ulButtonPressed & (1UL << (int)buttonid)) > 0L;
-        return !isheld; //If we got here, we know it was not up last frame. 
-    }
-
-    /// <summary>
-    /// Returns the value of an axis with the provided ID. 
-    /// Note that for single-value axes, the relevant value will be the X in the returned Vector2 (the Y is unused). 
+        return !isheld; //If we got here, we know it was not up last frame.
+    }
+
+    /// <summary>
+    /// Returns the value of an axis with the provided ID.
+    /// Note that for single-value axes, the relevant value will be the X in the returned Vector2 (the Y is unused).
     /// </summary>
     /// <param name="buttonid"></param>
     [System.ObsoleteAttribute("ZEDControllerTracker.GetAxis is deprecated.\r\n " +
         "Use ZEDControllerTracker_DemoInputs.GetVRAxis_Legacy instead.", false)]
     public Vector2 GetAxis(EVRButtonId buttonid)
     {
-        //Convert the EVRButtonID enum to the axis number and check if it's not an axis. 
+        //Convert the EVRButtonID enum to the axis number and check if it's not an axis.
         uint axis = (uint)buttonid - (uint)EVRButtonId.k_EButton_Axis0;
         if (axis < 0 || axis > 4)
         {
@@ -534,7 +527,7 @@
                             (deviceToTrack == Devices.LeftController || deviceToTrack == Devices.RightController || deviceToTrack == Devices.ViveTracker) &&
                             (zedManager != null && zedManager.IsStereoRig == true && !zedManager.transform.IsChildOf(transform)))
                         {
-                            //Compensate for positional drift by measuring the distance between HMD and ZED rig root (the head's center). 
+                            //Compensate for positional drift by measuring the distance between HMD and ZED rig root (the head's center).
 #if UNITY_2019_3_OR_NEWER
                             InputDevice head = InputDevices.GetDeviceAtXRNode(XRNode.Head);
                             head.TryGetFeatureValue(CommonUsages.devicePosition, out Vector3 headPosition);
@@ -575,12 +568,12 @@
     /// <summary>
     /// Structure used to hold the pose of a controller at a given timestamp.
     /// This is stored in poseData with RegisterPosition() each time the VR SDK makes poses available.
-    /// It's retrieved with GetValuePosition() in Update() each frame. 
+    /// It's retrieved with GetValuePosition() in Update() each frame.
     /// </summary>
     public struct TimedPoseData
     {
         /// <summary>
-        /// Value from Time.time when the pose was collected. 
+        /// Value from Time.time when the pose was collected.
         /// </summary>
         public float timestamp;
 
@@ -590,7 +583,7 @@
         public Quaternion rotation;
 
         /// <summary>
-        /// Position of the tracked object as provided by the VR SDK. 
+        /// Position of the tracked object as provided by the VR SDK.
         /// </summary>
         public Vector3 position;
     }
@@ -598,11 +591,11 @@
 
 #if UNITY_EDITOR
 /// <summary>
-/// Custom editor for ZEDControllerTracker. 
-/// If no VR Unity plugin (Oculus Integration or SteamVR plugin) has been loaded by the ZED plugin but one is found, 
+/// Custom editor for ZEDControllerTracker.
+/// If no VR Unity plugin (Oculus Integration or SteamVR plugin) has been loaded by the ZED plugin but one is found,
 /// presents a button to create project defines that tell ZED scripts that this plugin is loaded.
-/// These defines (ZED_STEAM_VR and ZED_OCULUS) are used to allow compiling parts of ZED scripts that depend on scripts in these VR plugins. 
-/// Note that this detection will also be attempted any time an asset has been imported. See nested class AssetPostProcessZEDVR. 
+/// These defines (ZED_STEAM_VR and ZED_OCULUS) are used to allow compiling parts of ZED scripts that depend on scripts in these VR plugins.
+/// Note that this detection will also be attempted any time an asset has been imported. See nested class AssetPostProcessZEDVR.
 /// </summary>
 [CustomEditor(typeof(ZEDControllerTracker)), CanEditMultipleObjects]
 public class ZEDVRDependencies : Editor
@@ -611,7 +604,7 @@
     static string defineName;
     static string packageName;
 
-    public override void OnInspectorGUI() //Called when the Inspector is visible. 
+    public override void OnInspectorGUI() //Called when the Inspector is visible.
     {
         //if (CheckPackageExists("OpenVR"))
         if (CheckPackageExists("SteamVR_Camera.cs"))
@@ -626,11 +619,11 @@
             packageName = "Oculus";
         }
 
-        if (EditorPrefs.GetBool(packageName)) //Has it been set? 
+        if (EditorPrefs.GetBool(packageName)) //Has it been set?
         {
             DrawDefaultInspector();
         }
-        else //No package loaded, but one has been detected. Present a button to load it. 
+        else //No package loaded, but one has been detected. Present a button to load it.
         {
             GUILayout.Space(20);
             if (GUILayout.Button("Load " + packageName + " data"))
@@ -648,9 +641,9 @@
     }
 
     /// <summary>
-    /// Finds if a folder in the project exists with the specified name. 
+    /// Finds if a folder in the project exists with the specified name.
     /// Used to check if a plugin has been imported, as the relevant plugins are placed
-    /// in a folder named after the package. Example: "Assets/Oculus". 
+    /// in a folder named after the package. Example: "Assets/Oculus".
     /// </summary>
     /// <param name="name">Package name.</param>
     /// <returns></returns>
@@ -662,8 +655,8 @@
 
 
     /// <summary>
-    /// Activates a define tag in the project. Used to enable compiling sections of scripts with that tag enabled. 
-    /// For instance, parts of this script under a #if ZED_STEAM_VR statement will be ignored by the compiler unless ZED_STEAM_VR is enabled. 
+    /// Activates a define tag in the project. Used to enable compiling sections of scripts with that tag enabled.
+    /// For instance, parts of this script under a #if ZED_STEAM_VR statement will be ignored by the compiler unless ZED_STEAM_VR is enabled.
     /// </summary>
     public static void ActivateDefine()
     {
@@ -687,8 +680,8 @@
     }
 
     /// <summary>
-    /// Removes a define tag from the project. 
-    /// Called whenever a package is checked for but not found. 
+    /// Removes a define tag from the project.
+    /// Called whenever a package is checked for but not found.
     /// Removing the define tags will prevent compilation of code marked with that tag, like #if ZED_OCULUS.
     /// </summary>
     public static void DeactivateDefine(string packagename)
