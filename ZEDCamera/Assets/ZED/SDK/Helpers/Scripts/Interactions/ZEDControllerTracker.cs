--- conflicted
+++ resolved
@@ -535,11 +535,7 @@
                             (deviceToTrack == Devices.LeftController || deviceToTrack == Devices.RightController || deviceToTrack == Devices.ViveTracker) &&
                             (zedManager != null && zedManager.IsStereoRig == true && !zedManager.transform.IsChildOf(transform)))
                         {
-<<<<<<< HEAD
-                            //Compensate for positional drift by measuring the distance between HMD and ZED rig root (the head's center).
-=======
                             //Compensate for positional drift by measuring the distance between HMD and ZED rig root (the head's center). 
->>>>>>> 6936388b
 #if UNITY_2019_3_OR_NEWER
                             InputDevice head = InputDevices.GetDeviceAtXRNode(XRNode.Head);
                             head.TryGetFeatureValue(CommonUsages.devicePosition, out Vector3 headPosition);
