--- conflicted
+++ resolved
@@ -98,11 +98,7 @@
     /// Input Button checked to signal a Back event when checked or subscribed to.
     /// </summary>
     [Tooltip("Input Button checked to signal a Back event when checked or subscribed to")]
-<<<<<<< HEAD
-    public InputFeatureUsage<bool> backButton = CommonUsages.secondaryButton; //Y, or B if just right controller is connected.
-=======
     public InputFeatureUsage<bool> backButton = CommonUsages.secondaryButton; //Y, or B if just right controller is connected. 
->>>>>>> 6936388b
     /// <summary>
     /// Input Button checked to signal a Grab event when checked or subscribed to.
     /// </summary>
@@ -415,11 +411,7 @@
         Vector2 result = Vector2.zero;
         if (device.TryGetFeatureValue(navigateUIAxis, out Vector2 value))
             result = value;
-<<<<<<< HEAD
-
-=======
             
->>>>>>> 6936388b
         return result;
     }
 
@@ -431,11 +423,7 @@
             {
                 onButtonDown?.Invoke();
             }
-<<<<<<< HEAD
-
-=======
  
->>>>>>> 6936388b
             _wasPressedDownPreviousFrame = true;
             onButtonHeld?.Invoke();
         }
@@ -445,11 +433,7 @@
             {
                 onButtonUp?.Invoke();
             }
-<<<<<<< HEAD
-
-=======
  
->>>>>>> 6936388b
             _wasPressedDownPreviousFrame = false;
         }
     }
