--- conflicted
+++ resolved
@@ -11,23 +11,14 @@
 
 
 /// <summary>
-<<<<<<< HEAD
-/// Manages the various compiler defines that the ZED Unity plugin uses to enable and disable features that are dependent on specific packages.
-/// This includes the SteamVR and Oculus plugins (for controller interaction) and OpenCV for Unity (for ArUco detection).
-=======
 /// Manages the various compiler defines that the ZED Unity plugin uses to enable and disable features that are dependent on specific packages. 
 /// This includes the SteamVR and Oculus plugins (for controller interaction) and OpenCV for Unity (for ArUco detection). 
->>>>>>> 6936388b
 /// </summary>
 [InitializeOnLoad]
 public class ZEDDefineHandler : AssetPostprocessor
 {
     static ZEDDefineHandler()
-<<<<<<< HEAD
-    {
-=======
     {  
->>>>>>> 6936388b
     }
 
     static void OnPostprocessAllAssets(string[] importedAssets, string[] deletedAssets, string[] movedAssets, string[] movedFromAssetPaths)
