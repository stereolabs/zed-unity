﻿//======= Copyright (c) Stereolabs Corporation, All rights reserved. ===============

using UnityEngine;
using System.Runtime.InteropServices;
using UnityEngine.XR;
using System.IO;
using System.Collections.Generic;
using UnityEngine.Rendering;

/// <summary>
/// In pass-through AR mode, handles the final output to the VR headset, positioning the final images
/// to make the pass-through effect natural and comfortable. Also moves/rotates the images to
/// compensate for the ZED image's latency using our Video Asynchronous Timewarp.
/// ZEDManager attaches this component to a second stereo rig called "ZEDRigDisplayer" that it
/// creates and hides in the editor at runtime; see ZEDManager.CreateZEDRigDisplayer() to see this process.
///
/// The Timewarp effect is achieved by logging the pose of the headset each time it's available within the
/// wrapper. Then, when a ZED image is available, the wrapper looks up the headset's position using the timestamp
/// of the image, and moves the final viewing planes according to that position. In this way, the ZED's images
/// line up with real-life, even after a ~60ms latency.
/// </summary>
public class ZEDMixedRealityPlugin : MonoBehaviour
{
    #region DLL Calls
	const string nameDll = sl.ZEDCommon.NameDLL;
	[DllImport(nameDll, EntryPoint = "sl_compute_size_plane_with_gamma")]
	private static extern System.IntPtr dllz_compute_size_plane_with_gamma(int width, int height, float perceptionDistance, float eyeToZedDistance, float planeDistance, float HMDFocal, float zedFocal);

	[DllImport(nameDll, EntryPoint = "sl_compute_hmd_focal")]
	private static extern float dllz_compute_hmd_focal(int width, int height, float w, float h);

	/*****LATENCY CORRECTOR***/
	[DllImport(nameDll, EntryPoint = "sl_latency_corrector_add_key_pose")]
	private static extern void dllz_latency_corrector_add_key_pose(ref Vector3 translation, ref Quaternion rotation, ulong timeStamp);

	[DllImport(nameDll, EntryPoint = "sl_latency_corrector_get_transform")]
	private static extern int dllz_latency_corrector_get_transform(ulong timeStamp, bool useLatency,out Vector3 translation, out Quaternion rotation);

	[DllImport(nameDll, EntryPoint = "sl_latency_corrector_initialize")]
	private static extern void dllz_latency_corrector_initialize(int device);

	[DllImport(nameDll, EntryPoint = "sl_latency_corrector_shutdown")]
	private static extern void dllz_latency_corrector_shutdown();

	/****ANTI DRIFT ***/
	[DllImport(nameDll, EntryPoint = "sl_drift_corrector_initialize")]
	public static extern void dllz_drift_corrector_initialize();

	[DllImport(nameDll, EntryPoint = "sl_drift_corrector_shutdown")]
	public static extern void dllz_drift_corrector_shutdown();

	[DllImport(nameDll, EntryPoint = "sl_drift_corrector_get_tracking_data")]
	public static extern void dllz_drift_corrector_get_tracking_data(ref TrackingData trackingData, ref Pose HMDTransform, ref Pose latencyCorrectorTransform, int hasValidTrackingPosition,bool checkDrift);

	[DllImport(nameDll, EntryPoint = "sl_drift_corrector_set_calibration_transform")]
	public static extern void dllz_drift_corrector_set_calibration_transform(ref Pose pose);

	[DllImport(nameDll, EntryPoint = "sl_drift_corrector_set_calibration_const_offset_transform")]
	public static extern void dllz_drift_corrector_set_calibration_const_offset_transform(ref Pose pose);
    #endregion

    /// <summary>
    /// Container for storing historic pose information, used by the latency corrector.
    /// </summary>
    public struct KeyPose
    {
        public Quaternion Orientation;
        public Vector3 Translation;
        public ulong Timestamp;
    };

    /// <summary>
    /// Container for position and rotation. Used when timestamps are not needed or have already
    /// been processed, such as setting the initial camera offset or updating the stereo rig's
    /// transform from data pulled from the wrapper.
    /// </summary>
	[StructLayout(LayoutKind.Sequential)]
    public struct Pose
    {
        public Vector3 translation;
        public Quaternion rotation;

        public Pose(Vector3 t, Quaternion q)
        {
            translation = t;
            rotation = q;
        }
    }

    /// <summary>
    ///
    /// </summary>
	[StructLayout(LayoutKind.Sequential)]
    public struct TrackingData
    {
        public Pose zedPathTransform;
        public Pose zedWorldTransform;
        public Pose offsetZedWorldTransform;

		public int trackingState;
	}

	/// <summary>
	/// Gameobject holding the camera in the final ZEDRigDisplayer rig, which captures the final images sent to both HMD screens.
	/// </summary>
	public GameObject finalCameraCenter;
	/// <summary>
	/// 'Intermediate' left camera GameObject, which is the one on the regular, always-visible ZED stereo rig (ZED_Rig_Stereo),
<<<<<<< HEAD
	/// usually called 'Left_eye'.
=======
	/// usually called 'Left_eye'. 
>>>>>>> 6936388b
	/// </summary>
	[Tooltip("'Intermediate' left camera GameObject, which is the one on the regular, always-visible ZED stereo rig (ZED_Rig_Stereo), "
        + "usually called 'Left_eye'. ")]
    public GameObject ZEDEyeLeft;
    /// <summary>
    /// 'Intermediate' right camera GameObject, which is the one on the regular, always-visible ZED stereo rig (ZED_Rig_Stereo),
    /// usually called 'Right_eye'.
    /// </summary>
    [Tooltip("'Intermediate' right camera GameObject, which is the one on the regular, always-visible ZED stereo rig (ZED_Rig_Stereo)," +
        "usually called 'Right_eye'. ")]
    public GameObject ZEDEyeRight;

    /// <summary>
    /// 'Intermediate' left screen/canvas object in the always-visible ZED stereo rig.
    /// </summary>
    [Tooltip("")]
    public ZEDRenderingPlane leftScreen;
    /// <summary>
    /// 'Intermediate' right screen/canvas object in the always-visible ZED stereo rig.
    /// </summary>
    [Tooltip("")]
    public ZEDRenderingPlane rightScreen;

	/// <summary>
	/// Final center viewing plane/canvas object in the final ZEDRigDisplayer rig. Displays the image from the center
	/// 'intermediate' cameras (ZEDEyeRight and ZEDEyeRight) and is offset for image comfort and moved each frame for the Timewarp effect.
	/// </summary>
	[Tooltip("")]
	public Transform quadCenter;

	/// <summary>
	/// Camera object in 'finalCameraCenter', which captures the final image output to the headset's left and right screens.
	/// </summary>
	// [Tooltip("")]
	public Camera finalCenterEye;

	/// <summary>
	/// Material from the final center plane. Usually a new instance of Mat_ZED_Unlit.
	/// </summary>
<<<<<<< HEAD
	[Tooltip("Material from the final right plane. Usually a new instance of Mat_ZED_Unlit. ")]
=======
	[Tooltip("Material from the final center plane. Usually a new instance of Mat_ZED_Unlit. ")]
>>>>>>> 6936388b
	public Material centerMaterial;

	/// <summary>
	/// Base, pre-Timewarp offset between each final plane and its corresponding camera.
	/// </summary>
	[Tooltip("Offset between each final plane and its corresponding camera.")]
    public Vector3 offset = new Vector3(0, 0, (float)sl.Constant.PLANE_DISTANCE);

    /// <summary>
    /// Distance to set each intermediate camera from the point between them. This is half of the post-calibration
    /// distance between the ZED cameras, so X is usually very close to 0.0315m (63mm / 2).
    /// </summary>
    [Tooltip("")]
    public Vector3 halfBaselineOffset;

    /// <summary>
    /// Reference to the ZEDCamera instance, which communicates with the SDK.
    /// </summary>
    [Tooltip("Reference to the ZEDCamera instance, which communicates with the SDK.")]
    public sl.ZEDCamera zedCamera;

    /// <summary>
    /// Reference to the scene's ZEDManager instance, usually contained in ZED_Rig_Stereo.
    /// </summary>
    [Tooltip("Reference to the scene's ZEDManager instance, usually contained in ZED_Rig_Stereo.")]
    public ZEDManager manager;

    /// <summary>
    /// Flag set to true when the target textures from the ZEDRenderingPlane overlays are ready.
    /// </summary>
    [Tooltip("Flag set to true when the target textures from the ZEDRenderingPlane overlays are ready.")]
    public bool ready = false;

    /// <summary>
    /// Flag set to true when a grab is ready, used to collect a pose from the latest time possible.
    /// </summary>
    [Tooltip("Flag set to true when a grab is ready, used to collect a pose from the latest time possible.")]
    public bool grabSucceeded = false;

    /// <summary>
    /// Flag set to true when the ZED is ready (after ZEDManager.OnZEDReady is invoked).
    /// </summary>
    [Tooltip("Flag set to true when the ZED is ready (after ZEDManager.OnZEDReady is invoked).")]
    public bool zedReady = false;

    /// <summary>
    /// If a VR device is still detected. Updated each frame. Used to know if certain updates should still happen.
    /// </summary>
    private bool hasVRDevice = false;
    public bool HasVRDevice
    {
        get { return hasVRDevice; }
    }

    /// <summary>
    /// The current latency pose - the pose the headset was at when the last ZED frame was captured (based on its timestamp).
    /// </summary>
    private Pose latencyPose;

    /// <summary>
    /// The physical offset of the HMD to the ZED. Represents the offset from the approximate center of the user's
    /// head to the ZED's left sensor.
    /// </summary>
    private Pose hmdtozedCalibration;

    /// <summary>
    /// Public accessor for the physical offset of the HMD to the ZED. Represents the offset from the
    /// approximate center of the user's head to the ZED's left sensor.
    /// </summary>
	public Pose HmdToZEDCalibration
    {
        get { return hmdtozedCalibration; }
    }

    /// <summary>
    /// Whether the latency correction is ready.
    /// </summary>
    private bool latencyCorrectionReady = false;

    /// <summary>
    /// Contains the last position computed by the anti-drift.
    /// </summary>
    public TrackingData trackingData = new TrackingData();

    /// <summary>
    /// Filename of the saved HMD to ZED calibration file loaded into hmdtozedCalibration.
    /// //If it doesn't exist, it's created with hard-coded values.
    /// </summary>
    [Tooltip("")]
    [SerializeField]
    private string calibrationFile = "CalibrationZEDHMD.ini";
    /// <summary>
    /// Path of the saved HMD to ZED calibration file loaded into hmdtozedCalibration.
    /// By default, corresponds to C:/ProgramData/Stereolabs/mr.
    /// </summary>
	private string calibrationFilePath = @"Stereolabs\mr";

    /// <summary>
    /// Delegate for the OnHMDCalibChanged event.
    /// </summary>
    public delegate void OnHmdCalibrationChanged();
    /// <summary>
    /// Event invoked if the calibration file that sets the physical ZED offset is changed at runtime.
    /// Causes ZEDManger.CalibrationHasChanged() to get called, which re-initialized the ZED's position
    /// with ZEDManager.AdjustZEDRigCameraPosition() at the next tracking update.
    /// </summary>
	public static event OnHmdCalibrationChanged OnHmdCalibChanged;

	/// <summary>
	/// Cached property id for _MainTex. use the mainTexID property instead.
	/// </summary>
	private int? _maintexLeftid;
	/// <summary>
	/// Property id for _MainTex, which is the main texture from the ZED.
	/// </summary>
	private int mainTexLeftID
	{
		get
		{
			if (_maintexLeftid == null) _maintexLeftid = Shader.PropertyToID("_MainTexLeft");
			return (int)_maintexLeftid;
		}
	}
	/// <summary>
	/// Cached property id for _MainTex. use the mainTexID property instead.
	/// </summary>
	private int? _maintexRightid;
	/// <summary>
	/// Property id for _MainTex, which is the main texture from the ZED.
	/// </summary>
	private int mainTexRightID
	{
		get
		{
			if (_maintexRightid == null) _maintexRightid = Shader.PropertyToID("_MainTexRight");
			return (int)_maintexRightid;
		}
	}

	List<XRNodeState> nodeStates = new List<XRNodeState>();

    private bool hasXRDevice()
    {
#if UNITY_2020_1_OR_NEWER
        var xrDisplaySubsystems = new List<XRDisplaySubsystem>();
        SubsystemManager.GetInstances<XRDisplaySubsystem>(xrDisplaySubsystems);
        foreach (var xrDisplay in xrDisplaySubsystems)
        {
            if (xrDisplay.running)
            {
                return true;
            }
        }
        return false;
#else
        return XRDevice.isPresent;
#endif
    }

    private string getXRModelName()
    {
#if UNITY_2019_1_OR_NEWER
        return XRSettings.loadedDeviceName;
#else
        return XRDevice.model;
#endif
    }

    private void Awake()
    {
        //Initialize the latency tracking only if a supported headset is detected.
        //You can force it to work for unsupported headsets by implementing your own logic for calling
        //dllz_latency_corrector_initialize.
        hasVRDevice = hasXRDevice();

		if (hasVRDevice)
        {
            if (getXRModelName().ToLower().Contains("vive")) //Vive or Vive Pro
            {
                dllz_latency_corrector_initialize(0);
            }
            else //Oculus Rift CV1, Rift S, Windows Mixed Reality, Valve Index, etc.
            {
                dllz_latency_corrector_initialize(1);
            }

            dllz_drift_corrector_initialize();
        }
#if UNITY_2017_OR_NEWER

		nodeState.nodeType = VRNode.Head;
		nodes.Add(nodeState);
#endif
    }

    /// <summary>
    /// Sets references not set in ZEDManager.CreateZEDRigDisplayer(), sets materials,
    /// adjusts final plane scale, loads the ZED calibration offset and other misc. values.
    /// </summary>
    void Start()
	{
		hasVRDevice = hasXRDevice();


		//iterate until we found the ZED Manager parent...
		Transform ObjParent = gameObject.transform;
		int tries = 0;
		while (manager == null && tries < 50) {
			if (ObjParent!=null)
				manager= ObjParent.GetComponent<ZEDManager> ();
			if (manager == null && ObjParent!=null)
				ObjParent = ObjParent.parent;
			tries++;
		}

		if (manager != null) {
			manager.OnZEDReady += ZEDReady;
			zedCamera = manager.zedCamera;
		} else
			return;

		leftScreen = ZEDEyeLeft.GetComponent<ZEDRenderingPlane>();
		rightScreen = ZEDEyeRight.GetComponent<ZEDRenderingPlane>();
		finalCenterEye = finalCameraCenter.GetComponent<Camera>();
		centerMaterial = quadCenter.GetComponent<Renderer>().material;
		finalCenterEye.SetReplacementShader(centerMaterial.shader, "");

		finalCenterEye.depth = 0;

		float plane_dist = (float)sl.Constant.PLANE_DISTANCE;
		scale(quadCenter.gameObject, new Vector2(1.78f * plane_dist, 1.0f * plane_dist));

		zedReady = false;
<<<<<<< HEAD

#if ZED_HDRP || ZED_URP
        RenderPipelineManager.beginFrameRendering += SRPStartFrame;
#else
		Camera.onPreRender += PreRender;
#endif

		LoadHmdToZEDCalibration();
=======

#if ZED_HDRP || ZED_URP
        RenderPipelineManager.beginFrameRendering += SRPStartFrame;
#else
		Camera.onPreRender += PreRender;
#endif

		LoadHmdToZEDCalibration(); 
>>>>>>> 6936388b
	}

	/// <summary>
	/// Computes the size of the final planes.
	/// </summary>
	/// <param name="resolution">ZED's current resolution. Usually 1280x720.</param>
	/// <param name="perceptionDistance">Typically 1.</param>
	/// <param name="eyeToZedDistance">Distance from your eye to the camera. Estimated at 0.1m.</param>
	/// <param name="planeDistance">Distance to final quad (quadLeft or quadRight). Arbitrary but set by offset.z.</param>
	/// <param name="HMDFocal">Focal length of the HMD, retrieved from the wrapper.</param>
	/// <param name="zedFocal">Focal length of the ZED, retrieved from the camera's rectified calibration parameters.</param>
	/// <returns></returns>
	public Vector2 ComputeSizePlaneWithGamma(sl.Resolution resolution, float perceptionDistance, float eyeToZedDistance, float planeDistance, float HMDFocal, float zedFocal)
	{
		System.IntPtr p = dllz_compute_size_plane_with_gamma((int)resolution.width, (int)resolution.height, perceptionDistance, eyeToZedDistance, planeDistance, HMDFocal, zedFocal);

		if (p == System.IntPtr.Zero)
		{
			return new Vector2();
		}
		Vector2 parameters = (Vector2)Marshal.PtrToStructure(p, typeof(Vector2));
		return parameters;

	}

	/// <summary>
	/// Compute the focal length of the HMD.
	/// </summary>
	/// <param name="targetSize">Resolution of the headset's eye textures.</param>
	/// <returns></returns>
	public float ComputeFocal(sl.Resolution targetSize)
	{
		float focal_hmd = dllz_compute_hmd_focal((int)targetSize.width, (int)targetSize.height, finalCenterEye.projectionMatrix.m00, finalCenterEye.projectionMatrix.m11);
		return focal_hmd;
	}

    /// <summary>
    /// Called once the ZED is finished initializing. Subscribed to ZEDManager.OnZEDReady in OnEnable.
    /// Uses the newly-available ZED parameters to scale the final planes (quadLeft and quadRight) to appear
    /// properly in the currently-connected headset.
    /// </summary>
	void ZEDReady()
	{
		Vector2 scaleFromZED;
		halfBaselineOffset.x = zedCamera.Baseline / 2.0f;

		float perception_distance = 1.0f;
		float zed2eye_distance = 0.1f; //Estimating 10cm between your eye and physical location of the ZED Mini.
		hasVRDevice = hasXRDevice();

		if (hasVRDevice) {
			sl.CalibrationParameters parameters = zedCamera.CalibrationParametersRectified;
			scaleFromZED = ComputeSizePlaneWithGamma (new sl.Resolution ((uint)zedCamera.ImageWidth, (uint)zedCamera.ImageHeight),
				perception_distance, zed2eye_distance, offset.z,
				ComputeFocal (new sl.Resolution ((uint)XRSettings.eyeTextureWidth, (uint)XRSettings.eyeTextureHeight)),
				parameters.leftCam.fx);
<<<<<<< HEAD
=======

			scale(quadCenter.gameObject, scaleFromZED);
		}

        ready = false;
>>>>>>> 6936388b

			scale(quadCenter.gameObject, scaleFromZED);
		}

<<<<<<< HEAD
        ready = false;

        // If using Vive, change ZED's settings to compensate for different screen.
        if (getXRModelName().ToLower().Contains("vive"))
        {
            zedCamera.SetCameraSettings(sl.CAMERA_SETTINGS.CONTRAST, 3);
            zedCamera.SetCameraSettings(sl.CAMERA_SETTINGS.SATURATION, 3);
        }

=======
>>>>>>> 6936388b
		//Set eye layers to respective eyes.
		finalCenterEye.stereoTargetEye = StereoTargetEyeMask.Both;

		/// AR Passtrough is recommended in 1280x720 at 60, due to FoV, FPS, etc.
		/// If not set to this resolution, warn the user.
		if (zedCamera.ImageWidth != 1280 && zedCamera.ImageHeight != 720)
			Debug.LogWarning ("[ZED AR Passthrough] This resolution is not ideal for a proper AR passthrough experience. Recommended resolution is 1280x720.");

		zedReady = true;
	}

    public void OnEnable()
    {
        latencyCorrectionReady = false;
        if (manager != null)
            manager.OnZEDReady += ZEDReady;
    }

    public void OnDisable()
    {
        latencyCorrectionReady = false;
        if (manager != null)
            manager.OnZEDReady -= ZEDReady;
    }

    void OnGrab()
    {
        grabSucceeded = true;
    }

    /// <summary>
    /// Collects the position of the HMD with a timestamp, to be looked up later to correct for latency.
    /// </summary>
    public void CollectPose()
    {
        if (manager == null)
            return;

        KeyPose k = new KeyPose();

        InputTracking.GetNodeStates(nodeStates);
        XRNodeState nodeState = nodeStates.Find(node => node.nodeType == XRNode.Head);
        nodeState.TryGetRotation(out k.Orientation);
        nodeState.TryGetPosition(out k.Translation);

        if (manager.zedCamera.IsCameraReady)
        {
            k.Timestamp = manager.zedCamera.GetCurrentTimeStamp();
            if (k.Timestamp >= 0)
            {
                dllz_latency_corrector_add_key_pose(ref k.Translation, ref k.Orientation, k.Timestamp); //Poses are handled by the wrapper.
            }
        }
    }

    /// <summary>
    /// Returns a pose at a specific time.
    /// </summary>
    /// <param name="r">Rotation of the latency pose.</param>
    /// <param name="t">Translation/position of the latency pose.</param>
    /// <param name="cameraTimeStamp">Timestamp for looking up the pose.</param>
    /// <param name="useLatency">Whether to use latency.</param>
    public int LatencyCorrector(out Quaternion r, out Vector3 t, ulong cameraTimeStamp, bool useLatency)
    {
        return dllz_latency_corrector_get_transform(cameraTimeStamp, useLatency, out t, out r);
    }

    /// <summary>
    /// Sets the GameObject's 3D local scale based on a 2D resolution (Z scale is unchanged).
    /// Used for scaling quadLeft/quadRight.
    /// </summary>
    /// <param name="screen">Target GameObject to scale.</param>
    /// <param name="s">2D scale factor.</param>
	public void scale(GameObject screen,  Vector2 s)
	{
		screen.transform.localScale = new Vector3(s.x, s.y, 1);
	}

    /// <summary>
    /// Set the planes/canvases to the proper position after accounting for latency.
    /// </summary>
    public void UpdateRenderPlane()
    {
        if (manager == null)
            return;

        if (!manager.IsStereoRig)
            return; //Make sure we're in pass-through AR mode.

#if UNITY_2019_3_OR_NEWER
        List<InputDevice> eyes = new List<InputDevice>();
        InputDevices.GetDevicesWithCharacteristics(InputDeviceCharacteristics.HeadMounted, eyes);
<<<<<<< HEAD
=======

        if (eyes.Count > 0) // if a headset is detected
        {
            var eye = eyes[0];
			eye.TryGetFeatureValue(CommonUsages.centerEyePosition, out Vector3 centerEyePosition);
			eye.TryGetFeatureValue(CommonUsages.centerEyeRotation, out Quaternion centerEyeRotation);

			finalCenterEye.transform.localPosition = centerEyePosition;
			finalCenterEye.transform.localRotation = centerEyeRotation;
		}
#endif

        Quaternion r;
>>>>>>> 6936388b

        if (eyes.Count > 0) // if a headset is detected
        {
            var eye = eyes[0];
			eye.TryGetFeatureValue(CommonUsages.centerEyePosition, out Vector3 centerEyePosition);
			eye.TryGetFeatureValue(CommonUsages.centerEyeRotation, out Quaternion centerEyeRotation);

			finalCenterEye.transform.localPosition = centerEyePosition;
			finalCenterEye.transform.localRotation = centerEyeRotation;
		}
#endif

        Quaternion r;

        //Modified code to ensure view in HMD does not play like a movie screen
        if (manager.inputType == sl.INPUT_TYPE.INPUT_TYPE_SVO || manager.inputType == sl.INPUT_TYPE.INPUT_TYPE_STREAM)
        {
            r = finalCameraCenter.transform.localRotation;
        }
        else
        {
            r = latencyPose.rotation;
        }
        // End of modified code

		//Plane's distance from the final camera never changes, but it's rotated around it based on the latency pose.
		quadCenter.localRotation = r;
		quadCenter.localPosition = finalCenterEye.transform.localPosition + r * (offset);
	}

    /// <summary>
    /// Initialize the ZED's tracking with the current HMD position and HMD-ZED calibration.
    /// This causes the ZED's internal tracking to start where the HMD is, despite being initialized later than the HMD.
    /// </summary>
    /// <returns>Initial offset for the ZED's tracking. </returns>
    public Pose InitTrackingAR()
    {
        if (manager == null)
            return new Pose();

        Transform tmpHMD = transform;

        InputTracking.GetNodeStates(nodeStates);
        XRNodeState nodeState = nodeStates.Find(node => node.nodeType == XRNode.Head);
        nodeState.TryGetRotation(out Quaternion rot);
        nodeState.TryGetPosition(out Vector3 pos);
        Pose hmdTransform = new Pose(pos, rot);

        Quaternion r = Quaternion.identity;
        Vector3 t = Vector3.zero;
        Pose const_offset = new Pose(t, r);
        dllz_drift_corrector_set_calibration_const_offset_transform(ref const_offset);

        zedCamera.ResetTrackingWithOffset(tmpHMD.rotation, tmpHMD.position, HmdToZEDCalibration.rotation, HmdToZEDCalibration.translation);

        return new Pose(tmpHMD.position, tmpHMD.rotation);
    }

    /// <summary>
    /// Sets latencyPose to the pose of the headset at a given timestamp and flags whether or not it's valid for use.
    /// </summary>
    /// <param name="cameraTimeStamp">Timestamp for looking up the pose.</param>
	public void ExtractLatencyPose(ulong cameraTimeStamp)
    {
        Quaternion latency_rot;
        Vector3 latency_pos;
        if (LatencyCorrector(out latency_rot, out latency_pos, cameraTimeStamp, true) == 1)
        {
            latencyPose = new Pose(latency_pos, latency_rot);
            latencyCorrectionReady = true;
        }
        else
            latencyCorrectionReady = false;
    }

    /// <summary>
    /// Returns the most recently retrieved latency pose.
    ///
    /// </summary>
    /// <returns>Last retrieved latency pose. </returns>
	public Pose LatencyPose()
    {
        return latencyPose;
    }

    /// <summary>
    /// Gets the proper position of the ZED virtual camera, factoring in HMD offset, latency, and anti-drift.
    /// Used by ZEDManager to set the pose of Camera_eyes in the 'intermediate' rig (ZED_Rig_Stereo).
    /// </summary>
    /// <param name="position">Current position as returned by the ZED's tracking.</param>
    /// <param name="orientation">Current rotation as returned by the ZED's tracking.</param>
    /// <param name="r">Final rotation.</param>
    /// <param name="t">Final translation/position.</param>
	public void AdjustTrackingAR(Vector3 position, Quaternion orientation, out Quaternion r, out Vector3 t, bool setimuprior)
    {
        hasVRDevice = hasXRDevice();

        InputTracking.GetNodeStates(nodeStates);
        XRNodeState nodeState = nodeStates.Find(node => node.nodeType == XRNode.Head);
        nodeState.TryGetRotation(out Quaternion rot);
        nodeState.TryGetPosition(out Vector3 pos);
        Pose hmdTransform = new Pose(pos, rot);

        trackingData.trackingState = (int)manager.ZEDTrackingState; //Whether the ZED's tracking is currently valid (not off or unable to localize).
        trackingData.zedPathTransform = new Pose(position, orientation);

        if (zedReady && latencyCorrectionReady && setimuprior == true)
        {
            zedCamera.SetIMUOrientationPrior(ref latencyPose.rotation);
        }

        dllz_drift_corrector_get_tracking_data(ref trackingData, ref hmdTransform, ref latencyPose, 0, true);
        r = trackingData.offsetZedWorldTransform.rotation;
        t = trackingData.offsetZedWorldTransform.translation;
    }

    /// <summary>
    /// Close related ZED processes when the application ends.
    /// </summary>
	private void OnApplicationQuit()
    {
        dllz_latency_corrector_shutdown();
        dllz_drift_corrector_shutdown();
    }

    /// <summary>
    /// Collects poses for latency correction, and updates the position of the rendering plane.
    /// Also assigns textures from 'intermediate' cameras to the final quads' materials if ready and not done yet.
    /// Called from ZEDManager.LateUpdate() so that it happens each frame after other tracking processes have finished.
    /// </summary>
	public void LateUpdateHmdRendering()
	{
		if (!ready) //Make sure intermediate cameras are rendering to the quad's materials.
		{
			if (leftScreen.target != null && leftScreen.target.IsCreated())
			{
				centerMaterial.SetTexture(mainTexLeftID, leftScreen.target);
				ready = true;
			}
			else ready = false;
			if (rightScreen.target != null && rightScreen.target.IsCreated())
			{
				centerMaterial.SetTexture(mainTexRightID, rightScreen.target);
				ready = true;
			}
			else ready = false;
		}

		if (hasVRDevice) //Do nothing if we no longer have a HMD connected.
		{
			CollectPose (); //File the current HMD pose into the latency poses to reference later.
			UpdateRenderPlane(); //Reposition the final quads based on the latency pose.
		}
	}

#if ZED_HDRP || ZED_URP
    private void SRPStartFrame(ScriptableRenderContext context, Camera[] cams)
    {
        foreach(Camera cam in cams) {
            if (cam == finalCenterEye)
            {

                if ((!manager.IsZEDReady && manager.IsStereoRig))
                {
                    System.Collections.Generic.List<XRNodeState> nodeStates = new System.Collections.Generic.List<XRNodeState>();
                    InputTracking.GetNodeStates(nodeStates);
                    XRNodeState nodeState = nodeStates.Find(node => node.nodeType == XRNode.Head);
                    nodeState.TryGetRotation(out Quaternion rot);
                    nodeState.TryGetPosition(out Vector3 pos);

                    quadCenter.localRotation = rot;
                    quadCenter.localPosition = pos + quadCenter.localRotation * offset;
                }
            }
        }
    }
#else
	/// <summary>
<<<<<<< HEAD
	/// Before the ZED is ready, lock the quads in front of the cameras as latency correction isn't available yet.
	/// This allows us to see the loading messages (and other virtual objects if desired) while the ZED is still loading.
	/// Called by Camera.OnPreRender anytime any camera renders.
=======
	/// Before the ZED is ready, lock the quads in front of the cameras as latency correction isn't available yet. 
	/// This allows us to see the loading messages (and other virtual objects if desired) while the ZED is still loading. 
	/// Called by Camera.OnPreRender anytime any camera renders. 
>>>>>>> 6936388b
	/// </summary>
	/// <param name="cam">Cam.</param>
	public void PreRender(Camera cam)
	{
		if (cam == finalCenterEye)
		{

			if ((!manager.IsZEDReady && manager.IsStereoRig))
			{
				System.Collections.Generic.List<XRNodeState> nodeStates = new System.Collections.Generic.List<XRNodeState>();
				InputTracking.GetNodeStates(nodeStates);
				XRNodeState nodeState = nodeStates.Find(node => node.nodeType == XRNode.Head);
				nodeState.TryGetRotation(out Quaternion rot);
				nodeState.TryGetPosition(out Vector3 pos);

				quadCenter.localRotation = rot;
				quadCenter.localPosition = pos + quadCenter.localRotation * offset;
			}
		}
	}
#endif

	/// <summary>
	/// Loads the HMD to ZED calibration file and applies it to the hmdtozedCalibration offset.
	/// Note that the file it loads is created using hard-coded values
	/// and the ZED plugin doesn't ever change it. See CreateDefaultCalibrationFile().
	/// </summary>
	public void LoadHmdToZEDCalibration()
	{
		if (hasVRDevice) {
			/// Default calibration (may be changed)
			hmdtozedCalibration.rotation = Quaternion.identity;
			hmdtozedCalibration.translation.x = 0.0315f;//-zedCamera.Baseline/2;
			hmdtozedCalibration.translation.y = 0.0f;
			hmdtozedCalibration.translation.z = 0.11f;


            //if a calibration exists then load it
            //should be in ProgramData/stereolabs/mr/calibration.ini
            string folder = System.Environment.GetFolderPath(System.Environment.SpecialFolder.CommonApplicationData);
            string specificFolder = Path.Combine(folder, @"Stereolabs\mr");
            calibrationFilePath = Path.Combine(specificFolder, calibrationFile);


            // Check if folder exists and if not, create it
            if (!Directory.Exists(specificFolder))
            {
                Directory.CreateDirectory(specificFolder);
            }

            // Check if file exist and if not, create a default one
            if (!ParseCalibrationFile(calibrationFilePath))
                CreateDefaultCalibrationFile(calibrationFilePath);

            // Set the calibration in mr processing
            dllz_drift_corrector_set_calibration_transform(ref hmdtozedCalibration);

            // Create a file system watcher for online modifications
            CreateFileWatcher(specificFolder);
        }
    }

    /// <summary>
    /// Creates a FileSystemEventHandler to watch the HMD-ZED calibration file and update settings if
    /// it changes during runtime. If it does, calls OnChanged to fix tracking.
    /// </summary>
    /// <param name="folder"></param>
	public void CreateFileWatcher(string folder)
    {
        // Create a new FileSystemWatcher and set its properties.
        FileSystemWatcher watcher = new FileSystemWatcher();
        watcher.Path = folder;
        /* Watch for changes in LastAccess and LastWrite times, and
           the renaming of files or directories. */
        watcher.NotifyFilter = NotifyFilters.LastAccess | NotifyFilters.LastWrite
            | NotifyFilters.FileName | NotifyFilters.DirectoryName;
        // Only watch text files.
        watcher.Filter = calibrationFile;

        // Add event handlers.
        watcher.Changed += new FileSystemEventHandler(OnChanged);

        // Begin watching.
        watcher.EnableRaisingEvents = true;
    }

    /// <summary>
    /// Reloads ZED-HMD offset calibration file and resets calibration accordintly.
    /// Also calls OnHmdCalibChanged() which ZEDManager uses to run additional reset logic.
    /// </summary>
    /// <param name="source"></param>
    /// <param name="e"></param>
    private void OnChanged(object source, FileSystemEventArgs e)
    {
        if (hasVRDevice)
        {
            ParseCalibrationFile(calibrationFilePath);
            dllz_drift_corrector_set_calibration_transform(ref hmdtozedCalibration);
            OnHmdCalibChanged();
        }
    }

    /// <summary>
    /// Creates and saves a text file with the default ZED-HMD offset calibration parameters, to be loaded anytime this class runs in the future.
    /// Values correspond to the distance from the center of the user's head to the ZED's left sensor.
    /// </summary>
    /// <param name="path">Path to save the file.</param>
	private void CreateDefaultCalibrationFile(string path)
    {
        //Default Calibration: DO NOT CHANGE.
        hmdtozedCalibration.rotation = Quaternion.identity;
        hmdtozedCalibration.translation.x = -0.0315f;
        hmdtozedCalibration.translation.y = 0.0f;
        hmdtozedCalibration.translation.z = 0.115f;

        //Write calibration file using default calibration.
        using (System.IO.StreamWriter file = new System.IO.StreamWriter(path))
        {
            string node = "[HMD]";
            string tx = "tx=" + hmdtozedCalibration.translation.x.ToString(System.Globalization.CultureInfo.InvariantCulture) + " //Translation x";
            string ty = "ty=" + hmdtozedCalibration.translation.y.ToString(System.Globalization.CultureInfo.InvariantCulture) + " //Translation y";
            string tz = "tz=" + hmdtozedCalibration.translation.z.ToString(System.Globalization.CultureInfo.InvariantCulture) + " //Translation z";
            string rx = "rx=" + hmdtozedCalibration.rotation.x.ToString(System.Globalization.CultureInfo.InvariantCulture) + " //Quaternion x";
            string ry = "ry=" + hmdtozedCalibration.rotation.y.ToString(System.Globalization.CultureInfo.InvariantCulture) + " //Quaternion y";
            string rz = "rz=" + hmdtozedCalibration.rotation.z.ToString(System.Globalization.CultureInfo.InvariantCulture) + " //Quaternion z";
            string rw = "rw=" + hmdtozedCalibration.rotation.w.ToString(System.Globalization.CultureInfo.InvariantCulture) + " //Quaternion w";

            file.WriteLine(node);
            file.WriteLine(tx);
            file.WriteLine(ty);
            file.WriteLine(tz);
            file.WriteLine(rx);
            file.WriteLine(ry);
            file.WriteLine(rz);
            file.WriteLine(rw);

            file.Close();
        }
    }

    /// <summary>
    /// Reads the ZED-HMD offset calibration file, if it exists, and loads calibration values to be applied to the final cameras.
    /// Values correspond to the distance from the center of the user's head to the ZED's left sensor.
    /// </summary>
    /// <param name="path">Path to save the file.</param>
    /// <returns>False if the file couldn't be loaded, whether empty, non-existant, etc.</returns>
	private bool ParseCalibrationFile(string path)
    {
        if (!System.IO.File.Exists(path)) return false;

        string[] lines = null;
        try
        {
            lines = System.IO.File.ReadAllLines(path);
        }
        catch (System.Exception)
        {
            return false;
        }
        if (lines.Length == 0)
            return false;

        //Default to these values (which are the same ones put in the calibration file by default).
        hmdtozedCalibration.rotation = Quaternion.identity;
        hmdtozedCalibration.translation.x = -0.0315f;
        hmdtozedCalibration.translation.y = 0.0f;
        hmdtozedCalibration.translation.z = 0.115f;

        foreach (string line in lines)
        {
            string[] splittedLine = line.Split('=');

            if (splittedLine != null && splittedLine.Length >= 2)
            {
                string key = splittedLine[0];
                string field = splittedLine[1].Split(' ')[0];

                if (key == "tx")
                {
                    hmdtozedCalibration.translation.x = float.Parse(field, System.Globalization.CultureInfo.InvariantCulture);
                }
                else if (key == "ty")
                {
                    hmdtozedCalibration.translation.y = float.Parse(field, System.Globalization.CultureInfo.InvariantCulture);
                }
                else if (key == "tz")
                {
                    hmdtozedCalibration.translation.z = float.Parse(field, System.Globalization.CultureInfo.InvariantCulture);
                }
                else if (key == "rx")
                {
                    hmdtozedCalibration.rotation.x = float.Parse(field, System.Globalization.CultureInfo.InvariantCulture);
                }
                else if (key == "ry")
                {
                    hmdtozedCalibration.rotation.y = float.Parse(field, System.Globalization.CultureInfo.InvariantCulture);
                }
                else if (key == "rz")
                {
                    hmdtozedCalibration.rotation.z = float.Parse(field, System.Globalization.CultureInfo.InvariantCulture);
                }
                else if (key == "rw")
                {
                    hmdtozedCalibration.rotation.w = float.Parse(field, System.Globalization.CultureInfo.InvariantCulture);
                }
            }
        }


        //Check if the calibration has values but they're all zeros.
        if (hmdtozedCalibration.translation.x == 0.0f && hmdtozedCalibration.translation.y == 0.0f && hmdtozedCalibration.translation.z == 0.0f)
        {
            CreateDefaultCalibrationFile(path);
        }

        return true;
    }
}<|MERGE_RESOLUTION|>--- conflicted
+++ resolved
@@ -106,11 +106,7 @@
 	public GameObject finalCameraCenter;
 	/// <summary>
 	/// 'Intermediate' left camera GameObject, which is the one on the regular, always-visible ZED stereo rig (ZED_Rig_Stereo),
-<<<<<<< HEAD
-	/// usually called 'Left_eye'.
-=======
 	/// usually called 'Left_eye'. 
->>>>>>> 6936388b
 	/// </summary>
 	[Tooltip("'Intermediate' left camera GameObject, which is the one on the regular, always-visible ZED stereo rig (ZED_Rig_Stereo), "
         + "usually called 'Left_eye'. ")]
@@ -150,11 +146,7 @@
 	/// <summary>
 	/// Material from the final center plane. Usually a new instance of Mat_ZED_Unlit.
 	/// </summary>
-<<<<<<< HEAD
-	[Tooltip("Material from the final right plane. Usually a new instance of Mat_ZED_Unlit. ")]
-=======
 	[Tooltip("Material from the final center plane. Usually a new instance of Mat_ZED_Unlit. ")]
->>>>>>> 6936388b
 	public Material centerMaterial;
 
 	/// <summary>
@@ -388,7 +380,6 @@
 		scale(quadCenter.gameObject, new Vector2(1.78f * plane_dist, 1.0f * plane_dist));
 
 		zedReady = false;
-<<<<<<< HEAD
 
 #if ZED_HDRP || ZED_URP
         RenderPipelineManager.beginFrameRendering += SRPStartFrame;
@@ -396,17 +387,7 @@
 		Camera.onPreRender += PreRender;
 #endif
 
-		LoadHmdToZEDCalibration();
-=======
-
-#if ZED_HDRP || ZED_URP
-        RenderPipelineManager.beginFrameRendering += SRPStartFrame;
-#else
-		Camera.onPreRender += PreRender;
-#endif
-
 		LoadHmdToZEDCalibration(); 
->>>>>>> 6936388b
 	}
 
 	/// <summary>
@@ -463,20 +444,11 @@
 				perception_distance, zed2eye_distance, offset.z,
 				ComputeFocal (new sl.Resolution ((uint)XRSettings.eyeTextureWidth, (uint)XRSettings.eyeTextureHeight)),
 				parameters.leftCam.fx);
-<<<<<<< HEAD
-=======
 
 			scale(quadCenter.gameObject, scaleFromZED);
 		}
 
         ready = false;
->>>>>>> 6936388b
-
-			scale(quadCenter.gameObject, scaleFromZED);
-		}
-
-<<<<<<< HEAD
-        ready = false;
 
         // If using Vive, change ZED's settings to compensate for different screen.
         if (getXRModelName().ToLower().Contains("vive"))
@@ -485,8 +457,6 @@
             zedCamera.SetCameraSettings(sl.CAMERA_SETTINGS.SATURATION, 3);
         }
 
-=======
->>>>>>> 6936388b
 		//Set eye layers to respective eyes.
 		finalCenterEye.stereoTargetEye = StereoTargetEyeMask.Both;
 
@@ -573,28 +543,9 @@
         if (manager == null)
             return;
 
-        if (!manager.IsStereoRig)
-            return; //Make sure we're in pass-through AR mode.
-
 #if UNITY_2019_3_OR_NEWER
         List<InputDevice> eyes = new List<InputDevice>();
         InputDevices.GetDevicesWithCharacteristics(InputDeviceCharacteristics.HeadMounted, eyes);
-<<<<<<< HEAD
-=======
-
-        if (eyes.Count > 0) // if a headset is detected
-        {
-            var eye = eyes[0];
-			eye.TryGetFeatureValue(CommonUsages.centerEyePosition, out Vector3 centerEyePosition);
-			eye.TryGetFeatureValue(CommonUsages.centerEyeRotation, out Quaternion centerEyeRotation);
-
-			finalCenterEye.transform.localPosition = centerEyePosition;
-			finalCenterEye.transform.localRotation = centerEyeRotation;
-		}
-#endif
-
-        Quaternion r;
->>>>>>> 6936388b
 
         if (eyes.Count > 0) // if a headset is detected
         {
@@ -773,15 +724,9 @@
     }
 #else
 	/// <summary>
-<<<<<<< HEAD
-	/// Before the ZED is ready, lock the quads in front of the cameras as latency correction isn't available yet.
-	/// This allows us to see the loading messages (and other virtual objects if desired) while the ZED is still loading.
-	/// Called by Camera.OnPreRender anytime any camera renders.
-=======
 	/// Before the ZED is ready, lock the quads in front of the cameras as latency correction isn't available yet. 
 	/// This allows us to see the loading messages (and other virtual objects if desired) while the ZED is still loading. 
 	/// Called by Camera.OnPreRender anytime any camera renders. 
->>>>>>> 6936388b
 	/// </summary>
 	/// <param name="cam">Cam.</param>
 	public void PreRender(Camera cam)
