--- conflicted
+++ resolved
@@ -24,7 +24,6 @@
 public class ZEDMixedRealityPlugin : MonoBehaviour
 {
     #region DLL Calls
-<<<<<<< HEAD
 	const string nameDll = sl.ZEDCommon.NameDLL;
 	[DllImport(nameDll, EntryPoint = "sl_compute_size_plane_with_gamma")]
 	private static extern System.IntPtr dllz_compute_size_plane_with_gamma(int width, int height, float perceptionDistance, float eyeToZedDistance, float planeDistance, float HMDFocal, float zedFocal);
@@ -60,43 +59,6 @@
 
 	[DllImport(nameDll, EntryPoint = "sl_drift_corrector_set_calibration_const_offset_transform")]
 	public static extern void dllz_drift_corrector_set_calibration_const_offset_transform(ref Pose pose);
-=======
-    const string nameDll = sl.ZEDCommon.NameDLL;
-    [DllImport(nameDll, EntryPoint = "dllz_compute_size_plane_with_gamma")]
-    private static extern System.IntPtr dllz_compute_size_plane_with_gamma(sl.Resolution resolution, float perceptionDistance, float eyeToZedDistance, float planeDistance, float HMDFocal, float zedFocal);
-
-    [DllImport(nameDll, EntryPoint = "dllz_compute_hmd_focal")]
-    private static extern float dllz_compute_hmd_focal(sl.Resolution r, float w, float h);
-
-    /*****LATENCY CORRECTOR***/
-    [DllImport(nameDll, EntryPoint = "dllz_latency_corrector_add_key_pose")]
-    private static extern void dllz_latency_corrector_add_key_pose(ref Vector3 translation, ref Quaternion rotation, ulong timeStamp);
-
-    [DllImport(nameDll, EntryPoint = "dllz_latency_corrector_get_transform")]
-    private static extern int dllz_latency_corrector_get_transform(ulong timeStamp, bool useLatency, out Vector3 translation, out Quaternion rotation);
-
-    [DllImport(nameDll, EntryPoint = "dllz_latency_corrector_initialize")]
-    private static extern void dllz_latency_corrector_initialize(int device);
-
-    [DllImport(nameDll, EntryPoint = "dllz_latency_corrector_shutdown")]
-    private static extern void dllz_latency_corrector_shutdown();
-
-    /****ANTI DRIFT ***/
-    [DllImport(nameDll, EntryPoint = "dllz_drift_corrector_initialize")]
-    public static extern void dllz_drift_corrector_initialize();
-
-    [DllImport(nameDll, EntryPoint = "dllz_drift_corrector_shutdown")]
-    public static extern void dllz_drift_corrector_shutdown();
-
-    [DllImport(nameDll, EntryPoint = "dllz_drift_corrector_get_tracking_data")]
-    public static extern void dllz_drift_corrector_get_tracking_data(ref TrackingData trackingData, ref Pose HMDTransform, ref Pose latencyCorrectorTransform, int hasValidTrackingPosition, bool checkDrift);
-
-    [DllImport(nameDll, EntryPoint = "dllz_drift_corrector_set_calibration_transform")]
-    public static extern void dllz_drift_corrector_set_calibration_transform(ref Pose pose);
-
-    [DllImport(nameDll, EntryPoint = "dllz_drift_corrector_set_calibration_const_offset_transform")]
-    public static extern void dllz_drift_corrector_set_calibration_const_offset_transform(ref Pose pose);
->>>>>>> aa62bd9a
     #endregion
 
     /// <summary>
@@ -142,13 +104,8 @@
     /// <summary>
     /// Gameobject holding the left camera in the final ZEDRigDisplayer rig, which captures the final image sent to the left HMD screen.
     /// </summary>
-<<<<<<< HEAD
    /* [Tooltip("")]
 	public GameObject finalCameraLeft;*/
-=======
-    [Tooltip("")]
-    public GameObject finalCameraLeft;
->>>>>>> aa62bd9a
     /// <summary>
     /// GameObject holding the right camera in the final ZEDRigDisplayer rig, which captures the final image sent to the right HMD screen.
     /// </summary>
@@ -186,7 +143,6 @@
     public ZEDRenderingPlane rightScreen;
 
     /// <summary>
-<<<<<<< HEAD
     /// Final center viewing plane/canvas object in the final ZEDRigDisplayer rig. Displays the image from the center
     /// 'intermediate' cameras (ZEDEyeRight and ZEDEyeRight) and is offset for image comfort and moved each frame for the Timewarp effect.
     /// </summary>
@@ -201,39 +157,6 @@
 
     /// <summary>
     /// Material from the final center plane. Usually a new instance of Mat_ZED_Unlit.
-=======
-    /// Final left viewing plane/canvas object in the final ZEDRigDisplayer rig. Displays the image from the left
-    ///  'intermediate' camera (ZEDEyeLeft) and is offset for image comfort and moved each frame for the Timewarp effect.
-    /// </summary>
-    [Tooltip("")]
-    public Transform quadLeft;
-    /// <summary>
-    /// Final right viewing plane/canvas object in the final ZEDRigDisplayer rig. Displays the image from the right
-    /// 'intermediate' camera (ZEDEyeRight) and is offset for image comfort and moved each frame for the Timewarp effect.
-    /// </summary>
-    [Tooltip("")]
-    public Transform quadRight;
-
-    /// <summary>
-    /// Camera object in 'finalCameraLeft', which captures the final image output to the headset's left screen.
-    /// </summary>
-    [Tooltip("")]
-    public Camera finalLeftEye;
-    /// <summary>
-    /// Camera object in 'finalCameraRight', which captures the final image output to the headset's right screen.
-    /// </summary>
-    [Tooltip("")]
-    public Camera finalRightEye;
-
-    /// <summary>
-    /// Material from the final left plane. Usually a new instance of Mat_ZED_Unlit.
-    /// </summary>
-    [Tooltip("Material from the final left plane. Usually a new instance of Mat_ZED_Unlit. ")]
-    public Material leftMaterial;
-
-    /// <summary>
-    /// Material from the final right plane. Usually a new instance of Mat_ZED_Unlit.
->>>>>>> aa62bd9a
     /// </summary>
     [Tooltip("Material from the final right plane. Usually a new instance of Mat_ZED_Unlit. ")]
     public Material centerMaterial;
@@ -281,15 +204,6 @@
     [Tooltip("Flag set to true when the ZED is ready (after ZEDManager.OnZEDReady is invoked).")]
     public bool zedReady = false;
 
-<<<<<<< HEAD
-	/// <summary>
-	/// If a VR device is still detected. Updated each frame. Used to know if certain updates should still happen.
-	/// </summary>
-	private bool hasVRDevice = false;
-	public bool HasVRDevice {
-		get { return hasVRDevice; }
-	}
-=======
     /// <summary>
     /// If a VR device is still detected. Updated each frame. Used to know if certain updates should still happen.
     /// </summary>
@@ -298,7 +212,6 @@
     {
         get { return hasVRDevice; }
     }
->>>>>>> aa62bd9a
 
     /// <summary>
     /// The current latency pose - the pose the headset was at when the last ZED frame was captured (based on its timestamp).
@@ -315,16 +228,6 @@
     /// Public accessor for the physical offset of the HMD to the ZED. Represents the offset from the
     /// approximate center of the user's head to the ZED's left sensor.
     /// </summary>
-<<<<<<< HEAD
-	public Pose HmdToZEDCalibration {
-		get { return hmdtozedCalibration; }
-	}
-
-	/// <summary>
-	/// Whether the latency correction is ready.
-	/// </summary>
-	private bool latencyCorrectionReady = false;
-=======
 	public Pose HmdToZEDCalibration
     {
         get { return hmdtozedCalibration; }
@@ -334,7 +237,6 @@
     /// Whether the latency correction is ready.
     /// </summary>
     private bool latencyCorrectionReady = false;
->>>>>>> aa62bd9a
 
     /// <summary>
     /// Contains the last position computed by the anti-drift.
@@ -367,7 +269,6 @@
 
     /// <summary>
     /// Cached property id for _MainTex. use the mainTexID property instead.
-<<<<<<< HEAD
     /// </summary>
     private int? _maintexLeftid;
     /// <summary>
@@ -384,8 +285,6 @@
 
     /// <summary>
     /// Cached property id for _MainTex. use the mainTexID property instead.
-=======
->>>>>>> aa62bd9a
     /// </summary>
     private int? _maintexRightid;
     /// <summary>
@@ -430,21 +329,13 @@
     }
 
     private void Awake()
-<<<<<<< HEAD
-	{
-=======
-    {
->>>>>>> aa62bd9a
+	{
         //Initialize the latency tracking only if a supported headset is detected.
         //You can force it to work for unsupported headsets by implementing your own logic for calling
         //dllz_latency_corrector_initialize.
         hasVRDevice = hasXRDevice();
-<<<<<<< HEAD
-
-		if (hasVRDevice)
-=======
-        if (hasVRDevice)
->>>>>>> aa62bd9a
+
+	      if (hasVRDevice)
         {
             if (getXRModelName().ToLower().Contains("vive")) //Vive or Vive Pro
             {
@@ -455,13 +346,8 @@
                 dllz_latency_corrector_initialize(1);
             }
 
-<<<<<<< HEAD
 			dllz_drift_corrector_initialize ();
 		}
-=======
-            dllz_drift_corrector_initialize();
-        }
->>>>>>> aa62bd9a
 #if UNITY_2017_OR_NEWER
 
 		nodeState.nodeType = VRNode.Head;
@@ -474,7 +360,6 @@
     /// adjusts final plane scale, loads the ZED calibration offset and other misc. values.
     /// </summary>
     void Start()
-<<<<<<< HEAD
 	{
 		hasVRDevice = hasXRDevice();
 
@@ -515,51 +400,6 @@
         LoadHmdToZEDCalibration();
 
 	}
-=======
-    {
-        hasVRDevice = hasXRDevice();
-
-
-        //iterate until we found the ZED Manager parent...
-        Transform ObjParent = gameObject.transform;
-        int tries = 0;
-        while (manager == null && tries < 50)
-        {
-            if (ObjParent != null)
-                manager = ObjParent.GetComponent<ZEDManager>();
-            if (manager == null && ObjParent != null)
-                ObjParent = ObjParent.parent;
-            tries++;
-        }
-
-        if (manager != null)
-        {
-            manager.OnZEDReady += ZEDReady;
-            zedCamera = manager.zedCamera;
-        }
-        else
-            return;
-
-        leftScreen = ZEDEyeLeft.GetComponent<ZEDRenderingPlane>();
-        rightScreen = ZEDEyeRight.GetComponent<ZEDRenderingPlane>();
-        finalLeftEye = finalCameraLeft.GetComponent<Camera>();
-        finalRightEye = finalCameraRight.GetComponent<Camera>();
-
-        rightMaterial = quadRight.GetComponent<Renderer>().material;
-        leftMaterial = quadLeft.GetComponent<Renderer>().material;
-        finalLeftEye.SetReplacementShader(leftMaterial.shader, "");
-        finalRightEye.SetReplacementShader(rightMaterial.shader, "");
-
-        float plane_dist = (float)sl.Constant.PLANE_DISTANCE;
-        scale(quadLeft.gameObject, new Vector2(1.78f * plane_dist, 1.0f * plane_dist));
-        scale(quadRight.gameObject, new Vector2(1.78f * plane_dist, 1.0f * plane_dist));
-        zedReady = false;
-        Camera.onPreRender += PreRender;
-
-        LoadHmdToZEDCalibration();
-
-    }
->>>>>>> aa62bd9a
 
     /// <summary>
     /// Computes the size of the final planes.
@@ -572,7 +412,6 @@
     /// <param name="zedFocal">Focal length of the ZED, retrieved from the camera's rectified calibration parameters.</param>
     /// <returns></returns>
     public Vector2 ComputeSizePlaneWithGamma(sl.Resolution resolution, float perceptionDistance, float eyeToZedDistance, float planeDistance, float HMDFocal, float zedFocal)
-<<<<<<< HEAD
 	{
 		System.IntPtr p = dllz_compute_size_plane_with_gamma((int)resolution.width, (int)resolution.height, perceptionDistance, eyeToZedDistance, planeDistance, HMDFocal, zedFocal);
 
@@ -595,30 +434,6 @@
 		float focal_hmd = dllz_compute_hmd_focal((int)targetSize.width, (int)targetSize.height, finalCenterEye.projectionMatrix.m00, finalCenterEye.projectionMatrix.m11);
 		return focal_hmd;
 	}
-=======
-    {
-        System.IntPtr p = dllz_compute_size_plane_with_gamma(resolution, perceptionDistance, eyeToZedDistance, planeDistance, HMDFocal, zedFocal);
-
-        if (p == System.IntPtr.Zero)
-        {
-            return new Vector2();
-        }
-        Vector2 parameters = (Vector2)Marshal.PtrToStructure(p, typeof(Vector2));
-        return parameters;
-
-    }
-
-    /// <summary>
-    /// Compute the focal length of the HMD.
-    /// </summary>
-    /// <param name="targetSize">Resolution of the headset's eye textures.</param>
-    /// <returns></returns>
-    public float ComputeFocal(sl.Resolution targetSize)
-    {
-        float focal_hmd = dllz_compute_hmd_focal(targetSize, finalLeftEye.projectionMatrix.m00, finalLeftEye.projectionMatrix.m11);
-        return focal_hmd;
-    }
->>>>>>> aa62bd9a
 
     /// <summary>
     /// Called once the ZED is finished initializing. Subscribed to ZEDManager.OnZEDReady in OnEnable.
@@ -626,7 +441,6 @@
     /// properly in the currently-connected headset.
     /// </summary>
 	void ZEDReady()
-<<<<<<< HEAD
 	{
 		Vector2 scaleFromZED;
 		halfBaselineOffset.x = zedCamera.Baseline / 2.0f;
@@ -643,32 +457,10 @@
 				parameters.leftCam.fx);
 
             scale(quadCenter.gameObject, scaleFromZED);
-=======
-    {
-        Vector2 scaleFromZED;
-        halfBaselineOffset.x = zedCamera.Baseline / 2.0f;
-
-        float perception_distance = 1.0f;
-        float zed2eye_distance = 0.1f; //Estimating 10cm between your eye and physical location of the ZED Mini.
-        hasVRDevice = hasXRDevice();
-
-        if (hasVRDevice)
-        {
-            sl.CalibrationParameters parameters = zedCamera.CalibrationParametersRectified;
-
-            scaleFromZED = ComputeSizePlaneWithGamma(new sl.Resolution((uint)zedCamera.ImageWidth, (uint)zedCamera.ImageHeight),
-                perception_distance, zed2eye_distance, offset.z,
-                ComputeFocal(new sl.Resolution((uint)XRSettings.eyeTextureWidth, (uint)XRSettings.eyeTextureHeight)),
-                parameters.leftCam.fx);
-
-            scale(quadLeft.gameObject, scaleFromZED);
-            scale(quadRight.gameObject, scaleFromZED);
->>>>>>> aa62bd9a
         }
         ready = false;
 
         // If using Vive, change ZED's settings to compensate for different screen.
-<<<<<<< HEAD
         if (getXRModelName().ToLower().Contains ("vive")) {
 			zedCamera.SetCameraSettings (sl.CAMERA_SETTINGS.CONTRAST, 3);
 			zedCamera.SetCameraSettings (sl.CAMERA_SETTINGS.SATURATION, 3);
@@ -715,63 +507,12 @@
 			return;
 
 		KeyPose k = new KeyPose();
-=======
-        if (getXRModelName().ToLower().Contains("vive"))
-        {
-            zedCamera.SetCameraSettings(sl.CAMERA_SETTINGS.CONTRAST, 3);
-            zedCamera.SetCameraSettings(sl.CAMERA_SETTINGS.SATURATION, 3);
-        }
-
-
-        //Set eye layers to respective eyes. They were each set to Both during the loading screen to avoid one eye going blank at some rotations.
-        finalLeftEye.stereoTargetEye = StereoTargetEyeMask.Left;
-        finalRightEye.stereoTargetEye = StereoTargetEyeMask.Right;
-
-        /// AR Passtrough is recommended in 1280x720 at 60, due to FoV, FPS, etc.
-        /// If not set to this resolution, warn the user.
-        if (zedCamera.ImageWidth != 1280 && zedCamera.ImageHeight != 720)
-            Debug.LogWarning("[ZED AR Passthrough] This resolution is not ideal for a proper AR passthrough experience. Recommended resolution is 1280x720.");
-
-        zedReady = true;
-
-    }
-
-    public void OnEnable()
-    {
-        latencyCorrectionReady = false;
-        if (manager != null)
-            manager.OnZEDReady += ZEDReady;
-    }
-
-    public void OnDisable()
-    {
-        latencyCorrectionReady = false;
-        if (manager != null)
-            manager.OnZEDReady -= ZEDReady;
-    }
-
-    void OnGrab()
-    {
-        grabSucceeded = true;
-    }
-
-    /// <summary>
-    /// Collects the position of the HMD with a timestamp, to be looked up later to correct for latency.
-    /// </summary>
-    public void CollectPose()
-    {
-        if (manager == null)
-            return;
-
-        KeyPose k = new KeyPose();
->>>>>>> aa62bd9a
 
         InputTracking.GetNodeStates(nodeStates);
         XRNodeState nodeState = nodeStates.Find(node => node.nodeType == XRNode.Head);
         nodeState.TryGetRotation(out k.Orientation);
         nodeState.TryGetPosition(out k.Translation);
         if (manager.zedCamera.IsCameraReady)
-<<<<<<< HEAD
 		{
 			k.Timestamp = manager.zedCamera.GetCurrentTimeStamp();
 			if (k.Timestamp >= 0)
@@ -780,16 +521,6 @@
 			}
 		}
 	}
-=======
-        {
-            k.Timestamp = manager.zedCamera.GetCurrentTimeStamp();
-            if (k.Timestamp >= 0)
-            {
-                dllz_latency_corrector_add_key_pose(ref k.Translation, ref k.Orientation, k.Timestamp); //Poses are handled by the wrapper.
-            }
-        }
-    }
->>>>>>> aa62bd9a
 
     /// <summary>
     /// Returns a pose at a specific time.
@@ -809,7 +540,6 @@
     /// </summary>
     /// <param name="screen">Target GameObject to scale.</param>
     /// <param name="s">2D scale factor.</param>
-<<<<<<< HEAD
 	public void scale(GameObject screen,  Vector2 s)
 	{
 		screen.transform.localScale = new Vector3(s.x, s.y, 1);
@@ -828,23 +558,6 @@
 
 		Quaternion r;
         //r = latencyPose.rotation;
-=======
-	public void scale(GameObject screen, Vector2 s)
-    {
-        screen.transform.localScale = new Vector3(s.x, s.y, 1);
-    }
-
-    /// <summary>
-    /// Set the planes/canvases to the proper position after accounting for latency.
-    /// </summary>
-    public void UpdateRenderPlane()
-    {
-        if (manager == null)
-            return;
-
-        if (!manager.IsStereoRig)
-            return; //Make sure we're in pass-through AR mode.
->>>>>>> aa62bd9a
 
 #if UNITY_2019_3_OR_NEWER
         List<InputDevice> eyes = new List<InputDevice>();
@@ -878,7 +591,6 @@
         // End of modified code
 
         //Plane's distance from the final camera never changes, but it's rotated around it based on the latency pose.
-<<<<<<< HEAD
         quadCenter.localRotation = r;
         quadCenter.localPosition = finalCenterEye.transform.localPosition + r * (offset);
 
@@ -893,24 +605,6 @@
 	{
 		if (manager == null)
 			return new Pose ();
-=======
-        quadLeft.localRotation = r;
-        quadLeft.localPosition = finalLeftEye.transform.localPosition + r * (offset);
-        quadRight.localRotation = r;
-        quadRight.localPosition = finalRightEye.transform.localPosition + r * (offset);
-
-    }
-
-    /// <summary>
-    /// Initialize the ZED's tracking with the current HMD position and HMD-ZED calibration.
-    /// This causes the ZED's internal tracking to start where the HMD is, despite being initialized later than the HMD.
-    /// </summary>
-    /// <returns>Initial offset for the ZED's tracking. </returns>
-    public Pose InitTrackingAR()
-    {
-        if (manager == null)
-            return new Pose();
->>>>>>> aa62bd9a
 
         Transform tmpHMD = transform;
 
@@ -992,18 +686,12 @@
     /// Close related ZED processes when the application ends.
     /// </summary>
 	private void OnApplicationQuit()
-<<<<<<< HEAD
 	{
 		dllz_latency_corrector_shutdown();
 		dllz_drift_corrector_shutdown();
 #if ZED_LWRP || ZED_HDRP || ZED_URP
         RenderPipelineManager.beginFrameRendering -= SRPStartFrame;
 #endif
-=======
-    {
-        dllz_latency_corrector_shutdown();
-        dllz_drift_corrector_shutdown();
->>>>>>> aa62bd9a
     }
 
     /// <summary>
@@ -1012,7 +700,6 @@
     /// Called from ZEDManager.LateUpdate() so that it happens each frame after other tracking processes have finished.
     /// </summary>
 	public void LateUpdateHmdRendering()
-<<<<<<< HEAD
 	{
 		if (!ready) //Make sure intermediate cameras are rendering to the quad's materials.
 		{
@@ -1059,34 +746,6 @@
         }
     }
 #else
-=======
-    {
-        if (!ready) //Make sure intermediate cameras are rendering to the quad's materials.
-        {
-            if (leftScreen.target != null && leftScreen.target.IsCreated())
-            {
-                //leftMaterial.SetTexture("_MainTex", leftScreen.target);
-                leftMaterial.SetTexture(mainTexID, leftScreen.target);
-                ready = true;
-            }
-            else ready = false;
-            if (rightScreen.target != null && rightScreen.target.IsCreated())
-            {
-                rightMaterial.SetTexture(mainTexID, rightScreen.target);
-                ready = true;
-            }
-            else ready = false;
-        }
-
-        if (hasVRDevice) //Do nothing if we no longer have a HMD connected.
-        {
-            CollectPose(); //File the current HMD pose into the latency poses to reference later.
-            UpdateRenderPlane(); //Reposition the final quads based on the latency pose.
-        }
-    }
-
-
->>>>>>> aa62bd9a
     /// <summary>
     /// Before the ZED is ready, lock the quads in front of the cameras as latency correction isn't available yet.
     /// This allows us to see the loading messages (and other virtual objects if desired) while the ZED is still loading.
@@ -1094,21 +753,13 @@
     /// </summary>
     /// <param name="cam">Cam.</param>
     public void PreRender(Camera cam)
-<<<<<<< HEAD
 	{
         if (cam == finalCenterEye)
-=======
-    {
-        if (cam == finalLeftEye || cam == finalRightEye)
->>>>>>> aa62bd9a
         {
 
             if ((!manager.IsZEDReady && manager.IsStereoRig))
             {
-<<<<<<< HEAD
                 System.Collections.Generic.List<XRNodeState> nodeStates = new System.Collections.Generic.List<XRNodeState>();
-=======
->>>>>>> aa62bd9a
                 InputTracking.GetNodeStates(nodeStates);
                 XRNodeState nodeState = nodeStates.Find(node => node.nodeType == XRNode.Head);
                 nodeState.TryGetRotation(out Quaternion rot);
@@ -1119,11 +770,7 @@
             }
         }
     }
-<<<<<<< HEAD
 #endif
-=======
-
->>>>>>> aa62bd9a
 
     /// <summary>
     /// Loads the HMD to ZED calibration file and applies it to the hmdtozedCalibration offset.
@@ -1158,7 +805,6 @@
             if (!ParseCalibrationFile(calibrationFilePath))
                 CreateDefaultCalibrationFile(calibrationFilePath);
 
-<<<<<<< HEAD
 			// Set the calibration in mr processing
 			dllz_drift_corrector_set_calibration_transform (ref hmdtozedCalibration);
 
@@ -1166,15 +812,6 @@
 			CreateFileWatcher (specificFolder);
 		}
 	}
-=======
-            // Set the calibration in mr processing
-            dllz_drift_corrector_set_calibration_transform(ref hmdtozedCalibration);
-
-            // Create a file system watcher for online modifications
-            CreateFileWatcher(specificFolder);
-        }
-    }
->>>>>>> aa62bd9a
 
     /// <summary>
     /// Creates a FileSystemEventHandler to watch the HMD-ZED calibration file and update settings if
@@ -1182,19 +819,11 @@
     /// </summary>
     /// <param name="folder"></param>
 	public void CreateFileWatcher(string folder)
-<<<<<<< HEAD
 	{
 		// Create a new FileSystemWatcher and set its properties.
 		FileSystemWatcher watcher = new FileSystemWatcher();
 		watcher.Path = folder;
 		/* Watch for changes in LastAccess and LastWrite times, and
-=======
-    {
-        // Create a new FileSystemWatcher and set its properties.
-        FileSystemWatcher watcher = new FileSystemWatcher();
-        watcher.Path = folder;
-        /* Watch for changes in LastAccess and LastWrite times, and
->>>>>>> aa62bd9a
            the renaming of files or directories. */
         watcher.NotifyFilter = NotifyFilters.LastAccess | NotifyFilters.LastWrite
             | NotifyFilters.FileName | NotifyFilters.DirectoryName;
@@ -1208,11 +837,7 @@
         watcher.EnableRaisingEvents = true;
     }
 
-<<<<<<< HEAD
 	/// <summary>
-=======
-    /// <summary>
->>>>>>> aa62bd9a
     /// Reloads ZED-HMD offset calibration file and resets calibration accordintly.
     /// Also calls OnHmdCalibChanged() which ZEDManager uses to run additional reset logic.
     /// </summary>
@@ -1234,7 +859,6 @@
     /// </summary>
     /// <param name="path">Path to save the file.</param>
 	private void CreateDefaultCalibrationFile(string path)
-<<<<<<< HEAD
 	{
 		//Default Calibration: DO NOT CHANGE.
 		hmdtozedCalibration.rotation = Quaternion.identity;
@@ -1265,39 +889,6 @@
 			file.Close ();
 		}
 	}
-=======
-    {
-        //Default Calibration: DO NOT CHANGE.
-        hmdtozedCalibration.rotation = Quaternion.identity;
-        hmdtozedCalibration.translation.x = -0.0315f;
-        hmdtozedCalibration.translation.y = 0.0f;
-        hmdtozedCalibration.translation.z = 0.115f;
-
-        //Write calibration file using default calibration.
-        using (System.IO.StreamWriter file = new System.IO.StreamWriter(path))
-        {
-            string node = "[HMD]";
-            string tx = "tx=" + hmdtozedCalibration.translation.x.ToString(System.Globalization.CultureInfo.InvariantCulture) + " //Translation x";
-            string ty = "ty=" + hmdtozedCalibration.translation.y.ToString(System.Globalization.CultureInfo.InvariantCulture) + " //Translation y";
-            string tz = "tz=" + hmdtozedCalibration.translation.z.ToString(System.Globalization.CultureInfo.InvariantCulture) + " //Translation z";
-            string rx = "rx=" + hmdtozedCalibration.rotation.x.ToString(System.Globalization.CultureInfo.InvariantCulture) + " //Quaternion x";
-            string ry = "ry=" + hmdtozedCalibration.rotation.y.ToString(System.Globalization.CultureInfo.InvariantCulture) + " //Quaternion y";
-            string rz = "rz=" + hmdtozedCalibration.rotation.z.ToString(System.Globalization.CultureInfo.InvariantCulture) + " //Quaternion z";
-            string rw = "rw=" + hmdtozedCalibration.rotation.w.ToString(System.Globalization.CultureInfo.InvariantCulture) + " //Quaternion w";
-
-            file.WriteLine(node);
-            file.WriteLine(tx);
-            file.WriteLine(ty);
-            file.WriteLine(tz);
-            file.WriteLine(rx);
-            file.WriteLine(ry);
-            file.WriteLine(rz);
-            file.WriteLine(rw);
-
-            file.Close();
-        }
-    }
->>>>>>> aa62bd9a
 
     /// <summary>
     /// Reads the ZED-HMD offset calibration file, if it exists, and loads calibration values to be applied to the final cameras.
@@ -1306,7 +897,6 @@
     /// <param name="path">Path to save the file.</param>
     /// <returns>False if the file couldn't be loaded, whether empty, non-existant, etc.</returns>
 	private bool ParseCalibrationFile(string path)
-<<<<<<< HEAD
 	{
 		if (!System.IO.File.Exists(path)) return false;
 
@@ -1376,76 +966,4 @@
 
 		return true;
 	}
-=======
-    {
-        if (!System.IO.File.Exists(path)) return false;
-
-        string[] lines = null;
-        try
-        {
-            lines = System.IO.File.ReadAllLines(path);
-        }
-        catch (System.Exception)
-        {
-            return false;
-        }
-        if (lines.Length == 0)
-            return false;
-
-        //Default to these values (which are the same ones put in the calibration file by default).
-        hmdtozedCalibration.rotation = Quaternion.identity;
-        hmdtozedCalibration.translation.x = -0.0315f;
-        hmdtozedCalibration.translation.y = 0.0f;
-        hmdtozedCalibration.translation.z = 0.115f;
-
-        foreach (string line in lines)
-        {
-            string[] splittedLine = line.Split('=');
-
-            if (splittedLine != null && splittedLine.Length >= 2)
-            {
-                string key = splittedLine[0];
-                string field = splittedLine[1].Split(' ')[0];
-
-                if (key == "tx")
-                {
-                    hmdtozedCalibration.translation.x = float.Parse(field, System.Globalization.CultureInfo.InvariantCulture);
-                }
-                else if (key == "ty")
-                {
-                    hmdtozedCalibration.translation.y = float.Parse(field, System.Globalization.CultureInfo.InvariantCulture);
-                }
-                else if (key == "tz")
-                {
-                    hmdtozedCalibration.translation.z = float.Parse(field, System.Globalization.CultureInfo.InvariantCulture);
-                }
-                else if (key == "rx")
-                {
-                    hmdtozedCalibration.rotation.x = float.Parse(field, System.Globalization.CultureInfo.InvariantCulture);
-                }
-                else if (key == "ry")
-                {
-                    hmdtozedCalibration.rotation.y = float.Parse(field, System.Globalization.CultureInfo.InvariantCulture);
-                }
-                else if (key == "rz")
-                {
-                    hmdtozedCalibration.rotation.z = float.Parse(field, System.Globalization.CultureInfo.InvariantCulture);
-                }
-                else if (key == "rw")
-                {
-                    hmdtozedCalibration.rotation.w = float.Parse(field, System.Globalization.CultureInfo.InvariantCulture);
-                }
-            }
-        }
-
-
-        //Check if the calibration has values but they're all zeros.
-        if (hmdtozedCalibration.translation.x == 0.0f && hmdtozedCalibration.translation.y == 0.0f && hmdtozedCalibration.translation.z == 0.0f)
-        {
-            CreateDefaultCalibrationFile(path);
-        }
-
-        return true;
-    }
->>>>>>> aa62bd9a
 }