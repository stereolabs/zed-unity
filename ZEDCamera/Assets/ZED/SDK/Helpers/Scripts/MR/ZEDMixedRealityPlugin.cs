--- conflicted
+++ resolved
@@ -22,43 +22,6 @@
 public class ZEDMixedRealityPlugin : MonoBehaviour
 {
     #region DLL Calls
-<<<<<<< HEAD
-    const string nameDll = sl.ZEDCommon.NameDLL;
-    [DllImport(nameDll, EntryPoint = "dllz_compute_size_plane_with_gamma")]
-    private static extern System.IntPtr dllz_compute_size_plane_with_gamma(sl.Resolution resolution, float perceptionDistance, float eyeToZedDistance, float planeDistance, float HMDFocal, float zedFocal);
-
-    [DllImport(nameDll, EntryPoint = "dllz_compute_hmd_focal")]
-    private static extern float dllz_compute_hmd_focal(sl.Resolution r, float w, float h);
-
-    /*****LATENCY CORRECTOR***/
-    [DllImport(nameDll, EntryPoint = "dllz_latency_corrector_add_key_pose")]
-    private static extern void dllz_latency_corrector_add_key_pose(ref Vector3 translation, ref Quaternion rotation, ulong timeStamp);
-
-    [DllImport(nameDll, EntryPoint = "dllz_latency_corrector_get_transform")]
-    private static extern int dllz_latency_corrector_get_transform(ulong timeStamp, bool useLatency, out Vector3 translation, out Quaternion rotation);
-
-    [DllImport(nameDll, EntryPoint = "dllz_latency_corrector_initialize")]
-    private static extern void dllz_latency_corrector_initialize(int device);
-
-    [DllImport(nameDll, EntryPoint = "dllz_latency_corrector_shutdown")]
-    private static extern void dllz_latency_corrector_shutdown();
-
-    /****ANTI DRIFT ***/
-    [DllImport(nameDll, EntryPoint = "dllz_drift_corrector_initialize")]
-    public static extern void dllz_drift_corrector_initialize();
-
-    [DllImport(nameDll, EntryPoint = "dllz_drift_corrector_shutdown")]
-    public static extern void dllz_drift_corrector_shutdown();
-
-    [DllImport(nameDll, EntryPoint = "dllz_drift_corrector_get_tracking_data")]
-    public static extern void dllz_drift_corrector_get_tracking_data(ref TrackingData trackingData, ref Pose HMDTransform, ref Pose latencyCorrectorTransform, int hasValidTrackingPosition, bool checkDrift);
-
-    [DllImport(nameDll, EntryPoint = "dllz_drift_corrector_set_calibration_transform")]
-    public static extern void dllz_drift_corrector_set_calibration_transform(ref Pose pose);
-
-    [DllImport(nameDll, EntryPoint = "dllz_drift_corrector_set_calibration_const_offset_transform")]
-    public static extern void dllz_drift_corrector_set_calibration_const_offset_transform(ref Pose pose);
-=======
 	const string nameDll = sl.ZEDCommon.NameDLL;
 	[DllImport(nameDll, EntryPoint = "sl_compute_size_plane_with_gamma")]
 	private static extern System.IntPtr dllz_compute_size_plane_with_gamma(int width, int height, float perceptionDistance, float eyeToZedDistance, float planeDistance, float HMDFocal, float zedFocal);
@@ -94,7 +57,6 @@
 
 	[DllImport(nameDll, EntryPoint = "sl_drift_corrector_set_calibration_const_offset_transform")]
 	public static extern void dllz_drift_corrector_set_calibration_const_offset_transform(ref Pose pose);
->>>>>>> 6097bdfb
     #endregion
 
     /// <summary>
@@ -367,12 +329,8 @@
         //You can force it to work for unsupported headsets by implementing your own logic for calling
         //dllz_latency_corrector_initialize.
         hasVRDevice = hasXRDevice();
-<<<<<<< HEAD
-        if (hasVRDevice)
-=======
 
 		if (hasVRDevice)
->>>>>>> 6097bdfb
         {
             if (getXRModelName().ToLower().Contains("vive")) //Vive or Vive Pro
             {
@@ -397,88 +355,6 @@
     /// adjusts final plane scale, loads the ZED calibration offset and other misc. values.
     /// </summary>
     void Start()
-<<<<<<< HEAD
-    {
-        hasVRDevice = hasXRDevice();
-
-
-        //iterate until we found the ZED Manager parent...
-        Transform ObjParent = gameObject.transform;
-        int tries = 0;
-        while (manager == null && tries < 50)
-        {
-            if (ObjParent != null)
-                manager = ObjParent.GetComponent<ZEDManager>();
-            if (manager == null && ObjParent != null)
-                ObjParent = ObjParent.parent;
-            tries++;
-        }
-
-        if (manager != null)
-        {
-            manager.OnZEDReady += ZEDReady;
-            zedCamera = manager.zedCamera;
-        }
-        else
-            return;
-
-        leftScreen = ZEDEyeLeft.GetComponent<ZEDRenderingPlane>();
-        rightScreen = ZEDEyeRight.GetComponent<ZEDRenderingPlane>();
-        finalLeftEye = finalCameraLeft.GetComponent<Camera>();
-        finalRightEye = finalCameraRight.GetComponent<Camera>();
-
-        rightMaterial = quadRight.GetComponent<Renderer>().material;
-        leftMaterial = quadLeft.GetComponent<Renderer>().material;
-        finalLeftEye.SetReplacementShader(leftMaterial.shader, "");
-        finalRightEye.SetReplacementShader(rightMaterial.shader, "");
-
-        float plane_dist = (float)sl.Constant.PLANE_DISTANCE;
-        scale(quadLeft.gameObject, new Vector2(1.78f * plane_dist, 1.0f * plane_dist));
-        scale(quadRight.gameObject, new Vector2(1.78f * plane_dist, 1.0f * plane_dist));
-        zedReady = false;
-        Camera.onPreRender += PreRender;
-
-        LoadHmdToZEDCalibration();
-
-    }
-
-    /// <summary>
-    /// Computes the size of the final planes.
-    /// </summary>
-    /// <param name="resolution">ZED's current resolution. Usually 1280x720.</param>
-    /// <param name="perceptionDistance">Typically 1.</param>
-    /// <param name="eyeToZedDistance">Distance from your eye to the camera. Estimated at 0.1m.</param>
-    /// <param name="planeDistance">Distance to final quad (quadLeft or quadRight). Arbitrary but set by offset.z.</param>
-    /// <param name="HMDFocal">Focal length of the HMD, retrieved from the wrapper.</param>
-    /// <param name="zedFocal">Focal length of the ZED, retrieved from the camera's rectified calibration parameters.</param>
-    /// <returns></returns>
-    public Vector2 ComputeSizePlaneWithGamma(sl.Resolution resolution, float perceptionDistance, float eyeToZedDistance, float planeDistance, float HMDFocal, float zedFocal)
-    {
-        System.IntPtr p = dllz_compute_size_plane_with_gamma(resolution, perceptionDistance, eyeToZedDistance, planeDistance, HMDFocal, zedFocal);
-
-        if (p == System.IntPtr.Zero)
-        {
-            return new Vector2();
-        }
-        Vector2 parameters = (Vector2)Marshal.PtrToStructure(p, typeof(Vector2));
-        return parameters;
-
-    }
-
-    /// <summary>
-    /// Compute the focal length of the HMD.
-    /// </summary>
-    /// <param name="targetSize">Resolution of the headset's eye textures.</param>
-    /// <returns></returns>
-    public float ComputeFocal(sl.Resolution targetSize)
-    {
-        float focal_hmd = dllz_compute_hmd_focal(targetSize, finalLeftEye.projectionMatrix.m00, finalLeftEye.projectionMatrix.m11);
-        return focal_hmd;
-    }
-
-    /// <summary>
-    /// Called once the ZED is finished initializing. Subscribed to ZEDManager.OnZEDReady in OnEnable.
-=======
 	{
 		hasVRDevice = hasXRDevice();
 
@@ -516,7 +392,7 @@
 		zedReady = false;
 		Camera.onPreRender += PreRender;
 
-		LoadHmdToZEDCalibration(); 
+		LoadHmdToZEDCalibration();
 
 	}
 
@@ -544,7 +420,7 @@
 	}
 
 	/// <summary>
-	/// Compute the focal length of the HMD. 
+	/// Compute the focal length of the HMD.
 	/// </summary>
 	/// <param name="targetSize">Resolution of the headset's eye textures.</param>
 	/// <returns></returns>
@@ -555,40 +431,17 @@
 	}
 
     /// <summary>
-    /// Called once the ZED is finished initializing. Subscribed to ZEDManager.OnZEDReady in OnEnable. 
->>>>>>> 6097bdfb
+    /// Called once the ZED is finished initializing. Subscribed to ZEDManager.OnZEDReady in OnEnable.
     /// Uses the newly-available ZED parameters to scale the final planes (quadLeft and quadRight) to appear
     /// properly in the currently-connected headset.
     /// </summary>
 	void ZEDReady()
-<<<<<<< HEAD
-    {
-        Vector2 scaleFromZED;
-        halfBaselineOffset.x = zedCamera.Baseline / 2.0f;
-
-        float perception_distance = 1.0f;
-        float zed2eye_distance = 0.1f; //Estimating 10cm between your eye and physical location of the ZED Mini.
-        hasVRDevice = hasXRDevice();
-
-        if (hasVRDevice)
-        {
-            sl.CalibrationParameters parameters = zedCamera.CalibrationParametersRectified;
-
-            scaleFromZED = ComputeSizePlaneWithGamma(new sl.Resolution((uint)zedCamera.ImageWidth, (uint)zedCamera.ImageHeight),
-                perception_distance, zed2eye_distance, offset.z,
-                ComputeFocal(new sl.Resolution((uint)XRSettings.eyeTextureWidth, (uint)XRSettings.eyeTextureHeight)),
-                parameters.leftCam.fx);
-
-            scale(quadLeft.gameObject, scaleFromZED);
-            scale(quadRight.gameObject, scaleFromZED);
-        }
-=======
 	{
 		Vector2 scaleFromZED;
 		halfBaselineOffset.x = zedCamera.Baseline / 2.0f;
 
 		float perception_distance = 1.0f;
-		float zed2eye_distance = 0.1f; //Estimating 10cm between your eye and physical location of the ZED Mini. 
+		float zed2eye_distance = 0.1f; //Estimating 10cm between your eye and physical location of the ZED Mini.
 		hasVRDevice = hasXRDevice();
 
 		if (hasVRDevice) {
@@ -597,12 +450,11 @@
 				perception_distance, zed2eye_distance, offset.z,
 				ComputeFocal (new sl.Resolution ((uint)XRSettings.eyeTextureWidth, (uint)XRSettings.eyeTextureHeight)),
 				parameters.leftCam.fx);
-            
+
 			scale (quadLeft.gameObject, scaleFromZED);
 			scale (quadRight.gameObject, scaleFromZED);
         }
 
->>>>>>> 6097bdfb
         ready = false;
 
         // If using Vive, change ZED's settings to compensate for different screen.
@@ -659,10 +511,7 @@
         XRNodeState nodeState = nodeStates.Find(node => node.nodeType == XRNode.Head);
         nodeState.TryGetRotation(out k.Orientation);
         nodeState.TryGetPosition(out k.Translation);
-<<<<<<< HEAD
-=======
-
->>>>>>> 6097bdfb
+
         if (manager.zedCamera.IsCameraReady)
         {
             k.Timestamp = manager.zedCamera.GetCurrentTimeStamp();
@@ -691,27 +540,21 @@
     /// </summary>
     /// <param name="screen">Target GameObject to scale.</param>
     /// <param name="s">2D scale factor.</param>
-<<<<<<< HEAD
-	public void scale(GameObject screen, Vector2 s)
-    {
-        screen.transform.localScale = new Vector3(s.x, s.y, 1);
-    }
-=======
 	public void scale(GameObject screen,  Vector2 s)
 	{
 		screen.transform.localScale = new Vector3(s.x, s.y, 1);
 	}
 
-	/// <summary>
-	/// Set the planes/canvases to the proper position after accounting for latency.
-	/// </summary>
-	public void UpdateRenderPlane()
-	{
-		if (manager == null)
-			return;
-		
-		if (!manager.IsStereoRig) 
-			return; //Make sure we're in pass-through AR mode. 
+    /// <summary>
+    /// Set the planes/canvases to the proper position after accounting for latency.
+    /// </summary>
+    public void UpdateRenderPlane()
+    {
+        if (manager == null)
+            return;
+
+        if (!manager.IsStereoRig)
+            return; //Make sure we're in pass-through AR mode.
 
 #if UNITY_2019_3_OR_NEWER
         List<InputDevice> eyes = new List<InputDevice>();
@@ -733,40 +576,6 @@
 #endif
 
         Quaternion r;
-        //r = latencyPose.rotation;
->>>>>>> 6097bdfb
-
-    /// <summary>
-    /// Set the planes/canvases to the proper position after accounting for latency.
-    /// </summary>
-    public void UpdateRenderPlane()
-    {
-        if (manager == null)
-            return;
-
-        if (!manager.IsStereoRig)
-            return; //Make sure we're in pass-through AR mode.
-
-#if UNITY_2019_3_OR_NEWER
-        List<InputDevice> eyes = new List<InputDevice>();
-        InputDevices.GetDevicesWithCharacteristics(InputDeviceCharacteristics.HeadMounted, eyes);
-
-        if (eyes.Count > 0) // if a headset is detected
-        {
-            var eye = eyes[0];
-            eye.TryGetFeatureValue(CommonUsages.leftEyePosition, out Vector3 leftEyePosition);
-            eye.TryGetFeatureValue(CommonUsages.leftEyeRotation, out Quaternion leftEyeRotation);
-            eye.TryGetFeatureValue(CommonUsages.rightEyePosition, out Vector3 rightEyePosition);
-            eye.TryGetFeatureValue(CommonUsages.rightEyeRotation, out Quaternion rightEyeRotation);
-
-            finalLeftEye.transform.localPosition = leftEyePosition;
-            finalLeftEye.transform.localRotation = leftEyeRotation;
-            finalRightEye.transform.localPosition = rightEyePosition;
-            finalRightEye.transform.localRotation = rightEyeRotation;
-        }
-#endif
-
-        Quaternion r;
         //Modified code to ensure view in HMD does not play like a movie screen
         if (manager.inputType == sl.INPUT_TYPE.INPUT_TYPE_SVO || manager.inputType == sl.INPUT_TYPE.INPUT_TYPE_STREAM)
         {
@@ -887,47 +696,6 @@
     /// Called from ZEDManager.LateUpdate() so that it happens each frame after other tracking processes have finished.
     /// </summary>
 	public void LateUpdateHmdRendering()
-<<<<<<< HEAD
-    {
-        if (!ready) //Make sure intermediate cameras are rendering to the quad's materials.
-        {
-            if (leftScreen.target != null && leftScreen.target.IsCreated())
-            {
-                //leftMaterial.SetTexture("_MainTex", leftScreen.target);
-                leftMaterial.SetTexture(mainTexID, leftScreen.target);
-                ready = true;
-            }
-            else ready = false;
-            if (rightScreen.target != null && rightScreen.target.IsCreated())
-            {
-                rightMaterial.SetTexture(mainTexID, rightScreen.target);
-                ready = true;
-            }
-            else ready = false;
-        }
-
-        if (hasVRDevice) //Do nothing if we no longer have a HMD connected.
-        {
-            CollectPose(); //File the current HMD pose into the latency poses to reference later.
-            UpdateRenderPlane(); //Reposition the final quads based on the latency pose.
-        }
-    }
-
-
-    /// <summary>
-    /// Before the ZED is ready, lock the quads in front of the cameras as latency correction isn't available yet.
-    /// This allows us to see the loading messages (and other virtual objects if desired) while the ZED is still loading.
-    /// Called by Camera.OnPreRender anytime any camera renders.
-    /// </summary>
-    /// <param name="cam">Cam.</param>
-    public void PreRender(Camera cam)
-    {
-        if (cam == finalLeftEye || cam == finalRightEye)
-        {
-
-            if ((!manager.IsZEDReady && manager.IsStereoRig))
-            {
-=======
 	{
 		if (!ready) //Make sure intermediate cameras are rendering to the quad's materials.
 		{
@@ -946,28 +714,27 @@
 			else ready = false;
 		}
 
-		if (hasVRDevice) //Do nothing if we no longer have a HMD connected. 
+		if (hasVRDevice) //Do nothing if we no longer have a HMD connected.
 		{
-			CollectPose (); //File the current HMD pose into the latency poses to reference later. 
-			UpdateRenderPlane(); //Reposition the final quads based on the latency pose. 
+			CollectPose (); //File the current HMD pose into the latency poses to reference later.
+			UpdateRenderPlane(); //Reposition the final quads based on the latency pose.
 		}
 	}
 
 
 	/// <summary>
-	/// Before the ZED is ready, lock the quads in front of the cameras as latency correction isn't available yet. 
-    /// This allows us to see the loading messages (and other virtual objects if desired) while the ZED is still loading. 
-    /// Called by Camera.OnPreRender anytime any camera renders. 
+	/// Before the ZED is ready, lock the quads in front of the cameras as latency correction isn't available yet.
+    /// This allows us to see the loading messages (and other virtual objects if desired) while the ZED is still loading.
+    /// Called by Camera.OnPreRender anytime any camera renders.
 	/// </summary>
 	/// <param name="cam">Cam.</param>
 	public void PreRender(Camera cam)
 	{
 		if (cam == finalLeftEye || cam == finalRightEye)
 		{
-            
+
 			if ((!manager.IsZEDReady && manager.IsStereoRig))
 			{
->>>>>>> 6097bdfb
                 InputTracking.GetNodeStates(nodeStates);
                 XRNodeState nodeState = nodeStates.Find(node => node.nodeType == XRNode.Head);
                 nodeState.TryGetRotation(out Quaternion rot);
