--- conflicted
+++ resolved
@@ -106,11 +106,7 @@
 	public GameObject finalCameraCenter;
 	/// <summary>
 	/// 'Intermediate' left camera GameObject, which is the one on the regular, always-visible ZED stereo rig (ZED_Rig_Stereo),
-<<<<<<< HEAD
 	/// usually called 'Left_eye'.
-=======
-	/// usually called 'Left_eye'. 
->>>>>>> 9e91e4af
 	/// </summary>
 	[Tooltip("'Intermediate' left camera GameObject, which is the one on the regular, always-visible ZED stereo rig (ZED_Rig_Stereo), "
         + "usually called 'Left_eye'. ")]
@@ -384,7 +380,6 @@
 		scale(quadCenter.gameObject, new Vector2(1.78f * plane_dist, 1.0f * plane_dist));
 
 		zedReady = false;
-<<<<<<< HEAD
 
 #if ZED_HDRP || ZED_URP
         RenderPipelineManager.beginFrameRendering += SRPStartFrame;
@@ -393,16 +388,6 @@
 #endif
 
 		LoadHmdToZEDCalibration();
-=======
-
-#if ZED_HDRP || ZED_URP
-        RenderPipelineManager.beginFrameRendering += SRPStartFrame;
-#else
-		Camera.onPreRender += PreRender;
-#endif
-
-		LoadHmdToZEDCalibration(); 
->>>>>>> 9e91e4af
 	}
 
 	/// <summary>
@@ -459,20 +444,11 @@
 				perception_distance, zed2eye_distance, offset.z,
 				ComputeFocal (new sl.Resolution ((uint)XRSettings.eyeTextureWidth, (uint)XRSettings.eyeTextureHeight)),
 				parameters.leftCam.fx);
-<<<<<<< HEAD
-=======
 
 			scale(quadCenter.gameObject, scaleFromZED);
 		}
 
         ready = false;
->>>>>>> 9e91e4af
-
-			scale(quadCenter.gameObject, scaleFromZED);
-		}
-
-<<<<<<< HEAD
-        ready = false;
 
         // If using Vive, change ZED's settings to compensate for different screen.
         if (getXRModelName().ToLower().Contains("vive"))
@@ -480,22 +456,15 @@
             zedCamera.SetCameraSettings(sl.CAMERA_SETTINGS.CONTRAST, 3);
             zedCamera.SetCameraSettings(sl.CAMERA_SETTINGS.SATURATION, 3);
         }
-=======
+
 		//Set eye layers to respective eyes.
 		finalCenterEye.stereoTargetEye = StereoTargetEyeMask.Both;
->>>>>>> 9e91e4af
-
-		//Set eye layers to respective eyes.
-		finalCenterEye.stereoTargetEye = StereoTargetEyeMask.Both;
-
-<<<<<<< HEAD
-        /// AR Passtrough is recommended in 1280x720 at 60, due to FoV, FPS, etc.
-        /// If not set to this resolution, warn the user.
-        if (zedCamera.ImageWidth != 1280 && zedCamera.ImageHeight != 720)
-            Debug.LogWarning("[ZED AR Passthrough] This resolution is not ideal for a proper AR passthrough experience. Recommended resolution is 1280x720.");
-
-=======
->>>>>>> 9e91e4af
+
+		/// AR Passtrough is recommended in 1280x720 at 60, due to FoV, FPS, etc.
+		/// If not set to this resolution, warn the user.
+		if (zedCamera.ImageWidth != 1280 && zedCamera.ImageHeight != 720)
+			Debug.LogWarning ("[ZED AR Passthrough] This resolution is not ideal for a proper AR passthrough experience. Recommended resolution is 1280x720.");
+
 		zedReady = true;
 	}
 
@@ -580,22 +549,6 @@
 #if UNITY_2019_3_OR_NEWER
         List<InputDevice> eyes = new List<InputDevice>();
         InputDevices.GetDevicesWithCharacteristics(InputDeviceCharacteristics.HeadMounted, eyes);
-<<<<<<< HEAD
-=======
-
-        if (eyes.Count > 0) // if a headset is detected
-        {
-            var eye = eyes[0];
-			eye.TryGetFeatureValue(CommonUsages.centerEyePosition, out Vector3 centerEyePosition);
-			eye.TryGetFeatureValue(CommonUsages.centerEyeRotation, out Quaternion centerEyeRotation);
-
-			finalCenterEye.transform.localPosition = centerEyePosition;
-			finalCenterEye.transform.localRotation = centerEyeRotation;
-		}
-#endif
-
-        Quaternion r;
->>>>>>> 9e91e4af
 
         if (eyes.Count > 0) // if a headset is detected
         {
@@ -774,15 +727,9 @@
     }
 #else
 	/// <summary>
-<<<<<<< HEAD
 	/// Before the ZED is ready, lock the quads in front of the cameras as latency correction isn't available yet.
 	/// This allows us to see the loading messages (and other virtual objects if desired) while the ZED is still loading.
 	/// Called by Camera.OnPreRender anytime any camera renders.
-=======
-	/// Before the ZED is ready, lock the quads in front of the cameras as latency correction isn't available yet. 
-	/// This allows us to see the loading messages (and other virtual objects if desired) while the ZED is still loading. 
-	/// Called by Camera.OnPreRender anytime any camera renders. 
->>>>>>> 9e91e4af
 	/// </summary>
 	/// <param name="cam">Cam.</param>
 	public void PreRender(Camera cam)
