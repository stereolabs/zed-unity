--- conflicted
+++ resolved
@@ -1510,12 +1510,7 @@
     {
         zedRigRoot = gameObject.transform; //The object moved by tracking. By default it's this Transform. May get changed.
 
-<<<<<<< HEAD
         bool devicePresent = hasXRDevice(); //May not need.
-
-=======
-        bool devicePresent = hasXRDevice(); //May not need. 
->>>>>>> c048bcb3
         //Set first left eye
         Component[] cams = gameObject.GetComponentsInChildren<Camera>();
         //Camera firstmonocam = null;
@@ -1693,7 +1688,7 @@
             //StopObjectDetection();
         }
 
-#if !ZED_LWRP && !ZED_HDRP
+#if !ZED_LWRP && !ZED_HDRP && !ZED_URP
         ClearRendering();
 #endif
 
@@ -1928,12 +1923,7 @@
         }
 
 
-<<<<<<< HEAD
-
         //ZED has initialized successfully.
-=======
-        //ZED has initialized successfully. 
->>>>>>> c048bcb3
         if (lastInitStatus == sl.ERROR_CODE.SUCCESS)
         {
 
@@ -2828,14 +2818,9 @@
 
         if (res == sl.ERROR_CODE.SUCCESS && oframebuffer.isNew != 0)
         {
-<<<<<<< HEAD
-            //Release memory from masks.
-            for (int i = 0; i < objectsFrameSDK.numObject; i++)
-=======
             if (objectDetection2DMask)
->>>>>>> c048bcb3
-            {
-                //Release memory from masks. 
+            {
+                //Release memory from masks.
                 for (int i = 0; i < objectsFrameSDK.numObject; i++)
                 {
                     sl.ZEDMat oldmat = new sl.ZEDMat(objectsFrameSDK.objectData[i].mask);
