﻿//======= Copyright (c) Stereolabs Corporation, All rights reserved. ===============
//Displays point cloud though geometry
Shader "ZED/ZED PointCloud"
{
	Properties
	{
<<<<<<< HEAD
		_MainTex ("Texture", 2D) = "white" {}
=======
		_ColorTex("Texture", 2D) = "white" {}
>>>>>>> 6936388b
		_Size("Size", Range(0.1,2)) = 2
	}
	SubShader
	{


		Pass
		{
			Cull Off
			CGPROGRAM
			#pragma target 5.0
			#pragma vertex vert
			#pragma fragment frag


			#include "UnityCG.cginc"
			

			struct PS_INPUT
			{
				float4 position : SV_POSITION;
				float4 color : COLOR;
				float3 normal : NORMAL;
				float size : PSIZE;
			};
					
			sampler2D _XYZTex;
			sampler2D _ColorTex;
			float4 _XYZTex_TexelSize;
			float4x4 _Position;

			float _Size;
			PS_INPUT vert (appdata_full v, uint vertex_id : SV_VertexID, uint instance_id : SV_InstanceID)
			{
				PS_INPUT o;
				o.normal = v.normal;

				//Compute the UVS
				float2 uv = float2(
							clamp(fmod(instance_id, _XYZTex_TexelSize.z) * _XYZTex_TexelSize.x, _XYZTex_TexelSize.x, 1.0 - _XYZTex_TexelSize.x),
							clamp(((instance_id -fmod(instance_id, _XYZTex_TexelSize.z) * _XYZTex_TexelSize.x) / _XYZTex_TexelSize.z) * _XYZTex_TexelSize.y, _XYZTex_TexelSize.y, 1.0 - _XYZTex_TexelSize.y)
							);

				


				//Load the texture
				float4 XYZPos = float4(tex2Dlod(_XYZTex, float4(uv, 0.0, 0.0)).rgb ,1.0f);

				//Set the World pos
				o.position = mul(mul(UNITY_MATRIX_VP, _Position ), XYZPos);

				o.color =  float4(tex2Dlod(_ColorTex, float4(uv, 0.0, 0.0)).bgr ,1.0f);
				o.size = _Size;
				return o;
			}

			struct gs_out {
				float4 position : SV_POSITION;
				float4 color : COLOR;
			};


			
			fixed4 frag (PS_INPUT i) : SV_Target
			{
				return i.color;
			}
			ENDCG
		}
	}
}<|MERGE_RESOLUTION|>--- conflicted
+++ resolved
@@ -4,11 +4,7 @@
 {
 	Properties
 	{
-<<<<<<< HEAD
-		_MainTex ("Texture", 2D) = "white" {}
-=======
 		_ColorTex("Texture", 2D) = "white" {}
->>>>>>> 6936388b
 		_Size("Size", Range(0.1,2)) = 2
 	}
 	SubShader
