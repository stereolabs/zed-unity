--- conflicted
+++ resolved
@@ -11,10 +11,10 @@
 	}
 	SubShader
 	{
-		
+
 		Pass
 		{
-		// Stencil is 2^8 bits, Unity uses 4 first bits 
+		// Stencil is 2^8 bits, Unity uses 4 first bits
 		// 1 0 0 0 0 0 0 0 enables all lights
 		// 1 1 0 0 0 0 0 0 enables all except the light may be not rendered if too far way
 		// 1 1 1 0 0 0 0 0 enables all lights
@@ -22,10 +22,10 @@
 
 
 		Stencil {
-                Ref 128 
+                Ref 128
                 Comp always
                 Pass replace
-		
+
             }
 
 
@@ -36,7 +36,7 @@
 			#pragma target 4.0
 			#pragma vertex vert
 			#pragma fragment frag
-			
+
 			#include "UnityCG.cginc"
 			#include "../ZED_Utils.cginc"
 			#include "Lighting.cginc"
@@ -83,10 +83,10 @@
 			float _ZEDFactorAffectReal;
 			float _MaxDepth;
 
-			void frag(v2f i, 
-					  out half4 outColor : SV_Target0, 
-					  out half4 outSpecRoughness : SV_Target1, 
-					  out half4 outNormal : SV_Target2, 
+			void frag(v2f i,
+					  out half4 outColor : SV_Target0,
+					  out half4 outSpecRoughness : SV_Target1,
+					  out half4 outNormal : SV_Target2,
 					  out half4 outEmission : SV_Target3,
 					  out float outDepth:DEPTH)
 			{
@@ -98,8 +98,8 @@
 #else
 				float4 dxyz = tex2D(_DepthXYZTex, i.depthUV).xxxx;
 
-				//Filter out depth values beyond the max value. 
-				if (_MaxDepth < 20.0) //Avoid clipping out FAR values when not using feature. 
+				//Filter out depth values beyond the max value.
+				if (_MaxDepth < 20.0) //Avoid clipping out FAR values when not using feature.
 				{
 					//if (dxyz.z > _MaxDepth) discard;
 					if (dxyz.z > _MaxDepth) discard;
@@ -112,27 +112,22 @@
 
 				outSpecRoughness = half4(0,0,0,0);
 
-				
+
 				float3 normals = tex2D(_NormalsTex, i.depthUV).rgb;
 				outColor = saturate(tex2D (_MainTex, i.depthUV).bgra);
 				outColor *= _ZEDFactorAffectReal;
 
-<<<<<<< HEAD
-				#ifdef NO_DEPTH
-					    outDepth = 0;
-=======
 				#ifdef NO_DEPTH_OCC
 					#if SHADER_API_D3D11
 									outDepth = 0;
 					#elif SHADER_API_GLCORE
 									outDepth = 1000;//fake infinite depth
-					#endif				
->>>>>>> c048bcb3
+					#endif
 				#else
 						outDepth = saturate(d);
 				#endif
 
-								
+
 
 				if (ZEDGreenScreenActivated == 1) {
 					float a = (tex2D(ZEDMaskTexGreenScreen, float2(i.depthUV.x, 1 - i.depthUV.y)).a);
@@ -148,7 +143,7 @@
 
 				#endif
 				outColor.a = 0;
-				
+
 				//Normal to world pos
 				normals.rgb = mul((float3x3)unity_CameraToWorld, float3(normals)).rgb;
 				normals = normalize(normals);
