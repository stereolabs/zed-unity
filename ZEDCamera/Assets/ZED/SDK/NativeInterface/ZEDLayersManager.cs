--- conflicted
+++ resolved
@@ -1,10 +1,6 @@
-﻿
+﻿#if UNITY_EDITOR
 using UnityEditor;
-<<<<<<< HEAD
-using UnityEngine;
-=======
 #endif
->>>>>>> 8f87e11b
 
 /// <summary>
 /// This class creates automaticaly layers on load
