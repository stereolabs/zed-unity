﻿//======= Copyright (c) Stereolabs Corporation, All rights reserved. ===============
using System;
using System.Runtime.InteropServices;
using UnityEngine;

/// <summary>
/// This file holds the ZEDMat class along with low-level structures used for passing data between 
/// the C# ZEDMat and its equivalent in the SDK. 
/// </summary>

namespace sl
{
    /// <summary>
    /// Represents a 2D vector of uchars for use on both the CPU and GPU. 
    /// </summary>
    [StructLayout(LayoutKind.Sequential)]
    public struct char2
    {
        public byte r;
        public byte g;
    }

    /// <summary>
    /// Represents a 3D vector of uchars for use on both the CPU and GPU. 
    /// </summary>
    [StructLayout(LayoutKind.Sequential)]
    public struct char3
    {
        public byte r;
        public byte g;
        public byte b;
    }

    /// <summary>
    /// Represents a 4D vector of uchars for use on both the CPU and GPU. 
    /// </summary>
    [StructLayout(LayoutKind.Sequential)]
    public struct char4
    {
        [MarshalAs(UnmanagedType.U1)]
        public byte r;
        [MarshalAs(UnmanagedType.U1)]
        public byte g;
        [MarshalAs(UnmanagedType.U1)]
        public byte b;
        [MarshalAs(UnmanagedType.U1)]
        public byte a;
    }

    /// <summary>
    /// Represents a 2D vector of floats for use on both the CPU and GPU. 
    /// </summary>
    [StructLayout(LayoutKind.Sequential)]
    public struct float2
    {
        public float r;
        public float g;
    }
    /// <summary>
    /// Represents a 3D vector of floats for use on both the CPU and GPU. 
    /// </summary>
    [StructLayout(LayoutKind.Sequential)]
    public struct float3
    {
        public float r;
        public float g;
        public float b;
    }
    /// <summary>
    /// Represents a 4D vector of floats for use on both the CPU and GPU. 
    /// </summary>
    [StructLayout(LayoutKind.Sequential)]
    public struct float4
    {
        public float r;
        public float g;
        public float b;
        public float a;
    }

    /// <summary>
    /// Mirrors the sl::Mat class used in the ZED C++ SDK to store images. 
    /// Can be used to retrieve individual images from GPU or CPU memory: see ZEDCamera.RetrieveImage() 
    /// and ZEDCamera.RetrieveMeasure(). 
    /// </summary><remarks>
    /// For more information on the Mat class it mirrors, see: 
    /// https://www.stereolabs.com/developers/documentation/API/v2.5.1/classsl_1_1Mat.html
    /// </remarks>
    public class ZEDMat
    {
        /// <summary>
        /// Type of mat, indicating the data type and the number of channels it holds. 
        /// Proper mat type depends on the image type. See sl.VIEW and sl.MEASURE (in ZEDCommon.cs)
        /// </summary>
        public enum MAT_TYPE
        {
            /// <summary>
            /// Float, one channel. Used for depth and disparity Measure-type textures.
            /// </summary>
            MAT_32F_C1,
            /// <summary>
            /// Float, two channels. 
            /// </summary>
            MAT_32F_C2, 
            /// <summary>
            /// Float, three channels.
            /// </summary>
            MAT_32F_C3, /*!< float 3 channels.*/
            /// <summary>
            /// Float, four channels. Used for normals and XYZ (point cloud) measure-type textures 
            /// </summary>
            MAT_32F_C4, 
            /// <summary>
            /// Unsigned char, one channel. Used for greyscale image-type textures like depth and confidence displays. 
            /// </summary>
            MAT_8U_C1,
            /// <summary>
            /// Unsigned char, two channels. 
            /// </summary>
            MAT_8U_C2,
            /// <summary>
            /// Unsigned char, three channels. 
            /// </summary>
            MAT_8U_C3, 
            /// <summary>
            /// Unsigned char, four channels. Used for color images, like the main RGB image from each sensor. 
            /// </summary>
            MAT_8U_C4,
            /// <summary>
            /// Unsigned short 1 channel.
            /// </summary>
            MAT_16U_C1,
            /// <summary>
            /// signed char 4 channels.
            /// </summary>
            MAT_S8_C4
        };

        /// <summary>
        /// Categories for copying data within or between the CPU (processor) memory and GPU (graphics card) memory.
        /// </summary>
        public enum COPY_TYPE
        {
            /// <summary>
            /// Copies data from one place in CPU memory to another. 
            /// </summary>
            COPY_TYPE_CPU_CPU, /*!< copy data from CPU to CPU.*/
            /// <summary>
            /// Copies data from CPU memory to GPU memory.
            /// </summary>
            COPY_TYPE_CPU_GPU, /*!< copy data from CPU to GPU.*/
            /// <summary>
            /// Copies data from one place in GPU memory to another. 
            /// </summary>
            COPY_TYPE_GPU_GPU, /*!< copy data from GPU to GPU.*/
            /// <summary>
            /// Copies data from GPU memory to CPU memory. 
            /// </summary>
            COPY_TYPE_GPU_CPU /*!< copy data from GPU to CPU.*/
        };

        /// <summary>
        /// Which memory to store an image/mat: CPU/processor memory or GPU (graphics card) memory.
        /// </summary>
        public enum MEM
        {
            /// <summary>
            /// Store on memory accessible by the CPU. 
            /// </summary>
            MEM_CPU = 0,
            /// <summary>
            /// Store on memory accessible by the GPU. 
            /// </summary>
            MEM_GPU = 1 ,

            LAST = 2
        };

        #region DLL Calls
        const string nameDll = sl.ZEDCommon.NameDLL;

        [DllImport(nameDll, EntryPoint = "sl_mat_create_new")]
        private static extern IntPtr dllz_mat_create_new(int width, int height, int type, int mem);
        [DllImport(nameDll, EntryPoint = "sl_mat_create_new_empty")]
        private static extern IntPtr dllz_mat_create_new_empty();


        [DllImport(nameDll, EntryPoint = "sl_mat_is_init")]
        private static extern bool dllz_mat_is_init(System.IntPtr ptr);
        [DllImport(nameDll, EntryPoint = "sl_mat_free")]
        private static extern bool dllz_mat_free(System.IntPtr ptr, int type);
        [DllImport(nameDll, EntryPoint = "sl_mat_get_infos")]
        private static extern bool dllz_mat_get_infos(System.IntPtr ptr, byte[] buffer);


        [DllImport(nameDll, EntryPoint = "sl_mat_get_value_float")]
        private static extern int dllz_mat_get_value_float(System.IntPtr ptr, int x, int y, out float value, int mem);
        [DllImport(nameDll, EntryPoint = "sl_mat_get_value_float2")]
        private static extern int dllz_mat_get_value_float2(System.IntPtr ptr, int x, int y, out float2 value, int mem);
        [DllImport(nameDll, EntryPoint = "sl_mat_get_value_float3")]
        private static extern int dllz_mat_get_value_float3(System.IntPtr ptr, int x, int y, out float3 value, int mem);
        [DllImport(nameDll, EntryPoint = "sl_mat_get_value_float4")]
        private static extern int dllz_mat_get_value_float4(System.IntPtr ptr, int x, int y, out float4 value, int mem);

        [DllImport(nameDll, EntryPoint = "sl_mat_get_value_uchar")]
        private static extern int dllz_mat_get_value_uchar(System.IntPtr ptr, int x, int y, out byte value, int mem);
        [DllImport(nameDll, EntryPoint = "sl_mat_get_value_uchar2")]
        private static extern int dllz_mat_get_value_uchar2(System.IntPtr ptr, int x, int y, out char2 value, int mem);
        [DllImport(nameDll, EntryPoint = "sl_mat_get_value_uchar3")]
        private static extern int dllz_mat_get_value_uchar3(System.IntPtr ptr, int x, int y, out char3 value, int mem);
        [DllImport(nameDll, EntryPoint = "sl_mat_get_value_uchar4")]
        private static extern int dllz_mat_get_value_uchar4(System.IntPtr ptr, int x, int y, out char4 value, int mem);


        [DllImport(nameDll, EntryPoint = "sl_mat_set_value_float")]
        private static extern int dllz_mat_set_value_float(System.IntPtr ptr, int x, int y, float value, int mem);
        [DllImport(nameDll, EntryPoint = "sl_mat_set_value_float2")]
        private static extern int dllz_mat_set_value_float2(System.IntPtr ptr, int x, int y, float2 value, int mem);
        [DllImport(nameDll, EntryPoint = "sl_mat_set_value_float3")]
        private static extern int dllz_mat_set_value_float3(System.IntPtr ptr, int x, int y, float3 value, int mem);
        [DllImport(nameDll, EntryPoint = "sl_mat_set_value_float4")]
        private static extern int dllz_mat_set_value_float4(System.IntPtr ptr, int x, int y, float4 value, int mem);

        [DllImport(nameDll, EntryPoint = "sl_mat_set_value_uchar")]
        private static extern int dllz_mat_set_value_uchar(System.IntPtr ptr, int x, int y, byte value, int mem);
        [DllImport(nameDll, EntryPoint = "sl_mat_set_value_uchar2")]
        private static extern int dllz_mat_set_value_uchar2(System.IntPtr ptr, int x, int y, char2 value, int mem);
        [DllImport(nameDll, EntryPoint = "sl_mat_set_value_uchar3")]
        private static extern int dllz_mat_set_value_uchar3(System.IntPtr ptr, int x, int y, char3 value, int mem);
        [DllImport(nameDll, EntryPoint = "sl_mat_set_value_uchar4")]
        private static extern int dllz_mat_set_value_uchar4(System.IntPtr ptr, int x, int y, char4 value, int mem);


        [DllImport(nameDll, EntryPoint = "sl_mat_set_to_float")]
        private static extern int dllz_mat_set_to_float(System.IntPtr ptr, float value, int mem);
        [DllImport(nameDll, EntryPoint = "sl_mat_set_to_float2")]
        private static extern int dllz_mat_set_to_float2(System.IntPtr ptr, float2 value, int mem);
        [DllImport(nameDll, EntryPoint = "sl_mat_set_to_float3")]
        private static extern int dllz_mat_set_to_float3(System.IntPtr ptr, float3 value, int mem);
        [DllImport(nameDll, EntryPoint = "sl_mat_set_to_float4")]
        private static extern int dllz_mat_set_to_float4(System.IntPtr ptr, float4 value, int mem);

        [DllImport(nameDll, EntryPoint = "sl_mat_set_to_uchar")]
<<<<<<< HEAD
        private static extern int dllz_mat_set_to_uchar(System.IntPtr ptr,  byte value, int mem);
=======
        private static extern int dllz_mat_set_to_uchar(System.IntPtr ptr, byte value, int mem);
>>>>>>> 6936388b
        [DllImport(nameDll, EntryPoint = "sl_mat_set_to_uchar2")]          
        private static extern int dllz_mat_set_to_uchar2(System.IntPtr ptr, char2 value, int mem);
        [DllImport(nameDll, EntryPoint = "sl_mat_set_to_uchar3")]          
        private static extern int dllz_mat_set_to_uchar3(System.IntPtr ptr, char3 value, int mem);
        [DllImport(nameDll, EntryPoint = "sl_mat_set_to_uchar4")]
        private static extern int dllz_mat_set_to_uchar4(System.IntPtr ptr, char4 value, int mem);

        [DllImport(nameDll, EntryPoint = "sl_mat_update_cpu_from_gpu")]
        private static extern int dllz_mat_update_cpu_from_gpu(System.IntPtr ptr);

        [DllImport(nameDll, EntryPoint = "sl_mat_update_gpu_from_cpu")]
        private static extern int dllz_mat_update_gpu_from_cpu(System.IntPtr ptr);

        [DllImport(nameDll, EntryPoint = "sl_mat_read")]
        private static extern int dllz_mat_read(System.IntPtr ptr, string filePath);

        [DllImport(nameDll, EntryPoint = "sl_mat_write")]
        private static extern int dllz_mat_write(System.IntPtr ptr, string filePath,int compression_level);

        [DllImport(nameDll, EntryPoint = "sl_mat_copy_to")]
        private static extern int dllz_mat_copy_to(System.IntPtr ptr, System.IntPtr dest, int cpyType);

        [DllImport(nameDll, EntryPoint = "sl_mat_get_width")]
        private static extern int dllz_mat_get_width(System.IntPtr ptr);

        [DllImport(nameDll, EntryPoint = "sl_mat_get_height")]
        private static extern int dllz_mat_get_height(System.IntPtr ptr);

        [DllImport(nameDll, EntryPoint = "sl_mat_get_channels")]
        private static extern int dllz_mat_get_channels(System.IntPtr ptr);

        [DllImport(nameDll, EntryPoint = "sl_mat_get_memory_type")]
        private static extern int dllz_mat_get_memory_type(System.IntPtr ptr);

        [DllImport(nameDll, EntryPoint = "sl_mat_get_pixel_bytes")]
        private static extern int dllz_mat_get_pixel_bytes(System.IntPtr ptr);

        [DllImport(nameDll, EntryPoint = "sl_mat_get_step")]
        private static extern int dllz_mat_get_step(System.IntPtr ptr);

        [DllImport(nameDll, EntryPoint = "sl_mat_get_step_bytes")]
        private static extern int dllz_mat_get_step_bytes(System.IntPtr ptr);

        [DllImport(nameDll, EntryPoint = "sl_mat_get_width_bytes")]
        private static extern int dllz_mat_get_width_bytes(System.IntPtr ptr);

        [DllImport(nameDll, EntryPoint = "sl_mat_is_memory_owner")]
        private static extern bool dllz_mat_is_memory_owner(System.IntPtr ptr);

        [DllImport(nameDll, EntryPoint = "sl_mat_get_resolution")]
        private static extern sl.Resolution dllz_mat_get_resolution(System.IntPtr ptr);

        [DllImport(nameDll, EntryPoint = "sl_mat_alloc")]
        private static extern void dllz_mat_alloc(System.IntPtr ptr, int width, int height, int type, int mem);

        [DllImport(nameDll, EntryPoint = "sl_mat_set_from")]
        private static extern int dllz_mat_set_from(System.IntPtr ptr, System.IntPtr source, int copyType);

        [DllImport(nameDll, EntryPoint = "sl_mat_get_ptr")]
        private static extern System.IntPtr dllz_mat_get_ptr(System.IntPtr ptr, int mem);

        [DllImport(nameDll, EntryPoint = "sl_mat_clone")]
        private static extern void dllz_mat_clone(System.IntPtr ptr, System.IntPtr ptrSource);

        #endregion

        /// <summary>
        /// Returns the internal ptr of a Mat. 
        /// </summary>
        private System.IntPtr _matInternalPtr;
        /// <summary>
        /// Returns the internal ptr of a Mat.
        /// </summary>
        public IntPtr MatPtr
        {
            get { return _matInternalPtr; }
        }

        /// <summary>
        /// Creates an empty Mat.
        /// </summary>
        public ZEDMat()
        {
            _matInternalPtr = IntPtr.Zero;
        }

        /// <summary>
        /// Creates a mat from an existing internal ptr.
        /// </summary>
        /// <param name="ptr">IntPtr to create the material with.</param>
        public ZEDMat(System.IntPtr ptr) 
        {
            if(ptr == IntPtr.Zero)
            {
                throw new Exception("ZED Mat not initialized.");
            }
            _matInternalPtr = ptr;
        }

        /// <summary>
        /// Creates a Mat with a given resolution.
        /// </summary>
        /// <param name="resolution">Resolution for the new Mat.</param>
        /// <param name="type">Data type and number of channels the Mat will hold.
        /// Depends on texture type: see sl.VIEW and sl.MEASURE in ZEDCommon.cs.</param>
        /// <param name="mem">Whether Mat should exist on CPU or GPU memory.
        /// Choose depending on where you'll need to access it from.</param>
        public void Create(sl.Resolution resolution, MAT_TYPE type, MEM mem = MEM.MEM_CPU)
        {
            _matInternalPtr = dllz_mat_create_new((int)resolution.width, (int)resolution.height, (int)(type), (int)(mem));
        }

        /// <summary>
        /// Creates a Mat with a given width and height.
        /// </summary>
        /// <param name="width">Width of the new Mat.</param>
        /// <param name="height">Height of the new Mat.</param>
        /// <param name="type">Data type and number of channels the Mat will hold.
        /// Depends on texture type: see sl.VIEW and sl.MEASURE in ZEDCommon.cs.</param>
        /// <param name="mem">Whether Mat should exist on CPU or GPU memory.
        /// Choose depending on where you'll need to access it from.</param>
        public void Create(uint width, uint height, MAT_TYPE type, MEM mem = MEM.MEM_CPU)
        {
            _matInternalPtr = dllz_mat_create_new((int)width, (int)height, (int)(type), (int)(mem));
        }

        /// <summary>
        /// True if the Mat has been initialized.
        /// </summary>
        /// <returns></returns>
        public bool IsInit()
        {
            return dllz_mat_is_init(_matInternalPtr);
        }

        /// <summary>
        /// Frees the memory of the Mat.
        /// </summary>
        /// <param name="mem">Whether the Mat is on CPU or GPU memory.</param>
        public void Free(MEM mem = MEM.LAST)
        {
            dllz_mat_free(_matInternalPtr, (int)mem);
            _matInternalPtr = IntPtr.Zero;
        }

        /// <summary>
        /// Copies data from the GPU to the CPU, if possible.
        /// </summary>
        /// <returns></returns>
        public sl.ERROR_CODE UpdateCPUFromGPU()
        {
            return (sl.ERROR_CODE)dllz_mat_update_cpu_from_gpu(_matInternalPtr);
        }

        /// <summary>
        /// Copies data from the CPU to the GPU, if possible.
        /// </summary>
        /// <returns></returns>
        public sl.ERROR_CODE UpdateGPUFromCPU()
        {
            return (sl.ERROR_CODE)dllz_mat_update_gpu_from_cpu(_matInternalPtr);
        }

        /// <summary>
        /// Returns information about the Mat.
        /// </summary>
        /// <returns>String providing Mat information.</returns>
        public string GetInfos()
        {
            byte[] buf = new byte[300];
            dllz_mat_get_infos(_matInternalPtr, buf);
            return System.Text.Encoding.ASCII.GetString(buf);
        }

        /// <summary>
        /// Copies data from this Mat to another Mat (deep copy).
        /// </summary>
        /// <param name="dest">Mat that the data will be copied to.</param>
        /// <param name="copyType">The To and From memory types.</param>
        /// <returns>Error code indicating if the copy was successful, or why it wasn't.</returns>
        public sl.ERROR_CODE CopyTo(sl.ZEDMat dest, sl.ZEDMat.COPY_TYPE copyType = COPY_TYPE.COPY_TYPE_CPU_CPU)
        {
            return (sl.ERROR_CODE)dllz_mat_copy_to(_matInternalPtr, dest._matInternalPtr, (int)(copyType));
        }
        
        /// <summary>
        /// Reads an image from a file. Supports .png and .jpeg. Only works if Mat has access to MEM_CPU.
        /// </summary>
        /// <param name="filePath">File path, including file name and extension.</param>
        /// <returns>Error code indicating if the read was successful, or why it wasn't.</returns>
        public sl.ERROR_CODE Read(string filePath)
        {
            return (sl.ERROR_CODE)dllz_mat_read(_matInternalPtr, filePath);
        }

        /// <summary>
        /// Writes the Mat into a file as an image. Only works if Mat has access to MEM_CPU.
        /// </summary>
        /// <param name="filePath">File path, including file name and extension.</param>
        /// <param name="compression_level"> Compression level used. Highest value means highest compression (smaller size). Range : [0 - 100].</param>
        /// <returns>Error code indicating if the write was successful, or why it wasn't.</returns>
        public sl.ERROR_CODE Write(string filePath,int compressionLevel = -1)
        {
            return (sl.ERROR_CODE)dllz_mat_write(_matInternalPtr, filePath, compressionLevel);
        }

        /// <summary>
        /// Returns the width of the matrix.
        /// </summary>
        /// <returns></returns>
        public int GetWidth()
        {
            return dllz_mat_get_width(_matInternalPtr);
        }

        /// <summary>
        /// Returns the height of the matrix.
        /// </summary>
        /// <returns></returns>
        public int GetHeight()
        {
            return dllz_mat_get_height(_matInternalPtr);
        }

        /// <summary>
        /// Returns the number of values/channels stored in each pixel.
        /// </summary>
        /// <returns>Number of values/channels.</returns>
        public int GetChannels()
        {
            return dllz_mat_get_channels(_matInternalPtr);
        }

        /// <summary>
        /// Returns the size in bytes of one pixel.
        /// </summary>
        /// <returns>Size in bytes.</returns>
        public int GetPixelBytes()
        {
            return dllz_mat_get_pixel_bytes(_matInternalPtr);
        }

        /// <summary>
        ///  Returns the memory 'step' in number/length of elements - how many values make up each row of pixels.
        /// </summary>
        /// <returns>Step length.</returns>
        public int GetStep()
        {
            return dllz_mat_get_step(_matInternalPtr);
        }

        /// <summary>
        /// Returns the memory 'step' in bytes - how many bytes make up each row of pixels.
        /// </summary>
        /// <returns></returns>
        public int GetStepBytes()
        {
            return dllz_mat_get_step_bytes(_matInternalPtr);
        }

        /// <summary>
        /// Returns the size of each row in bytes.
        /// </summary>
        /// <returns></returns>
        public int GetWidthBytes()
        {
            return dllz_mat_get_width_bytes(_matInternalPtr);
        }

        /// <summary>
        /// Returns the type of memory (CPU and/or GPU).
        /// </summary>
        /// <returns></returns>
        public MEM GetMemoryType()
        {
            return (MEM)dllz_mat_get_memory_type(_matInternalPtr);
        }

        /// <summary>
        /// Returns whether the Mat is the owner of the memory it's accessing.
        /// </summary>
        /// <returns></returns>
        public bool IsMemoryOwner()
        {
            return dllz_mat_is_memory_owner(_matInternalPtr);
        }

        /// <summary>
        /// Returns the resolution of the image that this Mat holds. 
        /// </summary>
        /// <returns></returns>
        public sl.Resolution GetResolution()
        {
            return dllz_mat_get_resolution(_matInternalPtr);
        }

        /// <summary>
        /// Allocates memory for the Mat.
        /// </summary>
        /// <param name="width">Width of the image/matrix in pixels.</param>
        /// <param name="height">Height of the image/matrix in pixels.</param>
        /// <param name="matType">Type of matrix (data type and channels; see sl.MAT_TYPE)</param>
        /// <param name="mem">Where the buffer will be stored - CPU memory or GPU memory.</param>
        public void Alloc(uint width, uint height, MAT_TYPE matType, MEM mem = MEM.MEM_CPU)
        {
            dllz_mat_alloc(_matInternalPtr, (int)width, (int)height, (int)matType, (int)mem);
        }

        /// <summary>
        /// Allocates memory for the Mat.
        /// </summary>
        /// <param name="resolution">Size of the image/matrix in pixels.</param>
        /// <param name="matType">Type of matrix (data type and channels; see sl.MAT_TYPE)</param>
        /// <param name="mem">Where the buffer will be stored - CPU memory or GPU memory.</param>
        public void Alloc(sl.Resolution resolution, MAT_TYPE matType, MEM mem = MEM.MEM_CPU)
        {
            dllz_mat_alloc(_matInternalPtr, (int)resolution.width, (int)resolution.height, (int)matType, (int)mem);
        }

        /// <summary>
        /// Copies data from another Mat into this one(deep copy).
        /// </summary>
        /// <param name="src">Source Mat from which to copy.</param>
        /// <param name="copyType">The To and From memory types.</param>
        /// <returns>ERROR_CODE (as an int) indicating if the copy was successful, or why it wasn't.</returns>
        public int SetFrom(ZEDMat src, COPY_TYPE copyType = COPY_TYPE.COPY_TYPE_CPU_CPU)
        {
            return dllz_mat_set_from(_matInternalPtr, src._matInternalPtr, (int)copyType);
        }

        public System.IntPtr GetPtr(MEM mem = MEM.MEM_CPU)
        {
            return dllz_mat_get_ptr(_matInternalPtr, (int)mem);
        }

        /// <summary>
        /// Duplicates a Mat by copying all its data into a new one (deep copy).
        /// </summary>
        /// <param name="source"></param>
        public void Clone(ZEDMat source)
        {
            dllz_mat_clone(_matInternalPtr, source._matInternalPtr);
        }

        /************ GET VALUES *********************/
        //Cannot send values by template due to a covariant issue with an out needed.

        /// <summary>
        /// Returns the value of a specific point in the matrix. (MAT_32F_C1)
        /// </summary>
        /// <param name="x">Row the point is in.</param>
        /// <param name="y">Column the point is in.</param>
        /// <param name="value">Gets filled with the current value.</param>
        /// <param name="mem">Whether point is on CPU memory or GPU memory.</param>
        /// <returns>Error code indicating if the get was successful, or why it wasn't.</returns>
        public sl.ERROR_CODE GetValue(int x, int y, out float value, sl.ZEDMat.MEM mem)
        {
            return (sl.ERROR_CODE)(dllz_mat_get_value_float(_matInternalPtr, x, y, out value, (int)(mem)));
        }
        /// <summary>
        /// Returns the value of a specific point in the matrix. (MAT_32F_C2)
        /// </summary>
        /// <param name="x">Row the point is in.</param>
        /// <param name="y">Column the point is in.</param>
        /// <param name="value">Gets filled with the current value.</param>
        /// <param name="mem">Whether point is on CPU memory or GPU memory.</param>
        /// <returns>Error code indicating if the get was successful, or why it wasn't.</returns>
        public sl.ERROR_CODE GetValue(int x, int y, out float2 value, sl.ZEDMat.MEM mem)
        {
            return (sl.ERROR_CODE)(dllz_mat_get_value_float2(_matInternalPtr, x, y, out value, (int)(mem)));
        }
        /// <summary>
        /// Returns the value of a specific point in the matrix. (MAT_32F_C3)
        /// </summary>
        /// <param name="x">Row the point is in.</param>
        /// <param name="y">Column the point is in.</param>
        /// <param name="value">Gets filled with the current value.</param>
        /// <param name="mem">Whether point is on CPU memory or GPU memory.</param>
        /// <returns>Error code indicating if the get was successful, or why it wasn't.</returns>
        public sl.ERROR_CODE GetValue(int x, int y, out float3 value, sl.ZEDMat.MEM mem)
        {
            return (sl.ERROR_CODE)(dllz_mat_get_value_float3(_matInternalPtr, x, y, out value, (int)(mem)));
        }
        /// <summary>
        /// Returns the value of a specific point in the matrix. (MAT_32F_C4)
        /// </summary>
        /// <param name="x">Row the point is in.</param>
        /// <param name="y">Column the point is in.</param>
        /// <param name="value">Gets filled with the current value.</param>
        /// <param name="mem">Whether point is on CPU memory or GPU memory.</param>
        /// <returns>Error code indicating if the get was successful, or why it wasn't.</returns>
        public sl.ERROR_CODE GetValue(int x, int y, out float4 value, sl.ZEDMat.MEM mem)
        {
            return (sl.ERROR_CODE)(dllz_mat_get_value_float4(_matInternalPtr, x, y, out value, (int)(mem)));
        }
        /// <summary>
        /// Returns the value of a specific point in the matrix. (MAT_TYPE_8U_C1)
        /// </summary>
        /// <param name="x">Row the point is in.</param>
        /// <param name="y">Column the point is in.</param>
        /// <param name="value">Gets filled with the current value.</param>
        /// <param name="mem">Whether point is on CPU memory or GPU memory.</param>
        /// <returns>Error code indicating if the get was successful, or why it wasn't.</returns>
        public sl.ERROR_CODE GetValue(int x, int y, out byte value, sl.ZEDMat.MEM mem)
        {
            return (sl.ERROR_CODE)(dllz_mat_get_value_uchar(_matInternalPtr, x, y, out value, (int)(mem)));
        }
        /// <summary>
        /// Returns the value of a specific point in the matrix. (MAT_TYPE_8U_C2)
        /// </summary>
        /// <param name="x">Row the point is in.</param>
        /// <param name="y">Column the point is in.</param>
        /// <param name="value">Gets filled with the current value.</param>
        /// <param name="mem">Whether point is on CPU memory or GPU memory.</param>
        /// <returns>Error code indicating if the get was successful, or why it wasn't.</returns>
        public sl.ERROR_CODE GetValue(int x, int y, out char2 value, sl.ZEDMat.MEM mem)
        {
            return (sl.ERROR_CODE)(dllz_mat_get_value_uchar2(_matInternalPtr, x, y, out value, (int)(mem)));
        }
        /// <summary>
        /// Returns the value of a specific point in the matrix. (MAT_TYPE_8U_C3)
        /// </summary>
        /// <param name="x">Row the point is in.</param>
        /// <param name="y">Column the point is in.</param>
        /// <param name="value">Gets filled with the current value.</param>
        /// <param name="mem">Whether point is on CPU memory or GPU memory.</param>
        /// <returns>Error code indicating if the get was successful, or why it wasn't.</returns>
        public sl.ERROR_CODE GetValue(int x, int y, out char3 value, sl.ZEDMat.MEM mem)
        {
            return (sl.ERROR_CODE)(dllz_mat_get_value_uchar3(_matInternalPtr, x, y, out value, (int)(mem)));
        }
        /// <summary>
        /// Returns the value of a specific point in the matrix. (MAT_TYPE_8U_C4)
        /// </summary>
        /// <param name="x">Row the point is in.</param>
        /// <param name="y">Column the point is in.</param>
        /// <param name="value">Gets filled with the current value.</param>
        /// <param name="mem">Whether point is on CPU memory or GPU memory.</param>
        /// <returns>Error code indicating if the get was successful, or why it wasn't.</returns>
        public sl.ERROR_CODE GetValue(int x, int y, out char4 value, sl.ZEDMat.MEM mem)
        {
            return (sl.ERROR_CODE)(dllz_mat_get_value_uchar4(_matInternalPtr, x, y, out value, (int)(mem)));
        }
        /***************************************************************************************/


        /************ SET VALUES *********************/
        //Cannot send values by template due to a covariant issue with an out needed.

        /// <summary>
        /// Sets a value to a specific point in the matrix. (MAT_32F_C1)
        /// </summary>
        /// <param name="x">Row the point is in.</param>
        /// <param name="y">Column the point is in.</param>
        /// <param name="value">Value to which the point will be set.</param>
        /// <param name="mem">Whether point is on CPU memory or GPU memory.</param>
        /// <returns>Error code indicating if the set was successful, or why it wasn't.</returns>
        public sl.ERROR_CODE SetValue(int x, int y, float value, sl.ZEDMat.MEM mem)
        {
            return (sl.ERROR_CODE)(dllz_mat_set_value_float(_matInternalPtr, x, y, value, (int)(mem)));
        }
        /// <summary>
        /// Sets a value to a specific point in the matrix. (MAT_32F_C2)
        /// </summary>
        /// <param name="x">Row the point is in.</param>
        /// <param name="y">Column the point is in.</param>
        /// <param name="value">Value to which the point will be set.</param>
        /// <param name="mem">Whether point is on CPU memory or GPU memory.</param>
        /// <returns>Error code indicating if the set was successful, or why it wasn't.</returns>
        public sl.ERROR_CODE SetValue(int x, int y, float2 value, sl.ZEDMat.MEM mem)
        {
            return (sl.ERROR_CODE)(dllz_mat_set_value_float2(_matInternalPtr, x, y, value, (int)(mem)));
        }
        /// <summary>
        /// Sets a value to a specific point in the matrix. (MAT_32F_C3)
        /// </summary>
        /// <param name="x">Row the point is in.</param>
        /// <param name="y">Column the point is in.</param>
        /// <param name="value">Value to which the point will be set.</param>
        /// <param name="mem">Whether point is on CPU memory or GPU memory.</param>
        /// <returns>Error code indicating if the set was successful, or why it wasn't.</returns>
        public sl.ERROR_CODE SetValue(int x, int y, float3 value, sl.ZEDMat.MEM mem)
        {
            return (sl.ERROR_CODE)(dllz_mat_set_value_float3(_matInternalPtr, x, y, value, (int)(mem)));
        }
        /// <summary>
        /// Sets a value to a specific point in the matrix. (MAT_32F_C4)
        /// </summary>
        /// <param name="x">Row the point is in.</param>
        /// <param name="y">Column the point is in.</param>
        /// <param name="value">Value to which the point will be set.</param>
        /// <param name="mem">Whether point is on CPU memory or GPU memory.</param>
        /// <returns>Error code indicating if the set was successful, or why it wasn't.</returns>
        public sl.ERROR_CODE SetValue(int x, int y, float4 value, sl.ZEDMat.MEM mem)
        {
            return (sl.ERROR_CODE)(dllz_mat_set_value_float4(_matInternalPtr, x, y, value, (int)(mem)));
        }
        /// <summary>
        /// Sets a value to a specific point in the matrix. (MAT_TYPE_8U_C1)
        /// </summary>
        /// <param name="x">Row the point is in.</param>
        /// <param name="y">Column the point is in.</param>
        /// <param name="value">Value to which the point will be set.</param>
        /// <param name="mem">Whether point is on CPU memory or GPU memory.</param>
        /// <returns>Error code indicating if the set was successful, or why it wasn't.</returns>
        public sl.ERROR_CODE SetValue(int x, int y, byte value, sl.ZEDMat.MEM mem)
        {
            return (sl.ERROR_CODE)(dllz_mat_set_value_uchar(_matInternalPtr, x, y, value, (int)(mem)));
        }
        /// <summary>
        /// Sets a value to a specific point in the matrix. (MAT_TYPE_8U_C2)
        /// </summary>
        /// <param name="x">Row the point is in.</param>
        /// <param name="y">Column the point is in.</param>
        /// <param name="value">Value to which the point will be set.</param>
        /// <param name="mem">Whether point is on CPU memory or GPU memory.</param>
        /// <returns>Error code indicating if the set was successful, or why it wasn't.</returns>
        public sl.ERROR_CODE SetValue(int x, int y, char2 value, sl.ZEDMat.MEM mem)
        {
            return (sl.ERROR_CODE)(dllz_mat_set_value_uchar2(_matInternalPtr, x, y, value, (int)(mem)));
        }
        /// <summary>
        /// Sets a value to a specific point in the matrix. (MAT_TYPE_8U_C3)
        /// </summary>
        /// <param name="x">Row the point is in.</param>
        /// <param name="y">Column the point is in.</param>
        /// <param name="value">Value to which the point will be set.</param>
        /// <param name="mem">Whether point is on CPU memory or GPU memory.</param>
        /// <returns>Error code indicating if the set was successful, or why it wasn't.</returns>
        public sl.ERROR_CODE SetValue(int x, int y, char3 value, sl.ZEDMat.MEM mem)
        {
            return (sl.ERROR_CODE)(dllz_mat_set_value_uchar3(_matInternalPtr, x, y, value, (int)(mem)));
        }
        /// <summary>
        /// Sets a value to a specific point in the matrix. (MAT_TYPE_8U_C4)
        /// </summary>
        /// <param name="x">Row the point is in.</param>
        /// <param name="y">Column the point is in.</param>
        /// <param name="value">Value to which the point will be set.</param>
        /// <param name="mem">Whether point is on CPU memory or GPU memory.</param>
        /// <returns>Error code indicating if the set was successful, or why it wasn't.</returns>
        public sl.ERROR_CODE SetValue(int x, int y, char4 value, sl.ZEDMat.MEM mem)
        {
            return (sl.ERROR_CODE)(dllz_mat_set_value_uchar4(_matInternalPtr, x, y, value, (int)(mem)));
        }
        /***************************************************************************************/

        /************ SET TO *********************/
        //Cannot send values by template due to a covariant issue with an out needed.

        /// <summary>
        /// Fills the entire Mat with the given value. (MAT_32F_C1)
        /// </summary>
        /// <param name="value">Value with which to fill the Mat.</param>
        /// <param name="mem">Which buffer to fill - CPU or GPU memory.</param>
        /// <returns>Whether the set was successful, or why it wasn't.</returns>
        public sl.ERROR_CODE SetTo(float value, sl.ZEDMat.MEM mem)
        {
            return (sl.ERROR_CODE)(dllz_mat_set_to_float(_matInternalPtr, value, (int)(mem)));
        }

        /// <summary>
        /// Fills the entire Mat with the given value. (MAT_32F_C2)
        /// </summary>
        /// <param name="value">Value with which to fill the Mat.</param>
        /// <param name="mem">Which buffer to fill - CPU or GPU memory.</param>
        /// <returns>Whether the set was successful, or why it wasn't.</returns>
        public sl.ERROR_CODE SetTo(float2 value, sl.ZEDMat.MEM mem)
        {
            return (sl.ERROR_CODE)(dllz_mat_set_to_float2(_matInternalPtr, value, (int)(mem)));
        }

        /// <summary>
        /// Fills the entire Mat with the given value. (MAT_32F_C3)
        /// </summary>
        /// <param name="value">Value with which to fill the Mat.</param>
        /// <param name="mem">Which buffer to fill - CPU or GPU memory.</param>
        /// <returns>Whether the set was successful, or why it wasn't.</returns>
        public sl.ERROR_CODE SetTo(float3 value, sl.ZEDMat.MEM mem)
        {
            return (sl.ERROR_CODE)(dllz_mat_set_to_float3(_matInternalPtr, value, (int)(mem)));
        }

        /// <summary>
        /// Fills the entire Mat with the given value. (MAT_32F_C4)
        /// </summary>
        /// <param name="value">Value with which to fill the Mat.</param>
        /// <param name="mem">Which buffer to fill - CPU or GPU memory.</param>
        /// <returns>Whether the set was successful, or why it wasn't.</returns>
        public sl.ERROR_CODE SetTo(float4 value, sl.ZEDMat.MEM mem)
        {
            return (sl.ERROR_CODE)(dllz_mat_set_to_float4(_matInternalPtr, value, (int)(mem)));
        }

        /// <summary>
        /// Fills the entire Mat with the given value. (MAT_TYPE_8U_C1)
        /// </summary>
        /// <param name="value">Value with which to fill the Mat.</param>
        /// <param name="mem">Which buffer to fill - CPU or GPU memory.</param>
        /// <returns>Whether the set was successful, or why it wasn't.</returns>
        public sl.ERROR_CODE SetTo(byte value, sl.ZEDMat.MEM mem)
        {
            return (sl.ERROR_CODE)(dllz_mat_set_to_uchar(_matInternalPtr, value, (int)(mem)));
        }

        /// <summary>
        /// Fills the entire Mat with the given value. (MAT_TYPE_8U_C2)
        /// </summary>
        /// <param name="value">Value with which to fill the Mat.</param>
        /// <param name="mem">Which buffer to fill - CPU or GPU memory.</param>
        /// <returns>Whether the set was successful, or why it wasn't.</returns>
        public sl.ERROR_CODE SetTo(char2 value, sl.ZEDMat.MEM mem)
        {
            return (sl.ERROR_CODE)(dllz_mat_set_to_uchar2(_matInternalPtr, value, (int)(mem)));
        }

        /// <summary>
        /// Fills the entire Mat with the given value. (MAT_TYPE_8U_C3)
        /// </summary>
        /// <param name="value">Value with which to fill the Mat.</param>
        /// <param name="mem">Which buffer to fill - CPU or GPU memory.</param>
        /// <returns>Whether the set was successful, or why it wasn't.</returns>
        public sl.ERROR_CODE SetTo(char3 value, sl.ZEDMat.MEM mem)
        {
            return (sl.ERROR_CODE)(dllz_mat_set_to_uchar3(_matInternalPtr, value, (int)(mem)));
        }

        /// <summary>
        /// Fills the entire Mat with the given value. (MAT_TYPE_8U_C4)
        /// </summary>
        /// <param name="value">Value with which to fill the Mat.</param>
        /// <param name="mem">Which buffer to fill - CPU or GPU memory.</param>
        /// <returns>Whether the set was successful, or why it wasn't.</returns>
        public sl.ERROR_CODE SetTo(char4 value, sl.ZEDMat.MEM mem)
        {
            return (sl.ERROR_CODE)(dllz_mat_set_to_uchar4(_matInternalPtr, value, (int)(mem)));
        }
        /***************************************************************************************/

    }
}<|MERGE_RESOLUTION|>--- conflicted
+++ resolved
@@ -241,11 +241,7 @@
         private static extern int dllz_mat_set_to_float4(System.IntPtr ptr, float4 value, int mem);
 
         [DllImport(nameDll, EntryPoint = "sl_mat_set_to_uchar")]
-<<<<<<< HEAD
-        private static extern int dllz_mat_set_to_uchar(System.IntPtr ptr,  byte value, int mem);
-=======
         private static extern int dllz_mat_set_to_uchar(System.IntPtr ptr, byte value, int mem);
->>>>>>> 6936388b
         [DllImport(nameDll, EntryPoint = "sl_mat_set_to_uchar2")]          
         private static extern int dllz_mat_set_to_uchar2(System.IntPtr ptr, char2 value, int mem);
         [DllImport(nameDll, EntryPoint = "sl_mat_set_to_uchar3")]          
