--- conflicted
+++ resolved
@@ -245,12 +245,12 @@
         public ulong timestamp;
         /// <summary>
         /// Magnetic field calibrated values in uT
-        /// </summary>     
+        /// </summary>
         /// </summary>
         public Vector3 magneticField;
         /// <summary>
         /// Magnetic field raw values in uT
-        /// </summary>        
+        /// </summary>
         public Vector3 magneticFieldUncalibrated;
         /// <summary>
         /// The camera heading in degrees relative to the magnetic North Pole.
@@ -431,7 +431,7 @@
         /// </summary>
         HERTZ,
         /// <summary>
-        /// 
+        ///
         /// </summary>
         LAST
     };
@@ -471,7 +471,7 @@
         /// </summary>
         public SENSORS_UNIT sensor_unit;
         /// <summary>
-        /// 
+        ///
         /// </summary>
         public bool isAvailable;
     };
@@ -519,7 +519,7 @@
         /// </summary>
         public SensorParameters barometer_parameters;
         /// <summary>
-        /// if a sensor type is available on the device 
+        /// if a sensor type is available on the device
         /// </summary>
         /// <param name="sensor_type"></param>
         /// <returns></returns>
@@ -1014,7 +1014,7 @@
         /// </summary>
         EXPOSURE,
         /// <summary>
-        /// Auto-exposure and auto gain. Setting this to true switches on both. Assigning a specifc value to GAIN or EXPOSURE will set this to 0. 
+        /// Auto-exposure and auto gain. Setting this to true switches on both. Assigning a specifc value to GAIN or EXPOSURE will set this to 0.
         /// </summary>
         AEC_AGC,
         /// <summary>
@@ -1433,7 +1433,7 @@
         /// </summary>
         public ushort portStream = 30000;
         /// <summary>
-        /// Whether to enable improved color/gamma curves added in ZED SDK 3.0. 
+        /// Whether to enable improved color/gamma curves added in ZED SDK 3.0.
         /// </summary>
         public bool enableImageEnhancement = true;
         /// <summary>
@@ -1479,10 +1479,7 @@
             this.portStream = 30000;
             this.enableImageEnhancement = true;
             this.optionalOpencvCalibrationFile = "";
-<<<<<<< HEAD
-=======
             this.openTimeoutSec = 5.0f;
->>>>>>> 6097bdfb
         }
     }
 
@@ -1572,7 +1569,7 @@
         /// </summary>
         public int confidenceThreshold;
         /// <summary>
-        /// Defines texture confidence threshold for the depth. Based on textureness confidence. 
+        /// Defines texture confidence threshold for the depth. Based on textureness confidence.
         /// </summary>
         public int textureConfidenceThreshold;
 
@@ -1678,12 +1675,12 @@
         [MarshalAs(UnmanagedType.U1)]
         public bool enableObjectTracking;
         /// <summary>
-        /// Defines if the SDK will calculate 2D masks for each object. Requires more performance, so don't enable if you don't need these masks. 
+        /// Defines if the SDK will calculate 2D masks for each object. Requires more performance, so don't enable if you don't need these masks.
         /// </summary>
         [MarshalAs(UnmanagedType.U1)]
         public bool enable2DMask;
         /// <summary>
-        /// Defines the AI model used for detection 
+        /// Defines the AI model used for detection
         /// </summary>
         public sl.DETECTION_MODEL detectionModel;
         /// <summary>
@@ -1692,13 +1689,10 @@
         [MarshalAs(UnmanagedType.U1)]
         public bool enableBodyFitting;
         /// <summary>
-<<<<<<< HEAD
-=======
         /// Body Format. BODY_FORMAT.POSE_34 automatically enables body fitting.
         /// </summary>
         public sl.BODY_FORMAT bodyFormat;
         /// <summary>
->>>>>>> 6097bdfb
         /// Defines a upper depth range for detections.
         /// Defined in  UNIT set at  sl.Camera.Open.
         /// Default value is set to sl.Initparameters.depthMaximumDistance (can not be higher).
@@ -1717,20 +1711,20 @@
     public struct dll_ObjectDetectionRuntimeParameters
     {
         /// <summary>
-        /// The detection confidence threshold between 1 and 99. 
+        /// The detection confidence threshold between 1 and 99.
         /// A confidence of 1 means a low threshold, more uncertain objects and 99 very few but very precise objects.
-        /// Ex: If set to 80, then the SDK must be at least 80% sure that a given object exists before reporting it in the list of detected objects. 
+        /// Ex: If set to 80, then the SDK must be at least 80% sure that a given object exists before reporting it in the list of detected objects.
         /// If the scene contains a lot of objects, increasing the confidence can slightly speed up the process, since every object instance is tracked.
         /// </summary>
         public float detectionConfidenceThreshold;
         /// <summary>
-        ///  
+        ///
         /// </summary>
         [MarshalAs(UnmanagedType.ByValArray, SizeConst = (int)sl.OBJECT_CLASS.LAST)]
         public int[] objectClassFilter;
 
         /// <summary>
-        ///  
+        ///
         /// </summary>
         [MarshalAs(UnmanagedType.ByValArray, SizeConst = (int)sl.OBJECT_CLASS.LAST)]
         public int[] object_confidence_threshold;
@@ -1746,8 +1740,8 @@
     };
 
     /// <summary>
-    /// Object data structure directly from the SDK. Represents a single object detection. 
-    /// See DetectedObject for an abstracted version with helper functions that make this data easier to use in Unity. 
+    /// Object data structure directly from the SDK. Represents a single object detection.
+    /// See DetectedObject for an abstracted version with helper functions that make this data easier to use in Unity.
     /// </summary>
     [StructLayout(LayoutKind.Sequential)]
     public struct ObjectDataSDK
@@ -1755,7 +1749,7 @@
         /// <summary>
         /// Object identification number, used as a reference when tracking the object through the frames.
         /// </summary>
-        public int id; 
+        public int id;
         /// <summary>
         ///Unique ID to help identify and track AI detections. Can be either generated externally, or using \ref ZEDCamera.generateUniqueId() or left empty
         /// </summary>
@@ -1778,9 +1772,9 @@
 
         /// <summary>
         /// Image data.
-        /// Note that Y in these values is relative from the top of the image, whereas the opposite is true 
-        /// in most related Unity functions. If using this raw value, subtract Y from the 
-        /// image height to get the height relative to the bottom. 
+        /// Note that Y in these values is relative from the top of the image, whereas the opposite is true
+        /// in most related Unity functions. If using this raw value, subtract Y from the
+        /// image height to get the height relative to the bottom.
         /// </summary>
         ///  0 ------- 1
         ///  |   obj   |
@@ -1800,14 +1794,14 @@
         /// <summary>
         /// The 3D space bounding box. given as array of vertices
         /// </summary>
-        ///   1 ---------2  
+        ///   1 ---------2
         ///  /|         /|
         /// 0 |--------3 |
         /// | |        | |
         /// | 5--------|-6
         /// |/         |/
         /// 4 ---------7
-        /// 
+        ///
         [MarshalAs(UnmanagedType.ByValArray, SizeConst = 8)]
         public Vector3[] worldBoundingBox; // 3D Bounding Box of object
         [MarshalAs(UnmanagedType.ByValArray, SizeConst = 8)]
@@ -1816,11 +1810,7 @@
         /// <summary>
         /// The 2D position of skeleton joints
         /// </summary>
-<<<<<<< HEAD
-        [MarshalAs(UnmanagedType.ByValArray, SizeConst = 18)]
-=======
         [MarshalAs(UnmanagedType.ByValArray, SizeConst = 34)]
->>>>>>> 6097bdfb
         public Vector2[] skeletonJointPosition2D;// 2D position of the joints of the skeleton
         /// <summary>
         /// The 3D position of skeleton joints
@@ -1897,8 +1887,8 @@
     }
 
     /// <summary>
-    /// Object Scene data directly from the ZED SDK. Represents all detections given during a single image frame. 
-    /// See DetectionFrame for an abstracted version with helper functions that make this data easier to use in Unity. 
+    /// Object Scene data directly from the ZED SDK. Represents all detections given during a single image frame.
+    /// See DetectionFrame for an abstracted version with helper functions that make this data easier to use in Unity.
     /// Contains the number of object in the scene and the objectData structure for each object.
     /// Since the data is transmitted from C++ to C#, the size of the structure must be constant. Therefore, there is a limitation of 200 (MAX_OBJECT constant) objects in the image.
     /// <c> This number cannot be changed.<c>
@@ -1907,7 +1897,7 @@
     public struct ObjectsFrameSDK
     {
         /// <summary>
-        /// How many objects were detected this frame. Use this to iterate through the top of objectData; objects with indexes greater than numObject are empty. 
+        /// How many objects were detected this frame. Use this to iterate through the top of objectData; objects with indexes greater than numObject are empty.
         /// </summary>
         public int numObject;
         /// <summary>
@@ -1927,7 +1917,7 @@
         /// </summary>
         public sl.DETECTION_MODEL detectionModel;
         /// <summary>
-        /// Array of objects 
+        /// Array of objects
         /// </summary>
         [MarshalAs(UnmanagedType.ByValArray, SizeConst = (int)(Constant.MAX_OBJECTS))]
         public ObjectDataSDK[] objectData;
@@ -1986,7 +1976,7 @@
     };
 
     /// <summary>
-    /// Tracking state of an individual object. 
+    /// Tracking state of an individual object.
     /// </summary>
     public enum OBJECT_TRACK_STATE
     {
@@ -1997,7 +1987,7 @@
     };
 
     public enum OBJECT_ACTION_STATE
-    { 
+    {
         IDLE = 0, /**< The object is staying static. */
         MOVING = 1, /**< The object is moving. */
         LAST = 2
@@ -2031,8 +2021,6 @@
         /// Keypoints based, specific to human skeleton, real time performance even on Jetson or low end GPU cards.
         /// </summary>
         HUMAN_BODY_MEDIUM,
-<<<<<<< HEAD
-=======
         /// <summary>
         ///  Bounding Box detector specialized in person heads, particulary well suited for crowded environement, the person localization is also improved
         /// </summary>
@@ -2041,7 +2029,6 @@
         /// For external inference, using your own custom model and/or frameworks. This mode disable the internal inference engine, the 2D bounding box detection must be provided
         /// </summary>
         CUSTOM_BOX_OBJECTS
->>>>>>> 6097bdfb
     };
 
 
@@ -2171,9 +2158,4 @@
         /// </summary>
         public float[,] keypointConfidences = new float[(int)Constant.MAX_BATCH_SIZE, 18];
     }
-<<<<<<< HEAD
-
-
-=======
->>>>>>> 6097bdfb
 }// end namespace sl