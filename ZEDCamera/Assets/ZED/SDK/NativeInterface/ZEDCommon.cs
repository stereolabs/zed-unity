﻿//======= Copyright (c) Stereolabs Corporation, All rights reserved. ===============

using System.Runtime.InteropServices;
using System;
using System.Collections.Generic;
using UnityEngine;

/// <summary>
/// This file holds classes built to be exchanged between the ZED wrapper DLL (sl_unitywrapper.dll)
/// and C# scripts within Unity. Most have parity with a structure within the ZED C++ SDK.
/// Find more info at https://www.stereolabs.com/developers/documentation/API/latest/.
/// </summary>

namespace sl
{

	public class ZEDCommon
	{
		public const string NameDLL = "sl_unitywrapper";
        public static bool IsVector3NaN(Vector3 input)
        {
            if (float.IsNaN(input.x) || float.IsNaN(input.y) || float.IsNaN(input.z))
                return true;
            else
                return false;
        }
    }

	public enum ZED_CAMERA_ID
	{
		CAMERA_ID_01,
		CAMERA_ID_02,
		CAMERA_ID_03,
		CAMERA_ID_04
	};


    public enum INPUT_TYPE
    {
        INPUT_TYPE_USB,
        INPUT_TYPE_SVO,
        INPUT_TYPE_STREAM,
        INOUT_TYPE_GMSL
    };

    /// <summary>
    /// Constant for plugin. Should not be changed
    /// </summary>
    public enum Constant
	{
		MAX_CAMERA_PLUGIN = 4,
		PLANE_DISTANCE = 10,
        MAX_OBJECTS = 75,
        MAX_BATCH_SIZE = 200
    };

    /// <summary>
    /// Holds a 3x3 matrix that can be marshaled between the ZED
    /// Unity wrapper and C# scripts.
    /// </summary>
	public struct Matrix3x3
	{
		[MarshalAs(UnmanagedType.ByValArray, SizeConst = 9)]
		public float[] m; //3x3 matrix.
	};

    /// <summary>
    /// Holds a camera resolution as two pointers (for height and width) for easy
    /// passing back and forth to the ZED Unity wrapper.
    /// </summary>
    public struct Resolution
    {
        /// <summary>
        ///
        /// </summary>
        /// <param name="width"></param>
        /// <param name="height"></param>
        public Resolution(uint width, uint height)
        {
            this.width = (System.UIntPtr)width;
            this.height = (System.UIntPtr)height;
        }

        public System.UIntPtr width;
        public System.UIntPtr height;
    };


	/// <summary>
	/// Pose structure with data on timing and validity in addition to
    /// position and rotation.
	/// </summary>
    [StructLayout(LayoutKind.Sequential)]
    public struct Pose
    {
        /// <summary>
        /// boolean that indicates if tracking is activated or not. You should check that first if something wrong.
        /// </summary>
        public bool valid;
        /// <summary>
        /// Timestamp of the pose. This timestamp should be compared with the camera timestamp for synchronization.
        /// </summary>
        public ulong timestamp;
        /// <summary>
        /// orientation from the pose.
        /// </summary>
        public Quaternion rotation;
        /// <summary>
        /// translation from the pose.
        /// </summary>
        public Vector3 translation;
        /// <summary>
        /// Confidence/Quality of the pose estimation for the target frame.
        /// A confidence metric of the tracking[0 - 100], 0 means that the tracking is lost, 100 means that the tracking can be fully trusted.
        /// </summary>
        public int poseConfidence;
        /// <summary>
        /// 6x6 Pose covariance of translation (the first 3 values) and rotation in so3 (the last 3 values)
        /// </summary>
        [MarshalAs(UnmanagedType.ByValArray, SizeConst = 36)]
        public float[] poseCovariance;
        /// <summary>
        /// Twist of the camera available in reference camera, this expresses velocity in free space, broken into its linear and angular parts.
        /// </summary>
        [MarshalAs(UnmanagedType.ByValArray, SizeConst = 6)]
        public float[] twist;
        /// <summary>
        /// Row-major representation of the 6x6 twist covariance matrix of the camera, this expresses the uncertainty of the twist.
        /// </summary>
        [MarshalAs(UnmanagedType.ByValArray, SizeConst = 36)]
        public float[] twistCovariance;
    };

    /// <summary>
    /// Rect structure to define a rectangle or a ROI in pixels
    /// Use to set ROI target for AEC/AGC
    /// </summary>
    [StructLayout(LayoutKind.Sequential)]
    public struct Rect
    {
        public int x;
        public int y;
        public int width;
        public int height;
    };

    public enum CAMERA_STATE
    {
        /// <summary>
        /// Defines if the camera can be openned by the sdk
        /// </summary>
        AVAILABLE,
        /// <summary>
        /// Defines if the camera is already opened and unavailable
        /// </summary>
        NOT_AVAILABLE
    }

    [StructLayout(LayoutKind.Sequential)]
    public struct DeviceProperties
    {
        /// <summary>
        /// The camera state
        /// </summary>
        public sl.CAMERA_STATE cameraState;
        /// <summary>
        /// The camera id (Notice that only the camera with id '0' can be used on Windows)
        /// </summary>
        public int id;
        /// <summary>
        /// The camera model
        /// </summary>
        public sl.MODEL cameraModel;
        /// <summary>
        /// The camera serial number
        /// </summary>
        public int sn;
    };

    /// <summary>
    /// Streaming device properties
    /// </summary>
    [StructLayout(LayoutKind.Sequential)]
    public struct StreamingProperties
    {
        /// <summary>
        /// The streaming IP of the device
        /// </summary>
        [MarshalAs(UnmanagedType.ByValTStr, SizeConst = 256)]
        public string ip;
        /// <summary>
        /// The streaming port
        /// </summary>
        public ushort port;
        /// <summary>
        /// The current bitrate of encoding of the streaming device
        /// </summary>
        public int currentBitrate;
        /// <summary>
        /// The current codec used for compression in streaming device
        /// </summary>
        public sl.STREAMING_CODEC codec;
    };

    /// <summary>
    /// Container for information about the current SVO recording process.
    /// </summary><remarks>
    /// Mirrors RecordingStatus in the ZED C++ SDK. For more info, visit:
    /// https://www.stereolabs.com/docs/api/structsl_1_1RecordingStatus.html
    /// </remarks>
    [StructLayout(LayoutKind.Sequential)]
    public struct RecordingStatus
    {
        /// <summary>
        /// Recorder status, true if enabled.
        /// </summary>
        [MarshalAs(UnmanagedType.U1)]
        public bool isRecording;
        /// <summary>
        /// Recorder status, true if the pause is enabled.
        /// </summary>
        [MarshalAs(UnmanagedType.U1)]
        public bool isPaused;
        /// <summary>
        /// Status of the current frame. True if recording was successful, false if frame could not be written.
        /// </summary>
        [MarshalAs(UnmanagedType.U1)]
        public bool status;
        /// <summary>
        /// Compression time for the current frame in milliseconds.
        /// </summary>
        public double currentCompressionTime;
        /// <summary>
        /// Compression ratio (% of raw size) for the current frame.
        /// </summary>
        public double currentCompressionRatio;
        /// <summary>
        /// Average compression time in millisecond since beginning of recording.
        /// </summary>
        public double averageCompressionTime;
        /// <summary>
        /// Compression ratio (% of raw size) since recording was started.
        /// </summary>
        public double averageCompressionRatio;
    }

    /// <summary>
    /// Full IMU data structure.
    /// </summary>
    [StructLayout(LayoutKind.Sequential)]
	public struct ImuData
	{
        /// <summary>
        /// Indicates if imu data is available
        /// </summary>
        public bool available;
        /// <summary>
        /// IMU Data timestamp in ns
        /// </summary>
        public ulong timestamp;
        /// <summary>
        /// Gyroscope calibrated data in degrees/second.
        /// </summary>
		public Vector3 angularVelocity;
        /// <summary>
        /// Accelerometer calibrated data in m/s².
        /// </summary>
		public Vector3 linearAcceleration;
        /// <summary>
        /// Gyroscope raw/uncalibrated data in degrees/second.
        /// </summary>
        public Vector3 angularVelocityUncalibrated;
        /// <summary>
        /// Accelerometer raw/uncalibrated data in m/s².
        /// </summary>
		public Vector3 linearAccelerationUncalibrated;
        /// <summary>
        /// Orientation from gyro/accelerator fusion.
        /// </summary>
		public Quaternion fusedOrientation;
        /// <summary>
        /// Covariance matrix of the quaternion.
        /// </summary>
		public Matrix3x3 orientationCovariance;
        /// <summary>
        /// Gyroscope raw data covariance matrix.
        /// </summary>
		public Matrix3x3 angularVelocityCovariance;
        /// <summary>
        /// Accelerometer raw data covariance matrix.
        /// </summary>
		public Matrix3x3 linearAccelerationCovariance;
	};


    [StructLayout(LayoutKind.Sequential)]
    public struct BarometerData
    {
        /// <summary>
        /// Indicates if mag data is available
        /// </summary>
        public bool available;
        /// <summary>
        /// mag Data timestamp in ns
        /// </summary>
        public ulong timestamp;
        /// <summary>
        /// Barometer ambient air pressure in hPa
        /// </summary>
        public float pressure;
        /// <summary>
        /// Relative altitude from first camera position
        /// </summary>
        public float relativeAltitude;
    };

    public enum HEADING_STATE
    {
        /// <summary>
        /// The heading is reliable and not affected by iron interferences.
        /// </summary>
        GOOD,
        /// <summary>
        /// The heading is reliable, but affected by slight iron interferences.
        /// </summary>
        OK,
        /// <summary>
        /// The heading is not reliable because affected by strong iron interferences.
        /// </summary>
        NOT_GOOD,
        /// <summary>
        /// The magnetometer has not been calibrated.
        /// </summary>
        NOT_CALIBRATED,
        /// <summary>
        /// The magnetomer sensor is not available.
        /// </summary>
        MAG_NOT_AVAILABLE
    };

    [StructLayout(LayoutKind.Sequential)]
    public struct MagnetometerData
    {
        /// <summary>
        /// Indicates if mag data is available
        /// </summary>
        public bool available;
        /// <summary>
        /// mag Data timestamp in ns
        /// </summary>
        public ulong timestamp;
        /// <summary>
        /// Magnetic field calibrated values in uT
        /// </summary>     
        /// </summary>
        public Vector3 magneticField;
        /// <summary>
        /// Magnetic field raw values in uT
        /// </summary>        
        public Vector3 magneticFieldUncalibrated;
        /// <summary>
        /// The camera heading in degrees relative to the magnetic North Pole.
        /// note: The magnetic North Pole has an offset with respect to the geographic North Pole, depending on the
        /// geographic position of the camera.
        /// To get a correct magnetic heading the magnetometer sensor must be calibrated using the ZED Sensor Viewer tool
        /// </summary>
        public float magneticHeading;
        /// <summary>
        /// The state of the /ref magnetic_heading value
        /// </summary>
        public HEADING_STATE magneticHeadingState;
        /// <summary>
        /// The accuracy of the magnetic heading measure in the range [0.0,1.0].
        /// A negative value means that the magnetometer must be calibrated using the ZED Sensor Viewer tool
        /// </summary>
        public float magneticHeadingAccuracy;

    };


    [StructLayout(LayoutKind.Sequential)]
    public struct TemperatureData
    {
        /// <summary>
        /// Temperature from IMU device ( -100 if not available)
        /// </summary>
        public float imuTemp;
        /// <summary>
        /// Temperature from Barometer device ( -100 if not available)
        /// </summary>
        public float barometerTemp;
        /// <summary>
        /// Temperature from Onboard left analog temperature sensor ( -100 if not available)
        /// </summary>
        public float onboardLeftTemp;
        /// <summary>
        /// Temperature from Onboard right analog temperature sensor ( -100 if not available)
        /// </summary>
        public float onboardRightTemp;
    };

    [StructLayout(LayoutKind.Sequential)]
    public struct SensorsData
    {
        /// <summary>
        /// Contains Imu Data
        /// </summary>
        public ImuData imu;
        /// <summary>
        /// Contains Barometer Data
        /// </summary>
        public BarometerData barometer;
        /// <summary>
        /// Contains Mag Data
        /// </summary>
        public MagnetometerData magnetometer;
        /// <summary>
        /// Contains Temperature Data
        /// </summary>
        public TemperatureData temperatureSensor;
        /// <summary>
        /// Indicated if camera is :
        /// -> Static : 0
        /// -> Moving : 1
        /// -> Falling : 2
        /// </summary>
        public int cameraMovingState;
        /// <summary>
        /// Indicates if the current sensors data is sync to the current image (>=1). Otherwise, value will be 0.
        /// </summary>
        public int imageSyncTrigger;
    };

    /*******************************************************************************************************************************
     *******************************************************************************************************************************/

    /// <summary>
    /// Calibration information for an individual sensor on the ZED (left or right). </summary>
    /// <remarks>For more information, see:
    /// https://www.stereolabs.com/developers/documentation/API/v2.5.1/structsl_1_1CameraParameters.html </remarks>
    [StructLayout(LayoutKind.Sequential)]
    public struct CameraParameters
    {
        /// <summary>
        /// Focal X.
        /// </summary>
        public float fx;
        /// <summary>
        /// Focal Y.
        /// </summary>
        public float fy;
        /// <summary>
        /// Optical center X.
        /// </summary>
        public float cx;
        /// <summary>
        /// Optical center Y.
        /// </summary>
        public float cy;

        /// <summary>
        /// Distortion coefficients.
        /// </summary>
        [MarshalAs(UnmanagedType.ByValArray, ArraySubType = UnmanagedType.U8, SizeConst = 5)]
        public double[] disto;

        /// <summary>
        /// Vertical field of view after stereo rectification.
        /// </summary>
        public float vFOV;
        /// <summary>
        /// Horizontal field of view after stereo rectification.
        /// </summary>
        public float hFOV;
        /// <summary>
        /// Diagonal field of view after stereo rectification.
        /// </summary>
        public float dFOV;
        /// <summary>
        /// Camera's current resolution.
        /// </summary>
        public Resolution resolution;
    };

    /// <summary>
    /// List of the available onboard sensors
    /// </summary>
    public enum SENSOR_TYPE
    {
        /// <summary>
        /// Three axis Accelerometer sensor to measure the inertial accelerations.
        /// </summary>
        ACCELEROMETER,
        /// <summary>
        /// Three axis Gyroscope sensor to measure the angular velocitiers.
        /// </summary>
        GYROSCOPE,
        /// <summary>
        /// Three axis Magnetometer sensor to measure the orientation of the device respect to the earth magnetic field.
        /// </summary>
        MAGNETOMETER,
        /// <summary>
        /// Barometer sensor to measure the atmospheric pressure.
        /// </summary>
        BAROMETER,

        LAST
    };

    /// <summary>
    /// List of the available onboard sensors measurement units
    /// </summary>
    public enum SENSORS_UNIT
    {
        /// <summary>
        /// Acceleration [m/s²].
        /// </summary>
        M_SEC_2,
        /// <summary>
        /// Angular velocity [deg/s].
        /// </summary>
        DEG_SEC,
        /// <summary>
        /// Magnetic Fiels [uT].
        /// </summary>
        U_T,
        /// <summary>
        /// Atmospheric pressure [hPa].
        /// </summary>
        HPA,
        /// <summary>
        /// Temperature [°C].
        /// </summary>
        CELSIUS,
        /// <summary>
        /// Frequency [Hz].
        /// </summary>
        HERTZ,
        /// <summary>
        /// 
        /// </summary>
        LAST
    };

    /// <summary>
    /// Structure containing information about a single sensor available in the current device
    /// </summary>
    [StructLayout(LayoutKind.Sequential)]
    public struct SensorParameters
    {
        /// <summary>
        /// The type of the sensor as \ref DEVICE_SENSORS.
        /// </summary>
        public SENSOR_TYPE type;
        /// <summary>
        /// The resolution of the sensor.
        /// </summary>
        public float resolution;
        /// <summary>
        /// The sampling rate (or ODR) of the sensor.
        /// </summary>
        public float samplingRate;
        /// <summary>
        /// The range values of the sensor. MIN: `range.x`, MAX: `range.y`
        /// </summary>
        public float2 range;
        /// <summary>
        /// also known as white noise, given as continous (frequency independant). Units will be expressed in sensor_unit/√(Hz). `NAN` if the information is not available.
        /// </summary>
        public float noiseDensity;
        /// <summary>
        /// derived from the Allan Variance, given as continous (frequency independant). Units will be expressed in sensor_unit/s/√(Hz).`NAN` if the information is not available.
        /// </summary>
        public float randomWalk;
        /// <summary>
        /// The string relative to the measurement unit of the sensor.
        /// </summary>
        public SENSORS_UNIT sensorUnit;
        /// <summary>
        /// 
        /// </summary>
        public bool isAvailable;
    };

    /// <summary>
    /// Structure containing information about all the sensors available in the current device
    /// </summary>
    [StructLayout(LayoutKind.Sequential)]
    public struct SensorsConfiguration
    {
        /// <summary>
        /// The firmware version of the sensor module, 0 if no sensors are available (ZED camera model).
        /// </summary>
        public uint firmwareVersion;
        /// <summary>
        /// contains rotation between IMU frame and camera frame.
        /// </summary>
        public float4 cameraImuRotation;
        /// <summary>
        /// contains translation between IMU frame and camera frame.
        /// </summary>
        public float3 cameraImuTranslation;
        /// <summary>
        /// Magnetometer to IMU rotation. contains rotation between IMU frame and magnetometer frame.
        /// </summary>
        public float4 imuMagnometerRotation;
        /// <summary>
        /// Magnetometer to IMU translation. contains translation between IMU frame and magnetometer frame.
        /// </summary>
        public float3 imuMagnometerTranslation;
        /// <summary>
        /// Configuration of the accelerometer device.
        /// </summary>
        public SensorParameters accelerometerParameters;
        /// <summary>
        /// Configuration of the gyroscope device.
        /// </summary>
        public SensorParameters gyroscopeParameters;
        /// <summary>
        /// Configuration of the magnetometer device.
        /// </summary>
        public SensorParameters magnetometerParameters;
        /// <summary>
        /// Configuration of the barometer device
        /// </summary>
        public SensorParameters barometerParameters;
        /// <summary>
        /// if a sensor type is available on the device 
        /// </summary>
        /// <param name="sensor_type"></param>
        /// <returns></returns>
        public bool isSensorAvailable(SENSOR_TYPE sensor_type)
        {
            switch (sensor_type)
            {
                case SENSOR_TYPE.ACCELEROMETER:
                    return accelerometerParameters.isAvailable;
                case SENSOR_TYPE.GYROSCOPE:
                    return gyroscopeParameters.isAvailable;
                case SENSOR_TYPE.MAGNETOMETER:
                    return magnetometerParameters.isAvailable;
                case SENSOR_TYPE.BAROMETER:
                    return barometerParameters.isAvailable;
                default:
                    break;
            }
            return false;
        }
    };

    /// <summary>
    /// Holds calibration information about the current ZED's hardware, including per-sensor
    /// calibration and offsets between the two sensors.
    /// </summary> <remarks>For more info, see:
    /// https://www.stereolabs.com/developers/documentation/API/v2.5.1/structsl_1_1CalibrationParameters.html </remarks>
    [StructLayout(LayoutKind.Sequential)]
    public struct CalibrationParameters
    {
        /// <summary>
        /// Parameters of the left sensor.
        /// </summary>
        public CameraParameters leftCam;
        /// <summary>
        /// Parameters of the right sensor.
        /// </summary>
        public CameraParameters rightCam;
        /// <summary>
        /// Rotation (using Rodrigues' transformation) between the two sensors. Defined as 'tilt', 'convergence' and 'roll'.
        /// </summary>
        public Quaternion Rot;
        /// <summary>
        /// Translation between the two sensors. T[0] is the distance between the two cameras in meters.
        /// </summary>
        public Vector3 Trans;
    };
    /// <summary>
    /// Container for information about the current SVO recording process.
    /// </summary><remarks>
    /// Mirrors sl.RecordingState in the ZED C++ SDK. For more info, visit:
    /// https://www.stereolabs.com/developers/documentation/API/v2.5.1/structsl_1_1RecordingState.html
    /// </remarks>
    [StructLayout(LayoutKind.Sequential)]
    public struct Recording_state
    {
        /// <summary>
        /// Status of the current frame. True if recording was successful, false if frame could not be written.
        /// </summary>
        public bool status;
        /// <summary>
        /// Compression time for the current frame in milliseconds.
        /// </summary>
        public double currentCompressionTime;
        /// <summary>
        /// Compression ratio (% of raw size) for the current frame.
        /// </summary>
        public double currentCompressionRatio;
        /// <summary>
        /// Average compression time in millisecond since beginning of recording.
        /// </summary>
        public double averageCompressionTime;
        /// <summary>
        /// Compression ratio (% of raw size) since recording was started.
        /// </summary>
        public double averageCompressionRatio;
    }

    /// <summary>
    /// Status of the ZED's self-calibration. Since v0.9.3, self-calibration is done in the background and
    /// starts in the sl.ZEDCamera.Init or Reset functions.
    /// </summary><remarks>
    /// Mirrors SELF_CALIBRATION_STATE in the ZED C++ SDK. For more info, see:
    /// https://www.stereolabs.com/developers/documentation/API/v2.5.1/group__Video__group.html#gacce19db438a07075b7e5e22ee5845c95
    /// </remarks>
    public enum ZED_SELF_CALIBRATION_STATE
    {
        /// <summary>
        /// Self-calibration has not yet been called (no Init() called).
        /// </summary>
        SELF_CALIBRATION_NOT_CALLED,
        /// <summary>
        /// Self-calibration is currently running.
        /// </summary>
        SELF_CALIBRATION_RUNNING,
        /// <summary>
        /// Self-calibration has finished running but did not manage to get coherent values. Old Parameters are used instead.
        /// </summary>
        SELF_CALIBRATION_FAILED,
        /// <summary>
        /// Self Calibration has finished running and successfully produces coherent values.
        /// </summary>
        SELF_CALIBRATION_SUCCESS
    };

    /// <summary>
    /// Lists available depth computation modes. Each mode offers better accuracy than the
    /// mode before it, but at a performance cost.
    /// </summary><remarks>
    /// Mirrors DEPTH_MODE in the ZED C++ SDK. For more info, see:
    /// https://www.stereolabs.com/developers/documentation/API/v2.5.1/group__Depth__group.html#ga8d542017c9b012a19a15d46be9b7fa43
    /// </remarks>
    public enum DEPTH_MODE
    {
		/// <summary>
		/// Does not compute any depth map. Only rectified stereo images will be available.
		/// </summary>
		NONE,
		/// <summary>
		/// Fastest mode for depth computation.
		/// </summary>
		PERFORMANCE,
		/// <summary>
		/// Balanced quality mode. Depth map is robust in most environment and requires medium compute power.
		/// </summary>
		NEURAL_FAST,
		/// <summary>
		/// Native depth. Very accurate, but at a large performance cost.
		/// </summary>
		ULTRA,
        /// <summary>
        ///  End to End Neural disparity estimation, requires AI module
        /// </summary>
        NEURAL
    };

    /// <summary>
    /// Types of Image view modes, for creating human-viewable textures.
    /// Used only in ZEDRenderingPlane as a simplified version of sl.VIEW, which has more detailed options.
    /// </summary>
	public enum VIEW_MODE
	{
		/// <summary>
		/// Dsplays regular color images.
		/// </summary>
		VIEW_IMAGE,
		/// <summary>
		/// Displays a greyscale depth map.
		/// </summary>
		VIEW_DEPTH,
		/// <summary>
		/// Displays a normal map.
		/// </summary>
		VIEW_NORMALS,
	};


    /// <summary>
    /// List of error codes in the ZED SDK.
    /// </summary><remarks>
    /// Mirrors ERROR_CODE in the ZED C++ SDK. For more info, read:
    /// https://www.stereolabs.com/developers/documentation/API/v2.5.1/group__Camera__group.html#ga4db9ee29f2ff83c71567c12f6bfbf28c
    /// </remarks>
    public enum ERROR_CODE
    {
        CAMERA_REBOOTING = -1,
        /// <summary>
        /// Operation was successful.
        /// </summary>
        SUCCESS,
        /// <summary>
        /// Standard, generic code for unsuccessful behavior when no other code is more appropriate.
        /// </summary>
        FAILURE,
        /// <summary>
        /// No GPU found, or CUDA capability of the device is not supported.
        /// </summary>
        NO_GPU_COMPATIBLE,
        /// <summary>
        /// Not enough GPU memory for this depth mode. Try a different mode (such as PERFORMANCE).
        /// </summary>
        NOT_ENOUGH_GPUMEM,
        /// <summary>
        /// The ZED camera is not plugged in or detected.
        /// </summary>
        CAMERA_NOT_DETECTED,
        /// <summary>
        /// The MCU that controls the sensors module has an invalid Serial Number. You can try to recover it launching the 'ZED Diagnostic' tool from the command line with the option '-r'.
        /// </summary>
        SENSORS_NOT_INITIALIZED,
        /// <summary>
        /// a ZED Mini is detected but the inertial sensor cannot be opened. (Never called for original ZED)
        /// </summary>
        SENSOR_NOT_DETECTED,
        /// <summary>
        /// For Nvidia Jetson X1 only - resolution not yet supported (USB3.0 bandwidth).
        /// </summary>
        INVALID_RESOLUTION,
        /// <summary>
        /// USB communication issues. Occurs when the camera FPS cannot be reached, due to a lot of corrupted frames.
        /// Try changing the USB port.
        /// </summary>
        LOW_USB_BANDWIDTH,
        /// <summary>
        /// ZED calibration file is not found on the host machine. Use ZED Explorer or ZED Calibration to get one.
        /// </summary>
        CALIBRATION_FILE_NOT_AVAILABLE,
        /// <summary>
        /// ZED calibration file is not valid. Try downloading the factory one or recalibrating using the ZED Calibration tool.
        /// </summary>
        INVALID_CALIBRATION_FILE,
        /// <summary>
        /// The provided SVO file is not valid.
        /// </summary>
        INVALID_SVO_FILE,
        /// <summary>
        /// An SVO recorder-related error occurred (such as not enough free storage or an invalid file path).
        /// </summary>
        SVO_RECORDING_ERROR,
        /// <summary>
        /// An SVO related error when NVIDIA based compression cannot be loaded
        /// </summary>
        SVO_UNSUPPORTED_COMPRESSION,
        /// <summary>
<<<<<<< HEAD
        /// SVO end of file has been reached, and no frame will be available until the SVO position is reset.*/
=======
        /// SVO end of file has been reached, and no frame will be available until the SVO position is reset.
>>>>>>> 8e4c1195
        /// </summary>
        END_OF_SVOFILE_REACHED,
        /// <summary>
        /// The requested coordinate system is not available.
        /// </summary>
        INVALID_COORDINATE_SYSTEM,
        /// <summary>
        /// The firmware of the ZED is out of date. Update to the latest version.
        /// </summary>
        INVALID_FIRMWARE,
        /// <summary>
        ///  An invalid parameter has been set for the function.
        /// </summary>
        INVALID_FUNCTION_PARAMETERS,
        /// <summary>
        /// In grab() only, a CUDA error has been detected in the process. Activate wrapperVerbose in ZEDManager.cs for more info.
        /// </summary>
        CUDA_ERROR,
        /// <summary>
        /// In grab() only, ZED SDK is not initialized. Probably a missing call to sl::Camera::open.
        /// </summary>
        CAMERA_NOT_INITIALIZED,
        /// <summary>
        /// Your NVIDIA driver is too old and not compatible with your current CUDA version.
        /// </summary>
        NVIDIA_DRIVER_OUT_OF_DATE,
        /// <summary>
        /// The function call is not valid in the current context. Could be a missing a call to sl::Camera::open.
        /// </summary>
        INVALID_FUNCTION_CALL,
        /// <summary>
        ///  The SDK wasn't able to load its dependencies, the installer should be launched.
        /// </summary>
        CORRUPTED_SDK_INSTALLATION,
        /// <summary>
        /// The installed SDK is not the SDK used to compile the program.
        /// </summary>
        INCOMPATIBLE_SDK_VERSION,
        /// <summary>
        /// The given area file does not exist. Check the file path.
        /// </summary>
        INVALID_AREA_FILE,
        /// <summary>
        /// The area file does not contain enough data to be used ,or the sl::DEPTH_MODE used during the creation of the
        /// area file is different from the one currently set.
        /// </summary>
        INCOMPATIBLE_AREA_FILE,
        /// <summary>
        /// Camera failed to set up.
        /// </summary>
        CAMERA_FAILED_TO_SETUP,
        /// <summary>
        /// Your ZED cannot be opened. Try replugging it to another USB port or flipping the USB-C connector (if using ZED Mini).
        /// </summary>
        CAMERA_DETECTION_ISSUE,
        /// <summary>
        /// No GPU found or CUDA is unable to list it. Can be a driver/reboot issue.
        /// </summary>
        NO_GPU_DETECTED,
        /// <summary>
        /// Plane not found. Either no plane is detected in the scene, at the location or corresponding to the floor,
        /// or the floor plane doesn't match the prior given.
        /// </summary>
        PLANE_NOT_FOUND,
        /// <summary>
        /// The Object detection module is only compatible with the ZED 2
        /// </summary>
        MODULE_NOT_COMPATIBLE_WITH_CAMERA,
        /// <summary>
        /// The module needs the sensors to be enabled (see InitParameters::sensors_required)
        /// </summary>
        MOTION_SENSORS_REQUIRED,
        /// <summary>
        /// The module needs a newer version of CUDA
        /// </summary>
        MODULE_NOT_COMPATIBLE_WITH_CUDA_VERSION,
        /// <summary>
        /// End of ERROR_CODE
        /// </summary>
        ERROR_CODE_LAST
    };


    /// <summary>
    /// Represents the available resolution options.
    /// </summary>
    public enum RESOLUTION
    {
        /// <summary>
        /// 2208*1242. Supported frame rate: 15 FPS.
        /// </summary>
        HD2K,
        /// <summary>
        /// 1920*1080. Supported frame rates: 15, 30 FPS.
        /// </summary>
        HD1080,
        /// <summary>
        /// 1920*1200 (x2), available framerates: 30,60 fps. (ZED-X(M) only)
        /// </summary>
        HD1200,
        /// <summary>
        /// 1280*720. Supported frame rates: 15, 30, 60 FPS.
        /// </summary>
        HD720,
        /// <summary>
        /// 960*600 (x2), available framerates: 60, 120 fps. (ZED-X(M) only)
        /// </summary>
        SVGA,
        /// <summary>
        /// 672*376. Supported frame rates: 15, 30, 60, 100 FPS.
        /// </summary>
        VGA,
        /// <summary>
        /// Select the resolution compatible with camera, on ZEDX HD1200, HD720 otherwise
        /// </summary>
        AUTO
    };


	/// <summary>
	/// Types of compatible ZED cameras.
	/// </summary>
	public enum MODEL
	{
        /// <summary>
        /// ZED(1)
        /// </summary>
		ZED,
        /// <summary>
        /// ZED Mini.
        /// </summary>
		ZED_M,
        /// <summary>
        /// ZED2.
        /// </summary>
        ZED2,
        /// <summary>
        /// ZED2i
        /// </summary>
        ZED2i,
        /// <summary>
        /// ZED X
        /// </summary>
        ZED_X,
        /// <summary>
        /// ZED X Mini
        /// </summary>
        ZED_XM
    };

    /// <summary>
    /// Lists available view types retrieved from the camera, used for creating human-viewable (Image-type) textures.
    /// </summary><remarks>
    /// Based on the VIEW enum in the ZED C++ SDK. For more info, see:
    /// https://www.stereolabs.com/developers/documentation/API/v2.5.1/group__Video__group.html#ga77fc7bfc159040a1e2ffb074a8ad248c
    /// </remarks>
    public enum VIEW
    {
        /// <summary>
        /// Left RGBA image. As a ZEDMat, MAT_TYPE is set to MAT_TYPE_8U_C4.
        /// </summary>
        LEFT,
        /// <summary>
        /// Right RGBA image. As a ZEDMat, MAT_TYPE is set to sl::MAT_TYPE_8U_C4.
        /// </summary>
        RIGHT,
        /// <summary>
        /// Left GRAY image. As a ZEDMat, MAT_TYPE is set to sl::MAT_TYPE_8U_C1.
        /// </summary>
        LEFT_GREY,
        /// <summary>
        /// Right GRAY image. As a ZEDMat, MAT_TYPE is set to sl::MAT_TYPE_8U_C1.
        /// </summary>
        RIGHT_GREY,
        /// <summary>
        /// Left RGBA unrectified image. As a ZEDMat, MAT_TYPE is set to sl::MAT_TYPE_8U_C4.
        /// </summary>
        LEFT_UNRECTIFIED,
        /// <summary>
        /// Right RGBA unrectified image. As a ZEDMat, MAT_TYPE is set to sl::MAT_TYPE_8U_C4.
        /// </summary>
        RIGHT_UNRECTIFIED,
        /// <summary>
        /// Left GRAY unrectified image. As a ZEDMat, MAT_TYPE is set to sl::MAT_TYPE_8U_C1.
        /// </summary>
        LEFT_UNRECTIFIED_GREY,
        /// <summary>
        /// Right GRAY unrectified image. As a ZEDMat, MAT_TYPE is set to sl::MAT_TYPE_8U_C1.
        /// </summary>
        RIGHT_UNRECTIFIED_GREY,
        /// <summary>
        ///  Left and right image. Will be double the width to hold both. As a ZEDMat, MAT_TYPE is set to MAT_8U_C4.
        /// </summary>
        SIDE_BY_SIDE,
        /// <summary>
        /// Normalized depth image. As a ZEDMat, MAT_TYPE is set to sl::MAT_TYPE_8U_C4.
        /// <para>Use an Image texture for viewing only. For measurements, use a Measure type instead
        /// (ZEDCamera.RetrieveMeasure()) to preserve accuracy. </para>
        /// </summary>
        DEPTH,
        /// <summary>
        /// Normalized confidence image. As a ZEDMat, MAT_TYPE is set to MAT_8U_C4.
        /// <para>Use an Image texture for viewing only. For measurements, use a Measure type instead
        /// (ZEDCamera.RetrieveMeasure()) to preserve accuracy. </para>
        /// </summary>
        CONFIDENCE,
        /// <summary>
        /// Color rendering of the normals. As a ZEDMat, MAT_TYPE is set to MAT_8U_C4.
        /// <para>Use an Image texture for viewing only. For measurements, use a Measure type instead
        /// (ZEDCamera.RetrieveMeasure()) to preserve accuracy. </para>
        /// </summary>
        NORMALS,
        /// <summary>
        /// Color rendering of the right depth mapped on right sensor. As a ZEDMat, MAT_TYPE is set to MAT_8U_C4.
        /// <para>Use an Image texture for viewing only. For measurements, use a Measure type instead
        /// (ZEDCamera.RetrieveMeasure()) to preserve accuracy. </para>
        /// </summary>
        DEPTH_RIGHT,
        /// <summary>
        /// Color rendering of the normals mapped on right sensor. As a ZEDMat, MAT_TYPE is set to MAT_8U_C4.
        /// <para>Use an Image texture for viewing only. For measurements, use a Measure type instead
        /// (ZEDCamera.RetrieveMeasure()) to preserve accuracy. </para>
        /// </summary>
        NORMALS_RIGHT
    };

    /// <summary>
    ///  Lists available camera settings for the ZED camera (contrast, hue, saturation, gain, etc.)
    /// </summary>
    public enum CAMERA_SETTINGS
    {
        /// <summary>
        /// Brightness control. Value should be between 0 and 8.
        /// </summary>
        BRIGHTNESS,
        /// <summary>
        /// Contrast control. Value should be between 0 and 8.
        /// </summary>
        CONTRAST,
        /// <summary>
        /// Hue control. Value should be between 0 and 11.
        /// </summary>
        HUE,
        /// <summary>
        /// Saturation control. Value should be between 0 and 8.
        /// </summary>
        SATURATION,
        /// <summary>
        /// Sharpness control. Value should be between 0 and 8.
        /// </summary>
        SHARPNESS,
        /// <summary>
        /// Gamma control. Value should be between 1 and 9
        /// </summary>
        GAMMA,
        /// <summary>
        /// Gain control. Value should be between 0 and 100 for manual control.
        /// If ZED_EXPOSURE is set to -1 (automatic mode), then gain will be automatic as well.
        /// </summary>
        GAIN,
        /// <summary>
        /// Exposure control. Value can be between 0 and 100.
        /// Setting to -1 enables auto exposure and auto gain.
        /// Setting to 0 disables auto exposure but doesn't change the last applied automatic values.
        /// Setting to 1-100 disables auto mode and sets exposure to the chosen value.
        /// </summary>
        EXPOSURE,
        /// <summary>
        /// Auto-exposure and auto gain. Setting this to true switches on both. Assigning a specifc value to GAIN or EXPOSURE will set this to 0. 
        /// </summary>
        AEC_AGC,
        /// <summary>
        /// ROI for auto exposure/gain. ROI defines the target where the AEC/AGC will be calculated
        /// Use overloaded function for this enum
        /// </summary>
        AEC_AGC_ROI,
        /// <summary>
        /// Color temperature control. Value should be between 2800 and 6500 with a step of 100.
        /// </summary>
        WHITEBALANCE,
		/// <summary>
		/// Defines if the white balance is in automatic mode or not.
		/// </summary>
		AUTO_WHITEBALANCE,
        /// <summary>
        /// front LED status (1==enable, 0 == disable)
        /// </summary>
        LED_STATUS
    };

    /// <summary>
    /// Lists available measure types retrieved from the camera, used for creating precise measurement maps
    /// (Measure-type textures).
    /// Based on the MEASURE enum in the ZED C++ SDK. For more info, see:
    /// https://www.stereolabs.com/developers/documentation/API/v2.5.1/group__Depth__group.html#ga798a8eed10c573d759ef7e5a5bcd545d
    /// </summary>
    public enum MEASURE
    {
        /// <summary>
        /// Disparity map. As a ZEDMat, MAT_TYPE is set to MAT_32F_C1.
        /// </summary>
        DISPARITY,
        /// <summary>
        /// Depth map. As a ZEDMat, MAT_TYPE is set to MAT_32F_C1.
        /// </summary>
        DEPTH,
        /// <summary>
        /// Certainty/confidence of the disparity map. As a ZEDMat, MAT_TYPE is set to MAT_32F_C1.
        /// </summary>
        CONFIDENCE,
        /// <summary>
        /// 3D coordinates of the image points. Used for point clouds in ZEDPointCloudManager.
        /// As a ZEDMat, MAT_TYPE is set to MAT_32F_C4. The 4th channel may contain the colors.
        /// </summary>
        XYZ,
        /// <summary>
        /// 3D coordinates and color of the image. As a ZEDMat, MAT_TYPE is set to MAT_32F_C4.
        /// The 4th channel encodes 4 UCHARs for colors in R-G-B-A order.
        /// </summary>
        XYZRGBA,
        /// <summary>
        /// 3D coordinates and color of the image. As a ZEDMat, MAT_TYPE is set to MAT_32F_C4.
        /// The 4th channel encode 4 UCHARs for colors in B-G-R-A order.
        /// </summary>
        XYZBGRA,
        /// <summary>
        /// 3D coordinates and color of the image. As a ZEDMat, MAT_TYPE is set to MAT_32F_C4.
        /// The 4th channel encodes 4 UCHARs for color in A-R-G-B order.
        /// </summary>
        XYZARGB,
        /// <summary>
        /// 3D coordinates and color of the image. As a ZEDMat, MAT_TYPE is set to MAT_32F_C4.
        /// Channel 4 contains color in A-B-G-R order.
        /// </summary>
        XYZABGR,
        /// <summary>
        /// 3D coordinates and color of the image. As a ZEDMat, MAT_TYPE is set to MAT_32F_C4.
        /// The 4th channel encode 4 UCHARs for color in A-B-G-R order.
        /// </summary>
        NORMALS,
        /// <summary>
        /// Disparity map for the right sensor. As a ZEDMat, MAT_TYPE is set to  MAT_32F_C1.
        /// </summary>
        DISPARITY_RIGHT,
        /// <summary>
        /// Depth map for right sensor. As a ZEDMat, MAT_TYPE is set to MAT_32F_C1.
        /// </summary>
        DEPTH_RIGHT,
        /// <summary>
        /// Point cloud for right sensor. As a ZEDMat, MAT_TYPE is set to MAT_32F_C4. Channel 4 is empty.
        /// </summary>
        XYZ_RIGHT,
        /// <summary>
        /// Colored point cloud for right sensor. As a ZEDMat, MAT_TYPE is set to MAT_32F_C4.
        /// Channel 4 contains colors in R-G-B-A order.
        /// </summary>
        XYZRGBA_RIGHT,
        /// <summary>
        /// Colored point cloud for right sensor. As a ZEDMat, MAT_TYPE is set to MAT_32F_C4.
        /// Channel 4 contains colors in B-G-R-A order.
        /// </summary>
        XYZBGRA_RIGHT,
        /// <summary>
        ///  Colored point cloud for right sensor. As a ZEDMat, MAT_TYPE is set to MAT_32F_C4.
        ///  Channel 4 contains colors in A-R-G-B order.
        /// </summary>
        XYZARGB_RIGHT,
        /// <summary>
        /// Colored point cloud for right sensor. As a ZEDMat, MAT_TYPE is set to MAT_32F_C4.
        /// Channel 4 contains colors in A-B-G-R order.
        /// </summary>
        XYZABGR_RIGHT,
        /// <summary>
        ///  Normals vector for right view. As a ZEDMat, MAT_TYPE is set to MAT_32F_C4.
        ///  Channel 4 is empty (set to 0).
        /// </summary>
        NORMALS_RIGHT,
        /// <summary>
        /// Depth map in millimeter. Each pixel  contains 1 unsigned short. As a ZEDMat, MAT_TYPE is set to MAT_U16_C1.
        /// </summary>
        DEPTH_U16_MM,
        /// <summary>
        /// Depth map in millimeter for right sensor. Each pixel  contains 1 unsigned short. As a ZEDMat, MAT_TYPE is set to MAT_U16_C1.
        /// </summary>
        DEPTH_U16_MM_RIGHT
    };


	/// <summary>
	/// Categories indicating when a timestamp is captured.
	/// </summary>
	public enum TIME_REFERENCE
	{
		/// <summary>
		/// Timestamp from when the image was received over USB from the camera, defined
        /// by when the entire image was available in memory.
		/// </summary>
		IMAGE,
		/// <summary>
		/// Timestamp from when the relevant function was called.
		/// </summary>
		CURRENT
	};

    /// <summary>
	/// Reference frame (world or camera) for tracking and depth sensing.
    /// </summary>
    public enum REFERENCE_FRAME
    {
        /// <summary>
        /// Matrix contains the total displacement from the world origin/the first tracked point.
        /// </summary>
        WORLD,
        /// <summary>
        /// Matrix contains the displacement from the previous camera position to the current one.
        /// </summary>
        CAMERA
    };

    /// <summary>
    /// Possible states of the ZED's Tracking system.
    /// </summary>
    public enum TRACKING_STATE
    {
        /// <summary>
        /// The camera is searching for a previously known position to locate itself.
        /// </summary>
        TRACKING_SEARCH,
        /// <summary>
        /// Tracking is operating normally; tracking data should be correct.
        /// </summary>
        TRACKING_OK,
        /// <summary>
        /// Tracking is not enabled.
        /// </summary>
        TRACKING_OFF,
        /// <summary>
        /// Effective FPS is too low to give proper results for motion tracking. Consider using PERFORMANCES parameters (DEPTH_MODE_PERFORMANCE, low camera resolution (VGA,HD720))
        /// </summary>
        TRACKING_FPS_TOO_LOW,
        /// <summary>
        /// The camera is searching for the floor plane to locate itself related to it, the REFERENCE_FRAME::WORLD will be set afterward.
        /// </summary>
        TRACKING_SEARCHING_FLOOR_PLANE
    }

    /// <summary>
    /// SVO compression modes.
    /// </summary>
    public enum SVO_COMPRESSION_MODE
    {
        /// <summary>
        /// Lossless compression based on png/zstd. Average size = 42% of RAW.
        /// </summary>
        LOSSLESS_BASED,
        /// <summary>
        /// H264(AVCHD) GPU based compression : avg size = 1% (of RAW). Requires a NVIDIA GPU
        /// </summary>
        H264_BASED,
        /// <summary>
        /// H265(HEVC) GPU based compression: avg size = 1% (of RAW). Requires a NVIDIA GPU, Pascal architecture or newer
        /// </summary>
        H265_BASED,
        /// <summary>
        /// H264 Lossless GPU/Hardware based compression: avg size = 25% (of RAW). Provides a SSIM/PSNR result (vs RAW) >= 99.9%. Requires a NVIDIA GPU
        /// </summary>
        H264_LOSSLESS_BASED,
        /// <summary>
        /// H265 Lossless GPU/Hardware based compression: avg size = 25% (of RAW). Provides a SSIM/PSNR result (vs RAW) >= 99.9%. Requires a NVIDIA GPU
        /// </summary>
        H265_LOSSLESS_BASED,
    }


    /// <summary>
    /// Streaming codecs
    /// </summary>
    public enum STREAMING_CODEC
    {
        /// <summary>
        /// AVCHD Based compression (H264)
        /// </summary>
        AVCHD_BASED,
        /// <summary>
        /// HEVC Based compression (H265)
        /// </summary>
        HEVC_BASED
    }


    /// <summary>
    /// Spatial Mapping type (default is mesh)
    /// </summary>
    public enum SPATIAL_MAP_TYPE
    {
        /// <summary>
        /// Represent a surface with faces, 3D points are linked by edges, no color information
        /// </summary>
        MESH,
        /// <summary>
        ///  Geometry is represented by a set of 3D colored points.
        /// </summary>
        FUSED_POINT_CLOUD
    };



    /// <summary>
    /// Mesh formats that can be saved/loaded with spatial mapping.
    /// </summary>
    public enum MESH_FILE_FORMAT
    {
        /// <summary>
        /// Contains only vertices and faces.
        /// </summary>
        PLY,
        /// <summary>
        /// Contains only vertices and faces, encoded in binary.
        /// </summary>
        BIN,
        /// <summary>
        /// Contains vertices, normals, faces, and texture information (if possible).
        /// </summary>
        OBJ
    }

    /// <summary>
    /// Presets for filtering meshes scannedw ith spatial mapping. Higher values reduce total face count by more.
    /// </summary>
    public enum FILTER
    {
        /// <summary>
        /// Soft decimation and smoothing.
        /// </summary>
        LOW,
        /// <summary>
        /// Decimate the number of faces and apply a soft smooth.
        /// </summary>
        MEDIUM,
        /// <summary>
        /// Drastically reduce the number of faces.
        /// </summary>
        HIGH,
    }

    /// <summary>
    /// Possible states of the ZED's Spatial Mapping system.
    /// </summary>
    public enum SPATIAL_MAPPING_STATE
    {
        /// <summary>
        /// Spatial mapping is initializing.
        /// </summary>
        SPATIAL_MAPPING_STATE_INITIALIZING,
        /// <summary>
        /// Depth and tracking data were correctly integrated into the fusion algorithm.
        /// </summary>
        SPATIAL_MAPPING_STATE_OK,
        /// <summary>
        /// Maximum memory dedicated to scanning has been reached; the mesh will no longer be updated.
        /// </summary>
        SPATIAL_MAPPING_STATE_NOT_ENOUGH_MEMORY,
        /// <summary>
        /// EnableSpatialMapping() wasn't called (or the scanning was stopped and not relaunched).
        /// </summary>
        SPATIAL_MAPPING_STATE_NOT_ENABLED,
        /// <summary>
        /// Effective FPS is too low to give proper results for spatial mapping.
        /// Consider using performance-friendly parameters (DEPTH_MODE_PERFORMANCE, VGA or HD720 camera resolution,
        /// and LOW spatial mapping resolution).
        /// </summary>
        SPATIAL_MAPPING_STATE_FPS_TOO_LOW
    }

    /// <summary>
    /// Units used by the SDK for measurements and tracking. METER is best to stay consistent with Unity.
    /// </summary>
    public enum UNIT
    {
        /// <summary>
        /// International System, 1/1000 meters.
        /// </summary>
        MILLIMETER,
        /// <summary>
        /// International System, 1/100 meters.
        /// </summary>
        CENTIMETER,
        /// <summary>
        /// International System, 1/1 meters.
        /// </summary>
        METER,
        /// <summary>
        ///  Imperial Unit, 1/12 feet.
        /// </summary>
        INCH,
        /// <summary>
        ///  Imperial Unit, 1/1 feet.
        /// </summary>
        FOOT
    }

    /// <summary>
    /// Struct containing all parameters passed to the SDK when initializing the ZED.
    /// These parameters will be fixed for the whole execution life time of the camera.
    /// </summary><remarks>For more details, see the InitParameters class in the SDK API documentation:
    /// https://www.stereolabs.com/developers/documentation/API/v2.5.1/structsl_1_1InitParameters.html </remarks>
    /// </summary>
    public class InitParameters
    {
        public sl.INPUT_TYPE inputType;
        /// <summary>
        /// Resolution the ZED will be set to.
        /// </summary>
        public sl.RESOLUTION resolution;
        /// <summary>
        /// Requested FPS for this resolution. Setting it to 0 will choose the default FPS for this resolution.
        /// </summary>
        public int cameraFPS;
        /// <summary>
        /// ID for identifying which of multiple connected ZEDs to use.
        /// </summary>
        public int cameraDeviceID;
        /// <summary>
        /// Serial number of the camera to open
        /// </summary>
        public uint serialNumber;
        /// <summary>
        /// Path to a recorded SVO file to play, including filename.
        /// </summary>
        public string pathSVO = "";
        /// <summary>
        /// In SVO playback, this mode simulates a live camera and consequently skipped frames if the computation framerate is too slow.
        /// </summary>
        public bool svoRealTimeMode;
        /// <summary>
        ///  Define a unit for all metric values (depth, point clouds, tracking, meshes, etc.) Meters are recommended for Unity.
        /// </summary>
        public UNIT coordinateUnit;
        /// <summary>
        /// This defines the order and the direction of the axis of the coordinate system.
        /// LEFT_HANDED_Y_UP is recommended to match Unity's coordinates.
        /// </summary>
        public COORDINATE_SYSTEM coordinateSystem;
        /// <summary>
        /// Quality level of depth calculations. Higher settings improve accuracy but cost performance.
        /// </summary>
        public sl.DEPTH_MODE depthMode;
        /// <summary>
        /// Minimum distance from the camera from which depth will be computed, in the defined coordinateUnit.
        /// </summary>
        public float depthMinimumDistance;
        /// <summary>
        ///   When estimating the depth, the SDK uses this upper limit to turn higher values into \ref TOO_FAR ones.
        ///   The current maximum distance that can be computed in the defined \ref UNIT.
        ///   Changing this value has no impact on performance and doesn't affect the positional tracking nor the spatial mapping. (Only the depth, point cloud, normals)
        /// </summary>
        public float depthMaximumDistance;
        /// <summary>
        ///  Defines if images are horizontally flipped.
        /// </summary>
        public int cameraImageFlip;
        /// <summary>
        /// Defines if measures relative to the right sensor should be computed (needed for MEASURE_<XXX>_RIGHT).
        /// </summary>
        public bool enableRightSideMeasure;
        /// <summary>
        /// True to disable self-calibration and use the optional calibration parameters without optimizing them.
        /// False is recommended, so that calibration parameters can be optimized.
        /// </summary>
        public bool cameraDisableSelfCalib;
        /// <summary>
        /// True for the SDK to provide text feedback.
        /// </summary>
        public int sdkVerbose;
        /// <summary>
        /// ID of the graphics card on which the ZED's computations will be performed.
        /// </summary>
        public int sdkGPUId;
        /// <summary>
        /// If set to verbose, the filename of the log file into which the SDK will store its text output.
        /// </summary>
        public string sdkVerboseLogFile = "";
        /// <summary>
        /// This sets the depth stabilizer temporal smoothing strength.
        /// the depth stabilize smooth range is [0, 100]
        /// 0 means a low temporal smmoothing behavior(for highly dynamic scene),
        /// 100 means a high temporal smoothing behavior(for static scene)
        /// </summary>
        public float depthStabilization;
		/// <summary>
		/// Optional path for searching configuration (calibration) file SNxxxx.conf. (introduced in ZED SDK 2.6)
		/// </summary>
		public string optionalSettingsPath = "";
		/// <summary>
		/// True to stabilize the depth map. Recommended.
		/// </summary>
		public bool sensorsRequired;
        /// <summary>
        /// Path to a recorded SVO file to play, including filename.
        /// </summary>
        public string ipStream = "";
        /// <summary>
        /// Path to a recorded SVO file to play, including filename.
        /// </summary>
        public ushort portStream = 30000;
        /// <summary>
        /// Whether to enable improved color/gamma curves added in ZED SDK 3.0. 
        /// </summary>
        public bool enableImageEnhancement = true;
        /// <summary>
        /// Set an optional file path where the SDK can find a file containing the calibration information of the camera computed by OpenCV.
        /// <remarks> Using this will disable the factory calibration of the camera. </remarks>
        /// <warning> Erroneous calibration values can lead to poor SDK modules accuracy. </warning>
        /// </summary>
        public string optionalOpencvCalibrationFile = "";
        /// <summary>
        /// Define a timeout in seconds after which an error is reported if the \ref open() command fails.
        /// Set to '-1' to try to open the camera endlessly without returning error in case of failure.
        /// Set to '0' to return error in case of failure at the first attempt.
        /// This parameter only impacts the LIVE mode.
        /// </summary>
        public float openTimeoutSec;
        /// <summary>
        /// 	Define the behavior of the automatic camera recovery during grab() function call. When async is enabled and there's an issue with the communication with the camera
        /// the grab() will exit after a short period and return the ERROR_CODE::CAMERA_REBOOTING warning.The recovery will run in the background until the correct communication is restored.
        /// When async_grab_camera_recovery is false, the grab() function is blocking and will return only once the camera communication is restored or the timeout is reached.
        /// The default behavior is synchronous, like previous ZED SDK versions
        /// </summary>
        public bool asyncGrabRecovery;

        /// <summary>
        /// Constructor. Sets default initialization parameters recommended for Unity.
        /// </summary>
        public InitParameters()
        {
            this.inputType = sl.INPUT_TYPE.INPUT_TYPE_USB;
            this.resolution = RESOLUTION.HD720;
            this.cameraFPS = 60;
            this.cameraDeviceID = 0;
            this.serialNumber = 0;
            this.pathSVO = "";
            this.svoRealTimeMode = false;
            this.coordinateUnit = UNIT.METER;
            this.coordinateSystem = COORDINATE_SYSTEM.LEFT_HANDED_Y_UP;
            this.depthMode = DEPTH_MODE.PERFORMANCE;
            this.depthMinimumDistance = -1;
            this.depthMaximumDistance = -1;
            this.cameraImageFlip = 2;
            this.cameraDisableSelfCalib = false;
            this.sdkVerbose = 0;
            this.sdkGPUId = -1;
            this.sdkVerboseLogFile = "";
            this.enableRightSideMeasure = false;
            this.depthStabilization = -1.0f;
			this.optionalSettingsPath = "";
			this.sensorsRequired = false;
            this.ipStream = "";
            this.portStream = 30000;
            this.enableImageEnhancement = true;
            this.optionalOpencvCalibrationFile = "";
            this.openTimeoutSec = 5.0f;
            this.asyncGrabRecovery = false;
        }
    }

    /// <summary>
    /// List of available coordinate systems. Left-Handed, Y Up is recommended to stay consistent with Unity.
    /// consistent with Unity.
    /// </summary>
    public enum COORDINATE_SYSTEM
    {
        /// <summary>
        /// Standard coordinates system used in computer vision.
        /// Used in OpenCV. See: http://docs.opencv.org/2.4/modules/calib3d/doc/camera_calibration_and_3d_reconstruction.html
        /// </summary>
        IMAGE,
        /// <summary>
        /// Left-Handed with Y up and Z forward. Recommended. Used in Unity with DirectX.
        /// </summary>
        LEFT_HANDED_Y_UP,
        /// <summary>
        ///  Right-Handed with Y pointing up and Z backward. Used in OpenGL.
        /// </summary>
        RIGHT_HANDED_Y_UP,
        /// <summary>
        /// Right-Handed with Z pointing up and Y forward. Used in 3DSMax.
        /// </summary>
        RIGHT_HANDED_Z_UP,
        /// <summary>
        /// Left-Handed with Z axis pointing up and X forward. Used in Unreal Engine.
        /// </summary>
        LEFT_HANDED_Z_UP
    }

    /// <summary>
    ///  Possible states of the ZED's spatial memory area export, for saving 3D features used
    ///  by the tracking system to relocalize the camera. This is used when saving a mesh generated
    ///  by spatial mapping when Save Mesh is enabled - a .area file is saved as well.
    /// </summary>
    public enum AREA_EXPORT_STATE
    {
        /// <summary>
        /// Spatial memory file has been successfully created.
        /// </summary>
        AREA_EXPORT_STATE_SUCCESS,
        /// <summary>
        /// Spatial memory file is currently being written to.
        /// </summary>
        AREA_EXPORT_STATE_RUNNING,
        /// <summary>
        /// Spatial memory file export has not been called.
        /// </summary>
        AREA_EXPORT_STATE_NOT_STARTED,
        /// <summary>
        /// Spatial memory contains no data; the file is empty.
        /// </summary>
        AREA_EXPORT_STATE_FILE_EMPTY,
        /// <summary>
        /// Spatial memory file has not been written to because of a bad file name.
        /// </summary>
        AREA_EXPORT_STATE_FILE_ERROR,
        /// <summary>
        /// Spatial memory has been disabled, so no file can be created.
        /// </summary>
        AREA_EXPORT_STATE_SPATIAL_MEMORY_DISABLED
    };


    /// <summary>
    /// Runtime parameters used by the ZEDCamera.Grab() function, and its Camera::grab() counterpart in the SDK.
    /// </summary>
    [StructLayout(LayoutKind.Sequential)]
    public struct RuntimeParameters {
        /// <summary>
        /// Provides 3D measures (point cloud and normals) in the desired reference frame (default is REFERENCE_FRAME_CAMERA).
        /// </summary>
        public sl.REFERENCE_FRAME measure3DReferenceFrame;
        /// <summary>
        /// Defines whether the depth map should be computed.
        /// </summary>
        [MarshalAs(UnmanagedType.U1)]
        public bool enableDepth;
        /// <summary>
        ///  Defines the confidence threshold for the depth. Based on stereo matching score.
        /// </summary>
        public int confidenceThreshold;
        /// <summary>
        /// Defines texture confidence threshold for the depth. Based on textureness confidence. 
        /// </summary>
        public int textureConfidenceThreshold;
        /// <summary>
        /// Defines if the saturated area (Luminance>=255) must be removed from depth map estimation
        /// </summary>
        public bool removeSaturatedAreas;

    }

    /// <summary>
    ///brief Lists available compression modes for SVO recording.
    /// </summary>
    public enum FLIP_MODE
    {
        OFF = 0,  ///  default behavior.
        ON = 1,   /// Images and camera sensors data are flipped, useful when your camera is mounted upside down.
        AUTO = 2, /// in live mode: use the camera orientation (if an IMU is available) to set the flip mode, in SVO mode, read the state of this enum when recorded
    };

    /// <summary>
    /// Part of the ZED (left/right sensor, center) that's considered its center for tracking purposes.
    /// </summary>
    public enum TRACKING_FRAME
	{
        /// <summary>
        /// Camera's center is at the left sensor.
        /// </summary>
		LEFT_EYE,
        /// <summary>
        /// Camera's center is in the camera's physical center, between the sensors.
        /// </summary>
		CENTER_EYE,
        /// <summary>
        /// Camera's center is at the right sensor.
        /// </summary>
		RIGHT_EYE
	};


	/// <summary>
	/// Types of USB device brands.
	/// </summary>
	public enum USB_DEVICE
    {
        /// <summary>
        /// Oculus device, eg. Oculus Rift VR Headset.
        /// </summary>
		USB_DEVICE_OCULUS,
        /// <summary>
        /// HTC device, eg. HTC Vive.
        /// </summary>
		USB_DEVICE_HTC,
        /// <summary>
        /// Stereolabs device, eg. ZED/ZED Mini.
        /// </summary>
		USB_DEVICE_STEREOLABS
	};

    ////////////////////////////////////////////////////////////////////////////////////////////////////////
    ////////////////////////////////////////  Object Detection /////////////////////////////////////////////
    ////////////////////////////////////////////////////////////////////////////////////////////////////////

    /// <summary>
    /// sets batch trajectory parameters
    /// The default constructor sets all parameters to their default settings.
    /// Parameters can be user adjusted.
    /// </summary>
    [StructLayout(LayoutKind.Sequential)]
    public struct BatchParameters
    {
        /// <summary>
        /// Defines if the Batch option in the object detection module is enabled. Batch queueing system provides:
        ///  - Deep-Learning based re-identification
        /// - Trajectory smoothing and filtering
        /// </summary>
        /// <remarks>
        /// To activate this option, enable must be set to true.
        /// </remarks>
        [MarshalAs(UnmanagedType.U1)]
        public bool enable;
        /// <summary>
        /// Max retention time in seconds of a detected object. After this time, the same object will mostly have a different ID.
        /// </summary>
        public float idRetentionTime;
        /// <summary>
        /// Trajectories will be output in batch with the desired latency in seconds.
        /// During this waiting time, re-identification of objects is done in the background.
        /// Specifying a short latency will limit the search (falling in timeout) for previously seen object IDs but will be closer to real time output.
        /// Specifying a long latency will reduce the change of timeout in Re-ID but increase difference with live output.
        /// </summary>
        public float latency;
    }

    /// <summary>
    /// Contains AI model status.
    /// </summary>
    [StructLayout(LayoutKind.Sequential)]
    public struct AI_Model_status
    {
        /// <summary>
        /// the model file is currently present on the host.
        /// </summary>
        [MarshalAs(UnmanagedType.U1)]
        public bool downloaded;
        /// <summary>
        /// an engine file with the expected architecure is found.
        /// </summary>
        [MarshalAs(UnmanagedType.U1)]
        public bool optimized;
    };

    /// <summary>
    /// Sets the object detection parameters.
    /// </summary>
    [StructLayout(LayoutKind.Sequential)]
    public struct ObjectDetectionParameters
    {
        /// <summary>
        /// Defines a module instance id. This is used to identify which object detection model instance is used.
        /// </summary>
        public uint instanceModuleID;
        /// <summary>
        /// Defines if the object detection is synchronized to the image or runs in a separate thread.
        /// </summary>
        [MarshalAs(UnmanagedType.U1)]
        public bool imageSync;
        /// <summary>
        /// Defines if the object detection will track objects across multiple images, instead of an image-by-image basis.
        /// </summary>
        [MarshalAs(UnmanagedType.U1)]
        public bool enableTracking;
        /// <summary>
        /// Defines if the SDK will calculate 2D masks for each object. Requires more performance, so don't enable if you don't need these masks. 
        /// </summary>
        [MarshalAs(UnmanagedType.U1)]
        public bool enableSegmentation;
        /// <summary>
        /// Defines the AI model used for detection 
        /// </summary>
        public sl.DETECTION_MODEL detectionModel;
        /// <summary>
        /// Defines a upper depth range for detections.
        /// Defined in  UNIT set at  sl.Camera.Open.
        /// Default value is set to sl.Initparameters.depthMaximumDistance (can not be higher).
        /// </summary>
        public float maxRange;
        /// <summary>
        /// Batching system parameters.
        /// Batching system(introduced in 3.5) performs short-term re-identification with deep learning and trajectories filtering.
        /// BatchParameters.enable need to be true to use this feature (by default disabled)
        /// </summary>
        public BatchParameters batchParameters;
        /// <summary>
        /// Defines the filtering mode that should be applied to raw detections.
        /// </summary>
        public OBJECT_FILTERING_MODE filteringMode;
        /// <summary>
        /// When an object is not detected anymore, the SDK will predict its positions during a short period of time before switching its state to SEARCHING.
        /// It prevents the jittering of the object state when there is a short misdetection.The user can define its own prediction time duration.
        /// During this time, the object will have OK state even if it is not detected.
        /// The duration is expressed in seconds.
        /// The prediction_timeout_s will be clamped to 1 second as the prediction is getting worst with time.
        /// Set this parameter to 0 to disable SDK predictions.
        /// </summary>
        public float predictionTimeout_s;
        /// <summary>
        /// Allow inference to run at a lower precision to improve runtime and memory usage,
	    /// it might increase the initial optimization time and could include downloading calibration data or calibration cache and slightly reduce the accuracy
        /// \note The fp16 is automatically enabled if the GPU is compatible and provides a speed up of almost x2 and reduce memory usage by almost half, no precision loss.
	    /// \note This setting allow int8 precision which can speed up by another x2 factor (compared to fp16, or x4 compared to fp32) and half the fp16 memory usage, however some accuracy can be lost.
        /// 
        /// The accuracy loss should not exceed 1-2% on the compatible models.
	    /// The current compatible models are all HUMAN_BODY_XXXX
        /// </summary>
        [MarshalAs(UnmanagedType.U1)]
        public bool allowReducedPrecisionInference;
    };


    [StructLayout(LayoutKind.Sequential)]
    public struct ObjectDetectionRuntimeParameters
    {
        /// <summary>
        /// The detection confidence threshold between 1 and 99. 
        /// A confidence of 1 means a low threshold, more uncertain objects and 99 very few but very precise objects.
        /// Ex: If set to 80, then the SDK must be at least 80% sure that a given object exists before reporting it in the list of detected objects. 
        /// If the scene contains a lot of objects, increasing the confidence can slightly speed up the process, since every object instance is tracked.
        /// </summary>
        public float detectionConfidenceThreshold;
        /// <summary>
        ///  
        /// </summary>
        [MarshalAs(UnmanagedType.ByValArray, SizeConst = (int)sl.OBJECT_CLASS.LAST)]
        public int[] objectClassFilter;

        /// <summary>
        ///  
        /// </summary>
        [MarshalAs(UnmanagedType.ByValArray, SizeConst = (int)sl.OBJECT_CLASS.LAST)]
        public int[] objectConfidenceThreshold;
    };

    /// <summary>
    /// Lists of supported skeleton body model
    /// </summary>
    public enum BODY_FORMAT
    {
        BODY_38,
        BODY_70,
    };

    /// <summary>
    /// 
    /// </summary>
    public enum BODY_KEYPOINTS_SELECTION
    {
        /// <summary>
        /// Full keypoint model
        /// </summary>
        FULL,
        /// <summary>
        /// Only the upper body will be output (from hip)
        /// </summary>
        UPPER_BODY,
        /// <summary>
        /// Hands only
        /// </summary>
        HAND
    };

    /// <summary>
    /// Object data structure directly from the SDK. Represents a single object detection. 
    /// See DetectedObject for an abstracted version with helper functions that make this data easier to use in Unity. 
    /// </summary>
    [StructLayout(LayoutKind.Sequential)]
    public struct ObjectData
    {
        /// <summary>
        /// Object identification number, used as a reference when tracking the object through the frames.
        /// </summary>
        public int id; 
        /// <summary>
        ///Unique ID to help identify and track AI detections. Can be either generated externally, or using \ref ZEDCamera.generateUniqueId() or left empty
        /// </summary>
        [MarshalAs(UnmanagedType.ByValTStr, SizeConst = 37)]
        public string uniqueObjectId;
        /// <summary>
        ///  Object label, forwarded from \ref CustomBoxObjects when using DETECTION_MODEL.CUSTOM_BOX_OBJECTS
        /// </summary>
        public int rawLabel;
        /// <summary>
        /// Object category. Identify the object type.
        /// </summary>
        public sl.OBJECT_CLASS label;
        public sl.OBJECT_SUBCLASS subLabel;
        public sl.OBJECT_TRACKING_STATE trackingState;
        public sl.OBJECT_ACTION_STATE actionState;
        /// <summary>
        /// 3D space data (Camera Frame since this is what we used in Unity)
        /// </summary>
        public Vector3 position; //object root position
        /// <summary>
        /// Defines the detection confidence value of the object.
        /// From 0 to 100, a low value means the object might not be localized perfectly or the label(OBJECT_CLASS) is uncertain.
        /// </summary>
        public float confidence;
        /// <summary>
        /// Mask
        /// </summary>
        public System.IntPtr mask;
        
        /// <summary>
        /// Image data.
        /// Note that Y in these values is relative from the top of the image, whereas the opposite is true 
        /// in most related Unity functions. If using this raw value, subtract Y from the 
        /// image height to get the height relative to the bottom. 
        /// </summary>
        ///  0 ------- 1
        ///  |   obj   |
        ///  3-------- 2
        [MarshalAs(UnmanagedType.ByValArray, SizeConst = 4)]
        public Vector2[] boundingBox2D;
        
        /// <summary>
        /// 3D head centroid. Defined in \ref sl:InitParameters.UNIT, expressed in \ref RuntimeParameters.measure3D_reference_frame.
        /// </summary>
        public Vector3 headPosition;
        /// <summary>
        /// Defines the object 3D velocity
        /// </summary>
        public Vector3 velocity; //object root velocity
        
        /// <summary>
        /// 3D object dimensions: width, height, length. Defined in InitParameters.UNIT, expressed in RuntimeParameters.measure3DReferenceFrame.
        /// </summary>
        public Vector3 dimensions;
        
        /// <summary>
        /// The 3D space bounding box. given as array of vertices
        /// </summary>
        ///   1 ---------2  
        ///  /|         /|
        /// 0 |--------3 |
        /// | |        | |
        /// | 5--------|-6
        /// |/         |/
        /// 4 ---------7
        /// 
        [MarshalAs(UnmanagedType.ByValArray, SizeConst = 8)]
        public Vector3[] boundingBox;

        /// <summary>
        /// bounds the head with eight 3D points.
        ///  \note Not available with DETECTION_MODEL::MULTI_CLASS_BOX.
        /// </summary>
        [MarshalAs(UnmanagedType.ByValArray, SizeConst = 8)]
        public Vector3[] headBoundingBox;
        /// <summary>
        /// bounds the head with four 2D points.
        /// Expressed in pixels on the original image resolution.
        ///  \note Not available with DETECTION_MODEL::MULTI_CLASS_BOX.
        /// </summary>
        [MarshalAs(UnmanagedType.ByValArray, SizeConst = 4)]
        public Vector2[] headBoundingBox2D;

        // Full covariance matrix for position (3x3). Only 6 values are necessary
        // [p0, p1, p2]
        // [p1, p3, p4]
        // [p2, p4, p5]
        [MarshalAs(UnmanagedType.ByValArray, SizeConst = 6)]
        public float[] positionCovariance;// covariance matrix of the 3d position, represented by its upper triangular matrix value
    };

    /// <summary>
    /// Container to store the externally detected objects. The objects can be ingested using IngestCustomBoxObjects() function to extract 3D information and tracking over time.
    /// </summary>
    [StructLayout(LayoutKind.Sequential)]
    public struct CustomBoxObjectData
    {
        /// <summary>
        ///Unique ID to help identify and track AI detections. Can be either generated externally, or using \ref ZEDCamera.generateUniqueId() or left empty
        /// </summary>
        [MarshalAs(UnmanagedType.ByValTStr, SizeConst = 37)]
        public string uniqueObjectID;
        /// <summary>
        /// 2D bounding box represented as four 2D points starting at the top left corner and rotation clockwise.
        /// </summary>
        ///  0 ------- 1
        ///  |   obj   |
        ///  3-------- 2
        [MarshalAs(UnmanagedType.ByValArray, SizeConst = 4)]
        public Vector2[] boundingBox2D;
        /// <summary>
        /// Object label, this information is passed-through and can be used to improve object tracking
        /// </summary>
        public int label;
        /// <summary>
        /// Detection confidence. Should be [0-1]. It can be used to improve the object tracking
        /// </summary>
        public float probability;
        /// <summary>
        /// Provide hypothesis about the object movements(degrees of freedom) to improve the object tracking
        /// true: means 2 DoF projected alongside the floor plane, the default for object standing on the ground such as person, vehicle, etc
        /// false : 6 DoF full 3D movements are allowed
        /// </summary>
        [MarshalAs(UnmanagedType.U1)]
        public bool isGrounded;
    }

    /// <summary>
    /// Object Scene data directly from the ZED SDK. Represents all detections given during a single image frame. 
    /// See DetectionFrame for an abstracted version with helper functions that make this data easier to use in Unity. 
    /// Contains the number of object in the scene and the objectData structure for each object.
    /// Since the data is transmitted from C++ to C#, the size of the structure must be constant. Therefore, there is a limitation of 200 (MAX_OBJECT constant) objects in the image.
    /// <c> This number cannot be changed.<c>
    /// </summary>
    [StructLayout(LayoutKind.Sequential)]
    public struct Objects
    {
        /// <summary>
        /// How many objects were detected this frame. Use this to iterate through the top of objectData; objects with indexes greater than numObject are empty. 
        /// </summary>
        public int nbObjects;
        /// <summary>
        /// Timestamp of the image where these objects were detected.
        /// </summary>
        public ulong timestamp;
        /// <summary>
        /// Defines if the object frame is new (new timestamp)
        /// </summary>
        public int isNew;
        /// <summary>
        /// Defines if the object is tracked
        /// </summary>
        public int isTracked;
        /// <summary>
        /// Current detection model used.
        /// </summary>
        public sl.DETECTION_MODEL detectionModel;
        /// <summary>
        /// Array of objects 
        /// </summary>
        [MarshalAs(UnmanagedType.ByValArray, SizeConst = (int)(Constant.MAX_OBJECTS))]
        public ObjectData[] objectList;
    };

    /// <summary>
    /// Sets the body tracking parameters.
    /// </summary>
    [StructLayout(LayoutKind.Sequential)]
    public struct BodyTrackingParameters
    {
        /// <summary>
        /// Defines a module instance id. This is used to identify which object detection model instance is used.
        /// </summary>
        public uint instanceModuleID;
        /// <summary>
        /// Defines if the object detection is synchronized to the image or runs in a separate thread.
        /// </summary>
        [MarshalAs(UnmanagedType.U1)]
        public bool imageSync;
        /// <summary>
        /// Defines if the object detection will track objects across multiple images, instead of an image-by-image basis.
        /// </summary>
        [MarshalAs(UnmanagedType.U1)]
        public bool enableTracking;
        /// <summary>
        /// Defines if the SDK will calculate 2D masks for each object. Requires more performance, so don't enable if you don't need these masks. 
        /// </summary>
        [MarshalAs(UnmanagedType.U1)]
        public bool enableSegmentation;
        /// <summary>
        /// Defines the AI model used for detection 
        /// </summary>
        public sl.DETECTION_MODEL detectionModel;
        /// <summary>
        /// Defines if the body fitting will be applied
        /// </summary>
        public bool enableBodyFitting;
        /// <summary>
        /// Defines the body format outputed by the sdk when \ref retrieveBodies is called.
        /// </summary>
        public sl.BODY_FORMAT bodyFormat;
        /// <summary>
        /// Defines the body selection is output by the sdk when \ref retrieveBodies is called.
        /// </summary>
        public sl.BODY_KEYPOINTS_SELECTION bodySelection;
        /// <summary>
        /// Defines a upper depth range for detections.
        /// Defined in  UNIT set at  sl.Camera.Open.
        /// Default value is set to sl.Initparameters.depthMaximumDistance (can not be higher).
        /// </summary>
        public float maxRange;
        /// <summary>
        /// When an object is not detected anymore, the SDK will predict its positions during a short period of time before switching its state to SEARCHING.
        /// It prevents the jittering of the object state when there is a short misdetection.The user can define its own prediction time duration.
        /// During this time, the object will have OK state even if it is not detected.
        /// The duration is expressed in seconds.
        /// The prediction_timeout_s will be clamped to 1 second as the prediction is getting worst with time.
        /// Set this parameter to 0 to disable SDK predictions.
        /// </summary>
        public float predictionTimeout_s;
        /// <summary>
        /// Allow inference to run at a lower precision to improve runtime and memory usage,
	    /// it might increase the initial optimization time and could include downloading calibration data or calibration cache and slightly reduce the accuracy
        /// \note The fp16 is automatically enabled if the GPU is compatible and provides a speed up of almost x2 and reduce memory usage by almost half, no precision loss.
	    /// \note This setting allow int8 precision which can speed up by another x2 factor (compared to fp16, or x4 compared to fp32) and half the fp16 memory usage, however some accuracy can be lost.
        /// 
        /// The accuracy loss should not exceed 1-2% on the compatible models.
	    /// The current compatible models are all HUMAN_BODY_XXXX
        /// </summary>
        [MarshalAs(UnmanagedType.U1)]
        public bool allowReducedPrecisionInference;
    };

    [StructLayout(LayoutKind.Sequential)]
    public struct BodyTrackingRuntimeParameters
    {
        /// <summary>
        /// The detection confidence threshold between 1 and 99. 
        /// A confidence of 1 means a low threshold, more uncertain objects and 99 very few but very precise objects.
        /// Ex: If set to 80, then the SDK must be at least 80% sure that a given object exists before reporting it in the list of detected objects. 
        /// If the scene contains a lot of objects, increasing the confidence can slightly speed up the process, since every object instance is tracked.
        /// </summary>
        public float detectionConfidenceThreshold;
        /// <summary>
        /// The SDK will outputs skeleton with more keypoints than this threshold.
        /// It is useful for example to remove unstable fitting results when a skeleton is partially occluded. 
        /// </summary>
        public int minimumKeypointsThreshold;
    };

    /// <summary>
    /// Body data structure directly from the SDK. Represents a single body detection. 
    /// See DetectedObject for an abstracted version with helper functions that make this data easier to use in Unity. 
    /// </summary>
    [StructLayout(LayoutKind.Sequential)]
    public struct BodyData
    {
        /// <summary>
        /// Object identification number, used as a reference when tracking the object through the frames.
        /// </summary>
        public int id;
        /// <summary>
        ///Unique ID to help identify and track AI detections. Can be either generated externally, or using \ref ZEDCamera.generateUniqueId() or left empty
        /// </summary>
        [MarshalAs(UnmanagedType.ByValTStr, SizeConst = 37)]
        public string uniqueObjectId;
        public sl.OBJECT_TRACKING_STATE trackingState;
        public sl.OBJECT_ACTION_STATE actionState;
        /// <summary>
        /// 3D space data (Camera Frame since this is what we used in Unity)
        /// </summary>
        public Vector3 position;
        /// <summary>
        /// Defines the object 3D velocity
        /// </summary>
        public Vector3 velocity;
        // Full covariance matrix for position (3x3). Only 6 values are necessary
        // [p0, p1, p2]
        // [p1, p3, p4]
        // [p2, p4, p5]
        [MarshalAs(UnmanagedType.ByValArray, SizeConst = 6)]
        public float[] positionCovariance;// covariance matrix of the 3d position, represented by its upper triangular matrix value
        /// <summary>
        /// Defines the detection confidence value of the object.
        /// From 0 to 100, a low value means the object might not be localized perfectly or the label(OBJECT_CLASS) is uncertain.
        /// </summary>
        public float confidence;
        /// <summary>
        /// Mask
        /// </summary>
        public System.IntPtr mask;

        /// <summary>
        /// Image data.
        /// Note that Y in these values is relative from the top of the image, whereas the opposite is true 
        /// in most related Unity functions. If using this raw value, subtract Y from the 
        /// image height to get the height relative to the bottom. 
        /// </summary>
        ///  0 ------- 1
        ///  |   obj   |
        ///  3-------- 2
        [MarshalAs(UnmanagedType.ByValArray, SizeConst = 4)]
        public Vector2[] boundingBox2D;

        /// <summary>
        /// 3D head centroid. Defined in \ref sl:InitParameters.UNIT, expressed in \ref RuntimeParameters.measure3D_reference_frame.
        /// </summary>
        public Vector3 headPosition;


        /// <summary>
        /// 3D object dimensions: width, height, length. Defined in InitParameters.UNIT, expressed in RuntimeParameters.measure3DReferenceFrame.
        /// </summary>
        public Vector3 dimensions;

        /// <summary>
        /// The 3D space bounding box. given as array of vertices
        /// </summary>
        ///   1 ---------2  
        ///  /|         /|
        /// 0 |--------3 |
        /// | |        | |
        /// | 5--------|-6
        /// |/         |/
        /// 4 ---------7
        /// 
        [MarshalAs(UnmanagedType.ByValArray, SizeConst = 8)]
        public Vector3[] boundingBox;

        /// <summary>
        /// bounds the head with eight 3D points.
        ///  \note Not available with DETECTION_MODEL::MULTI_CLASS_BOX.
        /// </summary>
        [MarshalAs(UnmanagedType.ByValArray, SizeConst = 8)]
        public Vector3[] headBoundingBox;
        /// <summary>
        /// bounds the head with four 2D points.
        /// Expressed in pixels on the original image resolution.
        ///  \note Not available with DETECTION_MODEL::MULTI_CLASS_BOX.
        /// </summary>
        [MarshalAs(UnmanagedType.ByValArray, SizeConst = 4)]
        public Vector2[] headBoundingBox2D;
        /// <summary>
        /// \brief A set of useful points representing the human body, expressed in 2D, respect to the original image resolution.
        /// We use a classic 18 points representation, the points semantic and order is given by BODY_PARTS.
        /// Expressed in pixels on the original image resolution, [0,0] is the top left corner.
        /// \warning in some cases, eg. body partially out of the image, some keypoint can not be detected, they will have negatives coordinates.
        /// </summary>
        [MarshalAs(UnmanagedType.ByValArray, SizeConst = 70)]
        public Vector2[] keypoint2D;
        /// <summary>
        /// \brief A set of useful points representing the human body, expressed in 3D.
	    /// We use a classic 18 points representation, the points semantic and order is given by BODY_PARTS.
        /// Defined in \ref sl:InitParameters::UNIT, expressed in \ref RuntimeParameters::measure3D_reference_frame.
	    /// \warning in some cases, eg. body partially out of the image or missing depth data, some keypoint can not be detected, they will have non finite values.
        /// </summary>
        [MarshalAs(UnmanagedType.ByValArray, SizeConst = 70)]
        public Vector3[] keypoint;
        /// <summary>
        /// Per keypoint detection confidence, can not be lower than the \ref ObjectDetectionRuntimeParameters::detection_confidence_threshold.
        /// </summary>
        [MarshalAs(UnmanagedType.ByValArray, SizeConst = 70)]
        public float[] keypointConfidence;
        /// <summary>
        /// Per keypoint local position (the position of the child keypoint with respect to its parent expressed in its parent coordinate frame)
        /// </summary>
        [MarshalAs(UnmanagedType.ByValArray, SizeConst = 70)]
        public Vector3[] localPositionPerJoint;
        /// <summary>
        /// Per keypoint local orientation
        /// </summary>
        [MarshalAs(UnmanagedType.ByValArray, SizeConst = 70)]
        public Quaternion[] localOrientationPerJoint;
        /// <summary>
        ///  global root orientation of the skeleton. The orientation is also represented by a quaternion with the same format as \ref local_orientation_per_joint
        /// </summary>
        public Quaternion globalRootOrientation;
    };

    /// <summary>
    /// Body Scene data directly from the ZED SDK. Represents all detections given during a single image frame. 
    /// See DetectionFrame for an abstracted version with helper functions that make this data easier to use in Unity. 
    /// Contains the number of object in the scene and the objectData structure for each object.
    /// Since the data is transmitted from C++ to C#, the size of the structure must be constant. Therefore, there is a limitation of 200 (MAX_OBJECT constant) objects in the image.
    /// <c> This number cannot be changed.<c>
    /// </summary>
    [StructLayout(LayoutKind.Sequential)]
    public struct Bodies
    {
        /// <summary>
        /// How many bodies were detected this frame. Use this to iterate through the top of bodyData; objects with indexes greater than numObject are empty. 
        /// </summary>
        public int nbBodies;
        /// <summary>
        /// Timestamp of the image where these objects were detected.
        /// </summary>
        public ulong timestamp;
        /// <summary>
        /// Defines if the object frame is new (new timestamp)
        /// </summary>
        public int isNew;
        /// <summary>
        /// Defines if the object is tracked
        /// </summary>
        public int isTracked;
        /// <summary>
        /// Current detection model used.
        /// </summary>
        public sl.DETECTION_MODEL detectionModel;
        /// <summary>
        /// Array of objects 
        /// </summary>
        [MarshalAs(UnmanagedType.ByValArray, SizeConst = (int)(Constant.MAX_OBJECTS))]
        public BodyData[] bodyList;
    };

    /// <summary>
    /// Lists available object class
    /// </summary>
    public enum OBJECT_CLASS
    {
        PERSON = 0,
        VEHICLE = 1,
        BAG = 2,
        ANIMAL = 3,
        ELECTRONICS = 4,
        FRUIT_VEGETABLE = 5,
        SPORT = 6,
        LAST = 7
    };

    /// <summary>
    /// Lists available object subclass.
    /// </summary>
    public enum OBJECT_SUBCLASS
    {
        PERSON = 0,
        // VEHICLES
        BICYCLE = 1,
        CAR = 2,
        MOTORBIKE = 3,
        BUS = 4,
        TRUCK = 5,
        BOAT = 6,
        // BAGS
        BACKPACK = 7,
        HANDBAG = 8,
        SUITCASE = 9,
        // ANIMALS
        BIRD = 10,
        CAT = 11,
        DOG = 12,
        HORSE = 13,
        SHEEP = 14,
        COW = 15,
        // ELECTRONICS
        CELLPHONE = 16,
        LAPTOP = 17,
        // FRUITS/VEGETABLES
        BANANA = 18,
        APPLE = 19,
        ORANGE = 20,
        CARROT = 21,
        PERSON_HEAD = 22,
        SPORTSBALL = 23,
        LAST = 24
    };

    /// <summary>
    /// Tracking state of an individual object. 
    /// </summary>
    public enum OBJECT_TRACKING_STATE
    {
        OFF, /**< The tracking is not yet initialized, the object ID is not usable */
        OK, /**< The object is tracked */
        SEARCHING,/**< The object couldn't be detected in the image and is potentially occluded, the trajectory is estimated */
        TERMINATE/**< This is the last searching state of the track, the track will be deleted in the next retreiveObject */
    };

    public enum OBJECT_ACTION_STATE
    { 
        IDLE = 0, /**< The object is staying static. */
        MOVING = 1, /**< The object is moving. */
        LAST = 2
    };

    /// <summary>
    /// List available models for detection
    /// </summary>
    public enum DETECTION_MODEL {
        /// <summary>
        /// Any objects, bounding box based.
        /// </summary>
		MULTI_CLASS_BOX,
        /// <summary>
        /// Any objects, bounding box based.
        /// </summary>
        MULTI_CLASS_BOX_MEDIUM,
        /// <summary>
        /// Any objects, bounding box based.
        /// </summary>
        MULTI_CLASS_BOX_ACCURATE,
        /// <summary>
        ///  Bounding Box detector specialized in person heads, particulary well suited for crowded environement, the person localization is also improved
        /// </summary>
        PERSON_HEAD_BOX,
        /// <summary>
        ///  Bounding Box detector specialized in person heads, particulary well suited for crowded environement, the person localization is also improved
        /// </summary>
        PERSON_HEAD_BOX_ACCURATE,
        /// <summary>
        /// For external inference, using your own custom model and/or frameworks. This mode disable the internal inference engine, the 2D bounding box detection must be provided
        /// </summary>
        CUSTOM_BOX_OBJECTS,
        /// <summary>
        /// Keypoints based, specific to human skeleton, real time performance even on Jetson or low end GPU cards.
        /// </summary>
        HUMAN_BODY_FAST,
        /// <summary>
        /// Keypoints based, specific to human skeleton, real time performance even on Jetson or low end GPU cards.
        /// </summary>
        HUMAN_BODY_MEDIUM,
        /// <summary>
        ///  Keypoints based, specific to human skeleton, state of the art accuracy, requires powerful GPU.
        /// </summary>
		HUMAN_BODY_ACCURATE,
        LAST
    };

    /// <summary>
    /// Lists of supported bounding box preprocessing
    /// </summary>
    public enum OBJECT_FILTERING_MODE
    {
        /// <summary>
        /// SDK will not apply any preprocessing to the detected objects 
        /// </summary>
        NONE,
        /// <summary>
        /// SDK will remove objects that are in the same 3D position as an already tracked object (independant of class ID). Default value
        /// </summary>
        NMS3D,
        /// <summary>
        /// SDK will remove objects that are in the same 3D position as an already tracked object of the same class ID
        /// </summary>
        NMS3D_PER_CLASS
    };

    public enum AI_MODELS
    {
        /// <summary>
        /// related to sl.DETECTION_MODEL.MULTI_CLASS_BOX
        /// </summary>
        MULTI_CLASS_DETECTION,
        /// <summary>
        /// related to sl.DETECTION_MODEL.MULTI_CLASS_BOX_MEDIUM
        /// </summary>
        MULTI_CLASS_MEDIUM_DETECTION,
        /// <summary>
        /// related to sl.DETECTION_MODEL.MULTI_CLASS_BOX_ACCURATE
        /// </summary>
        MULTI_CLASS_ACCURATE_DETECTION,
        /// <summary>
        /// related to sl.DETECTION_MODEL.HUMAN_BODY_FAST
        /// </summary>
        HUMAN_BODY_FAST_DETECTION,
        /// <summary>
        /// related to sl.DETECTION_MODEL.HUMAN_BODY_MEDIUM
        /// </summary>
        HUMAN_BODY_MEDIUM_DETECTION,
        /// <summary>
        /// related to sl.DETECTION_MODEL.HUMAN_BODY_ACCURATE
        /// </summary>
        HUMAN_BODY_ACCURATE_DETECTION, // 
        /// <summary>
        /// related to sl.DETECTION_MODEL.PERSON_HEAD
        /// </summary>
        PERSON_HEAD_DETECTION,
        /// <summary>
        /// related to sl.DETECTION_MODEL.PERSON_HEAD
        /// </summary>
        PERSON_HEAD_ACCURATE_DETECTION,
        /// <summary>
        /// related to sl.BatchParameters.enable
        /// </summary>
        REID_ASSOCIATION, // related to 
        /// <summary>
        /// related to sl.DETECTION_MODEL.NEURAL
        /// </summary>
        NEURAL_DEPTH,

        LAST
    };

    /// <summary>
    /// ssemantic of human body parts and order keypoints for BODY_FORMAT.BODY_38.
    /// </summary>
    public enum BODY_PARTS_POSE_38
    {
        PELVIS = 0,
        SPINE_1 = 1,
        SPINE_2 = 2,
        SPINE_3 = 3,
        NECK = 4,
        NOSE = 5,
        LEFT_EYE = 6,
        RIGHT_EYE = 7,
        LEFT_EAR = 8,
        RIGHT_EAR = 9,
        LEFT_CLAVICLE = 10,
        RIGHT_CLAVICLE = 11,
        LEFT_SHOULDER = 12,
        RIGHT_SHOULDER = 13,
        LEFT_ELBOW = 14,
        RIGHT_ELBOW = 15,
        LEFT_WRIST = 16,
        RIGHT_WRIST = 17,
        LEFT_HIP = 18,
        RIGHT_HIP = 19,
        LEFT_KNEE = 20,
        RIGHT_KNEE = 21,
        LEFT_ANKLE = 22,
        RIGHT_ANKLE = 23,
        LEFT_BIG_TOE = 24,
        RIGHT_BIG_TOE = 25,
        LEFT_SMALL_TOE = 26,
        RIGHT_SMALL_TOE = 27,
        LEFT_HEEL = 28,
        RIGHT_HEEL = 29,
        // Hands
        LEFT_HAND_THUMB_4 = 30, 
        RIGHT_HAND_THUMB_4 = 31,
        LEFT_HAND_INDEX_1 = 32,
        RIGHT_HAND_INDEX_1 = 33,
        LEFT_HAND_MIDDLE_4 = 34,
        RIGHT_HAND_MIDDLE_4 = 35,
        LEFT_HAND_PINKY_1 = 36, 
        RIGHT_HAND_PINKY_1 = 37,
        LAST = 38
    };

    enum BODY_PARTS_BODY_70
    {
        PELVIS = 0,
        SPINE_1 = 1,
        SPINE_2 = 2,
        SPINE_3 = 3,
        NECK = 4,
        NOSE = 5,
        LEFT_EYE = 6,
        RIGHT_EYE = 7,
        LEFT_EAR = 8,
        RIGHT_EAR = 9,
        LEFT_CLAVICLE = 10,
        RIGHT_CLAVICLE = 11,
        LEFT_SHOULDER = 12,
        RIGHT_SHOULDER = 13,
        LEFT_ELBOW = 14,
        RIGHT_ELBOW = 15,
        LEFT_WRIST = 16,
        RIGHT_WRIST = 17,
        LEFT_HIP = 18,
        RIGHT_HIP = 19,
        LEFT_KNEE = 20,
        RIGHT_KNEE = 21,
        LEFT_ANKLE = 22,
        RIGHT_ANKLE = 23,
        LEFT_BIG_TOE = 24,
        RIGHT_BIG_TOE = 25,
        LEFT_SMALL_TOE = 26,
        RIGHT_SMALL_TOE = 27,
        LEFT_HEEL = 28,
        RIGHT_HEEL = 29,
        // Hands
        // Left
        LEFT_HAND_THUMB_1 = 30,
        LEFT_HAND_THUMB_2 = 31,
        LEFT_HAND_THUMB_3 = 32,
        LEFT_HAND_THUMB_4 = 33,
        LEFT_HAND_INDEX_1 = 34,
        LEFT_HAND_INDEX_2 = 35,
        LEFT_HAND_INDEX_3 = 36,
        LEFT_HAND_INDEX_4 = 37,
        LEFT_HAND_MIDDLE_1 = 38,
        LEFT_HAND_MIDDLE_2 = 39,
        LEFT_HAND_MIDDLE_3 = 40,
        LEFT_HAND_MIDDLE_4 = 41,
        LEFT_HAND_RING_1 = 42,
        LEFT_HAND_RING_2 = 43,
        LEFT_HAND_RING_3 = 44,
        LEFT_HAND_RING_4 = 45,
        LEFT_HAND_PINKY_1 = 46,
        LEFT_HAND_PINKY_2 = 47,
        LEFT_HAND_PINKY_3 = 48,
        LEFT_HAND_PINKY_4 = 49,
        // Right
        RIGHT_HAND_THUMB_1 = 50,
        RIGHT_HAND_THUMB_2 = 51,
        RIGHT_HAND_THUMB_3 = 52,
        RIGHT_HAND_THUMB_4 = 53,
        RIGHT_HAND_INDEX_1 = 54,
        RIGHT_HAND_INDEX_2 = 55,
        RIGHT_HAND_INDEX_3 = 56,
        RIGHT_HAND_INDEX_4 = 57,
        RIGHT_HAND_MIDDLE_1 = 58,
        RIGHT_HAND_MIDDLE_2 = 59,
        RIGHT_HAND_MIDDLE_3 = 60,
        RIGHT_HAND_MIDDLE_4 = 61,
        RIGHT_HAND_RING_1 = 62,
        RIGHT_HAND_RING_2 = 63,
        RIGHT_HAND_RING_3 = 64,
        RIGHT_HAND_RING_4 = 65,
        RIGHT_HAND_PINKY_1 = 66,
        RIGHT_HAND_PINKY_2 = 67,
        RIGHT_HAND_PINKY_3 = 68,
        RIGHT_HAND_PINKY_4 = 69,
        LAST = 70
    };

    /// <summary>
    /// Contains batched data of a detected object
    /// </summary>
    /// <summary>
    /// Contains batched data of a detected object
    /// </summary>
    public class ObjectsBatch
    {
        /// <summary>
        /// How many data were stored. Use this to iterate through the top of position/velocity/bounding_box/...; objects with indexes greater than numData are empty.
        /// </summary>
        public int numData = 0;
        /// <summary>
        /// The trajectory id
        /// </summary>
        public int id = 0;
        /// <summary>
        /// Object Category. Identity the object type
        /// </summary>
        public OBJECT_CLASS label = OBJECT_CLASS.LAST;
        /// <summary>
        /// Object subclass
        /// </summary>
        public OBJECT_SUBCLASS sublabel = OBJECT_SUBCLASS.LAST;
        /// <summary>
        ///  Defines the object tracking state
        /// </summary>
        public TRACKING_STATE trackingState = TRACKING_STATE.TRACKING_OFF;
        /// <summary>
        /// A sample of 3d position
        /// </summary>
        public Vector3[] positions = new Vector3[(int)Constant.MAX_BATCH_SIZE];
        /// <summary>
        /// a sample of the associated position covariance
        /// </summary>
        public float[,] positionCovariances = new float[(int)Constant.MAX_BATCH_SIZE, 6];
        /// <summary>
        /// A sample of 3d velocity
        /// </summary>
        public Vector3[] velocities = new Vector3[(int)Constant.MAX_BATCH_SIZE];
        /// <summary>
        /// The associated position timestamp
        /// </summary>
        public ulong[] timestamps = new ulong[(int)Constant.MAX_BATCH_SIZE];
        /// <summary>
        /// A sample of 3d bounding boxes
        /// </summary>
        public Vector3[,] boundingBoxes = new Vector3[(int)Constant.MAX_BATCH_SIZE, 8];
        /// <summary>
        /// 2D bounding box of the person represented as four 2D points starting at the top left corner and rotation clockwise.
        /// Expressed in pixels on the original image resolution, [0, 0] is the top left corner.
        ///      A ------ B
        ///      | Object |
        ///      D ------ C
        /// </summary>
        public Vector2[,] boundingBoxes2D = new Vector2[(int)Constant.MAX_BATCH_SIZE, 4];
        /// <summary>
        /// a sample of object detection confidence
        /// </summary>
        public float[] confidences = new float[(int)Constant.MAX_BATCH_SIZE];
        /// <summary>
        /// a sample of the object action state
        /// </summary>
        public OBJECT_ACTION_STATE[] actionStates = new OBJECT_ACTION_STATE[(int)Constant.MAX_BATCH_SIZE];
        /// <summary>
        /// bounds the head with four 2D points.
        /// Expressed in pixels on the original image resolution.
        /// Not available with DETECTION_MODEL.MULTI_CLASS_BOX.
        /// </summary>
        public Vector2[,] headBoundingBoxes2D = new Vector2[(int)Constant.MAX_BATCH_SIZE, 8];
        /// <summary>
        /// bounds the head with eight 3D points.
		/// Defined in sl.InitParameters.UNIT, expressed in RuntimeParameters.measure3DReferenceFrame.
		/// Not available with DETECTION_MODEL.MULTI_CLASS_BOX.
        /// </summary>
        public Vector3[,] headBoundingBoxes = new Vector3[(int)Constant.MAX_BATCH_SIZE, 8];
        /// <summary>
        /// 3D head centroid.
		/// Defined in sl.InitParameters.UNIT, expressed in RuntimeParameters.measure3DReferenceFrame.
		/// Not available with DETECTION_MODEL.MULTI_CLASS_BOX.
        /// </summary>
        public Vector3[] headPositions = new Vector3[(int)Constant.MAX_BATCH_SIZE];
    }
}// end namespace sl<|MERGE_RESOLUTION|>--- conflicted
+++ resolved
@@ -850,11 +850,7 @@
         /// </summary>
         SVO_UNSUPPORTED_COMPRESSION,
         /// <summary>
-<<<<<<< HEAD
-        /// SVO end of file has been reached, and no frame will be available until the SVO position is reset.*/
-=======
         /// SVO end of file has been reached, and no frame will be available until the SVO position is reset.
->>>>>>> 8e4c1195
         /// </summary>
         END_OF_SVOFILE_REACHED,
         /// <summary>
