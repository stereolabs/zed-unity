--- conflicted
+++ resolved
@@ -113,20 +113,12 @@
         /// Confidence/Quality of the pose estimation for the target frame.
         /// A confidence metric of the tracking[0 - 100], 0 means that the tracking is lost, 100 means that the tracking can be fully trusted.
         /// </summary>
-<<<<<<< HEAD
-        public int pose_confidence;
-=======
         public int poseConfidence;
->>>>>>> 6936388b
         /// <summary>
         /// 6x6 Pose covariance of translation (the first 3 values) and rotation in so3 (the last 3 values)
         /// </summary>
         [MarshalAs(UnmanagedType.ByValArray, SizeConst = 36)]
-<<<<<<< HEAD
-        public float[] pose_covariance;
-=======
         public float[] poseCovariance;
->>>>>>> 6936388b
         /// <summary>
         /// Twist of the camera available in reference camera, this expresses velocity in free space, broken into its linear and angular parts.
         /// </summary>
@@ -136,11 +128,7 @@
         /// Row-major representation of the 6x6 twist covariance matrix of the camera, this expresses the uncertainty of the twist.
         /// </summary>
         [MarshalAs(UnmanagedType.ByValArray, SizeConst = 36)]
-<<<<<<< HEAD
-        public float[] twist_covariance;
-=======
         public float[] twistCovariance;
->>>>>>> 6936388b
     };
 
     /// <summary>
@@ -227,20 +215,12 @@
         /// Recorder status, true if enabled.
         /// </summary>
         [MarshalAs(UnmanagedType.U1)]
-<<<<<<< HEAD
-        public bool is_recording;
-=======
         public bool isRecording;
->>>>>>> 6936388b
         /// <summary>
         /// Recorder status, true if the pause is enabled.
         /// </summary>
         [MarshalAs(UnmanagedType.U1)]
-<<<<<<< HEAD
-        public bool is_paused;
-=======
         public bool isPaused;
->>>>>>> 6936388b
         /// <summary>
         /// Status of the current frame. True if recording was successful, false if frame could not be written.
         /// </summary>
@@ -249,35 +229,19 @@
         /// <summary>
         /// Compression time for the current frame in milliseconds.
         /// </summary>
-<<<<<<< HEAD
-        public double current_compression_time;
+        public double currentCompressionTime;
         /// <summary>
         /// Compression ratio (% of raw size) for the current frame.
         /// </summary>
-        public double current_compression_ratio;
+        public double currentCompressionRatio;
         /// <summary>
         /// Average compression time in millisecond since beginning of recording.
         /// </summary>
-        public double average_compression_time;
+        public double averageCompressionTime;
         /// <summary>
         /// Compression ratio (% of raw size) since recording was started.
         /// </summary>
-        public double average_compression_ratio;
-=======
-        public double currentCompressionTime;
-        /// <summary>
-        /// Compression ratio (% of raw size) for the current frame.
-        /// </summary>
-        public double currentCompressionRatio;
-        /// <summary>
-        /// Average compression time in millisecond since beginning of recording.
-        /// </summary>
-        public double averageCompressionTime;
-        /// <summary>
-        /// Compression ratio (% of raw size) since recording was started.
-        /// </summary>
         public double averageCompressionRatio;
->>>>>>> 6936388b
     }
 
     /// <summary>
@@ -404,20 +368,12 @@
         /// <summary>
         /// The state of the /ref magnetic_heading value
         /// </summary>
-<<<<<<< HEAD
-        public HEADING_STATE magnetic_heading_state;
-=======
         public HEADING_STATE magneticHeadingState;
->>>>>>> 6936388b
         /// <summary>
         /// The accuracy of the magnetic heading measure in the range [0.0,1.0].
         /// A negative value means that the magnetometer must be calibrated using the ZED Sensor Viewer tool
         /// </summary>
-<<<<<<< HEAD
-        public float magnetic_heading_accuracy;
-=======
         public float magneticHeadingAccuracy;
->>>>>>> 6936388b
 
     };
 
@@ -843,7 +799,7 @@
     /// </remarks>
     public enum ERROR_CODE
     {
-<<<<<<< HEAD
+        CAMERA_REBOOTING = -1,
         /// <summary>
         /// Operation was successful.
         /// </summary>
@@ -885,164 +841,6 @@
         /// ZED calibration file is not found on the host machine. Use ZED Explorer or ZED Calibration to get one.
         /// </summary>
         CALIBRATION_FILE_NOT_AVAILABLE,
-        /// <summary>
-        /// ZED calibration file is not valid. Try downloading the factory one or recalibrating using the ZED Calibration tool.
-        /// </summary>
-        INVALID_CALIBRATION_FILE,
-        /// <summary>
-        /// The provided SVO file is not valid.
-        /// </summary>
-        INVALID_SVO_FILE,
-        /// <summary>
-        /// An SVO recorder-related error occurred (such as not enough free storage or an invalid file path).
-        /// </summary>
-        SVO_RECORDING_ERROR,
-        /// <summary>
-        /// An SVO related error when NVIDIA based compression cannot be loaded
-        /// </summary>
-        SVO_UNSUPPORTED_COMPRESSION,
-        /// <summary>
-        /// The requested coordinate system is not available.
-        /// </summary>
-        INVALID_COORDINATE_SYSTEM,
-        /// <summary>
-        /// The firmware of the ZED is out of date. Update to the latest version.
-        /// </summary>
-        INVALID_FIRMWARE,
-        /// <summary>
-        ///  An invalid parameter has been set for the function.
-        /// </summary>
-        INVALID_FUNCTION_PARAMETERS,
-        /// <summary>
-        /// In grab() only, the current call return the same frame as last call. Not a new frame.
-        /// </summary>
-        NOT_A_NEW_FRAME,
-        /// <summary>
-        /// In grab() only, a CUDA error has been detected in the process. Activate wrapperVerbose in ZEDManager.cs for more info.
-        /// </summary>
-        CUDA_ERROR,
-        /// <summary>
-        /// In grab() only, ZED SDK is not initialized. Probably a missing call to sl::Camera::open.
-        /// </summary>
-        CAMERA_NOT_INITIALIZED,
-        /// <summary>
-        /// Your NVIDIA driver is too old and not compatible with your current CUDA version.
-        /// </summary>
-        NVIDIA_DRIVER_OUT_OF_DATE,
-        /// <summary>
-        /// The function call is not valid in the current context. Could be a missing a call to sl::Camera::open.
-        /// </summary>
-        INVALID_FUNCTION_CALL,
-        /// <summary>
-        ///  The SDK wasn't able to load its dependencies, the installer should be launched.
-        /// </summary>
-        CORRUPTED_SDK_INSTALLATION,
-        /// <summary>
-        /// The installed SDK is not the SDK used to compile the program.
-        /// </summary>
-        INCOMPATIBLE_SDK_VERSION,
-        /// <summary>
-        /// The given area file does not exist. Check the file path.
-        /// </summary>
-        INVALID_AREA_FILE,
-        /// <summary>
-        /// The area file does not contain enough data to be used ,or the sl::DEPTH_MODE used during the creation of the
-        /// area file is different from the one currently set.
-        /// </summary>
-        INCOMPATIBLE_AREA_FILE,
-        /// <summary>
-        /// Camera failed to set up.
-        /// </summary>
-        CAMERA_FAILED_TO_SETUP,
-        /// <summary>
-        /// Your ZED cannot be opened. Try replugging it to another USB port or flipping the USB-C connector (if using ZED Mini).
-        /// </summary>
-        CAMERA_DETECTION_ISSUE,
-        /// <summary>
-        /// The Camera is already in use by another process.
-        /// </summary>
-        CAMERA_ALREADY_IN_USE,
-        /// <summary>
-        /// No GPU found or CUDA is unable to list it. Can be a driver/reboot issue.
-        /// </summary>
-        NO_GPU_DETECTED,
-        /// <summary>
-        /// Plane not found. Either no plane is detected in the scene, at the location or corresponding to the floor,
-        /// or the floor plane doesn't match the prior given.
-        /// </summary>
-        PLANE_NOT_FOUND,
-        /// <summary>
-        /// The Object detection module is only compatible with the ZED 2
-        /// </summary>
-        MODULE_NOT_COMPATIBLE_WITH_CAMERA,
-        /// <summary>
-        /// The module needs the sensors to be enabled (see InitParameters::sensors_required)
-        /// </summary>
-        MOTION_SENSORS_REQUIRED,
-        /// <summary>
-        /// The module needs a newer version of CUDA
-        /// </summary>
-        MODULE_NOT_COMPATIBLE_WITH_CUDA_VERSION,
-=======
-        CAMERA_REBOOTING = -1,
-        /// <summary>
-        /// Operation was successful.
-        /// </summary>
-        SUCCESS,
-        /// <summary>
-        /// Standard, generic code for unsuccessful behavior when no other code is more appropriate.
-        /// </summary>
-        FAILURE,
->>>>>>> 6936388b
-        /// <summary>
-        /// No GPU found, or CUDA capability of the device is not supported.
-        /// </summary>
-        NO_GPU_COMPATIBLE,
-        /// <summary>
-        /// Not enough GPU memory for this depth mode. Try a different mode (such as PERFORMANCE).
-        /// </summary>
-        NOT_ENOUGH_GPUMEM,
-        /// <summary>
-        /// The ZED camera is not plugged in or detected.
-        /// </summary>
-        CAMERA_NOT_DETECTED,
-        /// <summary>
-        /// The MCU that controls the sensors module has an invalid Serial Number. You can try to recover it launching the 'ZED Diagnostic' tool from the command line with the option '-r'.
-        /// </summary>
-        SENSORS_NOT_INITIALIZED,
-        /// <summary>
-        /// a ZED Mini is detected but the inertial sensor cannot be opened. (Never called for original ZED)
-        /// </summary>
-        SENSOR_NOT_DETECTED,
-        /// <summary>
-        /// For Nvidia Jetson X1 only - resolution not yet supported (USB3.0 bandwidth).
-        /// </summary>
-        INVALID_RESOLUTION,
-        /// <summary>
-        /// USB communication issues. Occurs when the camera FPS cannot be reached, due to a lot of corrupted frames.
-        /// Try changing the USB port.
-        /// </summary>
-        LOW_USB_BANDWIDTH,
-        /// <summary>
-        /// ZED calibration file is not found on the host machine. Use ZED Explorer or ZED Calibration to get one.
-        /// </summary>
-<<<<<<< HEAD
-        ZED2,
-        /// <summary>
-        /// ZED2i
-        /// </summary>
-        ZED2i
-    };
-
-    /// <summary>
-    /// Lists available sensing modes - whether to produce the original depth map (STANDARD) or one with
-    /// smoothing and other effects added to fill gaps and roughness (FILL).
-    /// </summary>
-    public enum SENSING_MODE
-    {
-=======
-        CALIBRATION_FILE_NOT_AVAILABLE,
->>>>>>> 6936388b
         /// <summary>
         /// ZED calibration file is not valid. Try downloading the factory one or recalibrating using the ZED Calibration tool.
         /// </summary>
@@ -1810,8 +1608,6 @@
         /// This parameter only impacts the LIVE mode.
         /// </summary>
         public float openTimeoutSec;
-<<<<<<< HEAD
-=======
         /// <summary>
         /// 	Define the behavior of the automatic camera recovery during grab() function call. When async is enabled and there's an issue with the communication with the camera
         /// the grab() will exit after a short period and return the ERROR_CODE::CAMERA_REBOOTING warning.The recovery will run in the background until the correct communication is restored.
@@ -1819,7 +1615,6 @@
         /// The default behavior is synchronous, like previous ZED SDK versions
         /// </summary>
         public bool asyncGrabRecovery;
->>>>>>> 6936388b
 
         /// <summary>
         /// Constructor. Sets default initialization parameters recommended for Unity.
@@ -1852,10 +1647,7 @@
             this.enableImageEnhancement = true;
             this.optionalOpencvCalibrationFile = "";
             this.openTimeoutSec = 5.0f;
-<<<<<<< HEAD
-=======
             this.asyncGrabRecovery = false;
->>>>>>> 6936388b
         }
     }
 
@@ -2083,28 +1875,11 @@
         /// Defines if the SDK will calculate 2D masks for each object. Requires more performance, so don't enable if you don't need these masks.
         /// </summary>
         [MarshalAs(UnmanagedType.U1)]
-<<<<<<< HEAD
-        public bool enable2DMask;
-        /// <summary>
-        /// Defines the AI model used for detection
-        /// </summary>
-        public sl.DETECTION_MODEL detectionModel;
-        /// <summary>
-        /// Defines if the body fitting will be applied
-        /// </summary>
-        [MarshalAs(UnmanagedType.U1)]
-        public bool enableBodyFitting;
-=======
         public bool enableSegmentation;
->>>>>>> 6936388b
         /// <summary>
         /// Body Format. BODY_FORMAT.POSE_34 automatically enables body fitting.
         /// </summary>
-<<<<<<< HEAD
-        public sl.BODY_FORMAT bodyFormat;
-=======
         public sl.OBJECT_DETECTION_MODEL detectionModel;
->>>>>>> 6936388b
         /// <summary>
         /// Defines a upper depth range for detections.
         /// Defined in  UNIT set at  sl.Camera.Open.
@@ -2117,15 +1892,9 @@
         /// BatchParameters.enable need to be true to use this feature (by default disabled)
         /// </summary>
         public BatchParameters batchParameters;
-<<<<<<< HEAD
-        /**
-        \brief Defines the filtering mode that should be applied to raw detections.
-        */
-=======
         /// <summary>
         /// Defines the filtering mode that should be applied to raw detections.
         /// </summary>
->>>>>>> 6936388b
         public OBJECT_FILTERING_MODE filteringMode;
         /// <summary>
         /// When an object is not detected anymore, the SDK will predict its positions during a short period of time before switching its state to SEARCHING.
@@ -2136,8 +1905,6 @@
         /// Set this parameter to 0 to disable SDK predictions.
         /// </summary>
         public float predictionTimeout_s;
-<<<<<<< HEAD
-=======
         /// <summary>
         /// Allow inference to run at a lower precision to improve runtime and memory usage,
 	    /// it might increase the initial optimization time and could include downloading calibration data or calibration cache and slightly reduce the accuracy
@@ -2149,7 +1916,6 @@
         /// </summary>
         [MarshalAs(UnmanagedType.U1)]
         public bool allowReducedPrecisionInference;
->>>>>>> 6936388b
     };
 
 
@@ -2173,68 +1939,19 @@
         ///
         /// </summary>
         [MarshalAs(UnmanagedType.ByValArray, SizeConst = (int)sl.OBJECT_CLASS.LAST)]
-<<<<<<< HEAD
-        public int[] object_confidence_threshold;
-        /// <summary>
-        /// Defines the minimum keypoints threshold.
-        /// the SDK will outputs skeletons with more keypoints than this threshold
-        /// it is useful for example to remove unstable fitting results when a skeleton is partially occluded
-        /// </summary>
-        public int minimumKeypointsThreshold;
-=======
         public int[] objectConfidenceThreshold;
->>>>>>> 6936388b
     };
 
     /// <summary>
     /// Lists of supported skeleton body model
-<<<<<<< HEAD
     /// </summary>
     public enum BODY_FORMAT
     {
-        POSE_18,
-        POSE_34,
-    };
-
-    /// <summary>
-    /// Object data structure directly from the SDK. Represents a single object detection.
-    /// See DetectedObject for an abstracted version with helper functions that make this data easier to use in Unity.
-=======
->>>>>>> 6936388b
-    /// </summary>
-    public enum BODY_FORMAT
-    {
-<<<<<<< HEAD
-        /// <summary>
-        /// Object identification number, used as a reference when tracking the object through the frames.
-        /// </summary>
-        public int id;
-        /// <summary>
-        ///Unique ID to help identify and track AI detections. Can be either generated externally, or using \ref ZEDCamera.generateUniqueId() or left empty
-        /// </summary>
-        [MarshalAs(UnmanagedType.ByValTStr, SizeConst = 37)]
-        public string uniqueObjectId;
-        /// <summary>
-        ///  Object label, forwarded from \ref CustomBoxObjects when using DETECTION_MODEL.CUSTOM_BOX_OBJECTS
-        /// </summary>
-        public int rawLabel;
-        /// <summary>
-        /// Object category. Identify the object type.
-        /// </summary>
-        public sl.OBJECT_CLASS objectClass;
-        public sl.OBJECT_SUBCLASS objectSubClass;
-        public sl.OBJECT_TRACK_STATE objectTrackingState;
-        public sl.OBJECT_ACTION_STATE actionState;
-        public float confidence;
-
-        public System.IntPtr mask;
-=======
         BODY_18,
         BODY_34=1,
         BODY_38=2,
         BODY_70=3,
     };
->>>>>>> 6936388b
 
     /// <summary>
     /// 
@@ -2242,77 +1959,65 @@
     public enum BODY_KEYPOINTS_SELECTION
     {
         /// <summary>
-<<<<<<< HEAD
+        /// Full keypoint model
+        /// </summary>
+        FULL,
+        /// <summary>
+        /// Only the upper body will be output (from hip)
+        /// </summary>
+        UPPER_BODY,
+        /// <summary>
+        /// Hands only
+        /// </summary>
+       // HAND
+    };
+
+    /// <summary>
+    /// Object data structure directly from the SDK. Represents a single object detection.
+    /// See DetectedObject for an abstracted version with helper functions that make this data easier to use in Unity.
+    /// </summary>
+    [StructLayout(LayoutKind.Sequential)]
+    public struct ObjectData
+    {
+        /// <summary>
+        /// Object identification number, used as a reference when tracking the object through the frames.
+        /// </summary>
+        public int id; 
+        /// <summary>
+        ///Unique ID to help identify and track AI detections. Can be either generated externally, or using \ref ZEDCamera.generateUniqueId() or left empty
+        /// </summary>
+        [MarshalAs(UnmanagedType.ByValTStr, SizeConst = 37)]
+        public string uniqueObjectId;
+        /// <summary>
+        ///  Object label, forwarded from \ref CustomBoxObjects when using DETECTION_MODEL.CUSTOM_BOX_OBJECTS
+        /// </summary>
+        public int rawLabel;
+        /// <summary>
+        /// Object category. Identify the object type.
+        /// </summary>
+        public sl.OBJECT_CLASS label;
+        public sl.OBJECT_SUBCLASS subLabel;
+        public sl.OBJECT_TRACKING_STATE trackingState;
+        public sl.OBJECT_ACTION_STATE actionState;
+        /// <summary>
+        /// 3D space data (Camera Frame since this is what we used in Unity)
+        /// </summary>
+        public Vector3 position; //object root position
+        /// <summary>
+        /// Defines the detection confidence value of the object.
+        /// From 0 to 100, a low value means the object might not be localized perfectly or the label(OBJECT_CLASS) is uncertain.
+        /// </summary>
+        public float confidence;
+        /// <summary>
+        /// Mask
+        /// </summary>
+        public System.IntPtr mask;
+        
+        /// <summary>
         /// Image data.
         /// Note that Y in these values is relative from the top of the image, whereas the opposite is true
         /// in most related Unity functions. If using this raw value, subtract Y from the
         /// image height to get the height relative to the bottom.
-=======
-        /// Full keypoint model
->>>>>>> 6936388b
-        /// </summary>
-        FULL,
-        /// <summary>
-        /// Only the upper body will be output (from hip)
-        /// </summary>
-<<<<<<< HEAD
-        public Vector3 rootWorldPosition; //object root position
-        public Vector3 headWorldPosition; //object head position (only for HUMAN detectionModel)
-        public Vector3 rootWorldVelocity; //object root velocity
-=======
-        UPPER_BODY,
-        /// <summary>
-        /// Hands only
-        /// </summary>
-       // HAND
-    };
-
-    /// <summary>
-    /// Object data structure directly from the SDK. Represents a single object detection. 
-    /// See DetectedObject for an abstracted version with helper functions that make this data easier to use in Unity. 
-    /// </summary>
-    [StructLayout(LayoutKind.Sequential)]
-    public struct ObjectData
-    {
-        /// <summary>
-        /// Object identification number, used as a reference when tracking the object through the frames.
-        /// </summary>
-        public int id; 
-        /// <summary>
-        ///Unique ID to help identify and track AI detections. Can be either generated externally, or using \ref ZEDCamera.generateUniqueId() or left empty
-        /// </summary>
-        [MarshalAs(UnmanagedType.ByValTStr, SizeConst = 37)]
-        public string uniqueObjectId;
-        /// <summary>
-        ///  Object label, forwarded from \ref CustomBoxObjects when using DETECTION_MODEL.CUSTOM_BOX_OBJECTS
-        /// </summary>
-        public int rawLabel;
-        /// <summary>
-        /// Object category. Identify the object type.
-        /// </summary>
-        public sl.OBJECT_CLASS label;
-        public sl.OBJECT_SUBCLASS subLabel;
-        public sl.OBJECT_TRACKING_STATE trackingState;
-        public sl.OBJECT_ACTION_STATE actionState;
-        /// <summary>
-        /// 3D space data (Camera Frame since this is what we used in Unity)
-        /// </summary>
-        public Vector3 position; //object root position
-        /// <summary>
-        /// Defines the detection confidence value of the object.
-        /// From 0 to 100, a low value means the object might not be localized perfectly or the label(OBJECT_CLASS) is uncertain.
-        /// </summary>
-        public float confidence;
-        /// <summary>
-        /// Mask
-        /// </summary>
-        public System.IntPtr mask;
-        
-        /// <summary>
-        /// Image data.
-        /// Note that Y in these values is relative from the top of the image, whereas the opposite is true 
-        /// in most related Unity functions. If using this raw value, subtract Y from the 
-        /// image height to get the height relative to the bottom. 
         /// </summary>
         ///  0 ------- 1
         ///  |   obj   |
@@ -2329,16 +2034,11 @@
         /// </summary>
         public Vector3 velocity; //object root velocity
         
->>>>>>> 6936388b
         /// <summary>
         /// 3D object dimensions: width, height, length. Defined in InitParameters.UNIT, expressed in RuntimeParameters.measure3DReferenceFrame.
         /// </summary>
         public Vector3 dimensions;
-<<<<<<< HEAD
-
-=======
         
->>>>>>> 6936388b
         /// <summary>
         /// The 3D space bounding box. given as array of vertices
         /// </summary>
@@ -2367,13 +2067,6 @@
         [MarshalAs(UnmanagedType.ByValArray, SizeConst = 4)]
         public Vector2[] headBoundingBox2D;
 
-<<<<<<< HEAD
-        /// <summary>
-        /// The 2D position of skeleton joints
-        /// </summary>
-        [MarshalAs(UnmanagedType.ByValArray, SizeConst = 34)]
-        public Vector2[] skeletonJointPosition2D;// 2D position of the joints of the skeleton
-=======
         // Full covariance matrix for position (3x3). Only 6 values are necessary
         // [p0, p1, p2]
         // [p1, p3, p4]
@@ -2405,14 +2098,9 @@
         /// Object label, this information is passed-through and can be used to improve object tracking
         /// </summary>
         public int label;
->>>>>>> 6936388b
         /// <summary>
         /// Detection confidence. Should be [0-1]. It can be used to improve the object tracking
         /// </summary>
-<<<<<<< HEAD
-        [MarshalAs(UnmanagedType.ByValArray, SizeConst = 34)]
-        public Vector3[] skeletonJointPosition;// 3D position of the joints of the skeleton
-=======
         public float probability;
         /// <summary>
         /// Provide hypothesis about the object movements(degrees of freedom) to improve the object tracking
@@ -2422,11 +2110,10 @@
         [MarshalAs(UnmanagedType.U1)]
         public bool isGrounded;
     }
->>>>>>> 6936388b
-
-    /// <summary>
-    /// Object Scene data directly from the ZED SDK. Represents all detections given during a single image frame. 
-    /// See DetectionFrame for an abstracted version with helper functions that make this data easier to use in Unity. 
+
+    /// <summary>
+    /// Object Scene data directly from the ZED SDK. Represents all detections given during a single image frame.
+    /// See DetectionFrame for an abstracted version with helper functions that make this data easier to use in Unity.
     /// Contains the number of object in the scene and the objectData structure for each object.
     /// Since the data is transmitted from C++ to C#, the size of the structure must be constant. Therefore, there is a limitation of 200 (MAX_OBJECT constant) objects in the image.
     /// <c> This number cannot be changed.<c>
@@ -2435,7 +2122,7 @@
     public struct Objects
     {
         /// <summary>
-        /// How many objects were detected this frame. Use this to iterate through the top of objectData; objects with indexes greater than numObject are empty. 
+        /// How many objects were detected this frame. Use this to iterate through the top of objectData; objects with indexes greater than numObject are empty.
         /// </summary>
         public int nbObjects;
         /// <summary>
@@ -2455,7 +2142,7 @@
         /// </summary>
         public sl.OBJECT_DETECTION_MODEL detectionModel;
         /// <summary>
-        /// Array of objects 
+        /// Array of objects
         /// </summary>
         [MarshalAs(UnmanagedType.ByValArray, SizeConst = (int)(Constant.MAX_OBJECTS))]
         public ObjectData[] objectList;
@@ -2579,8 +2266,6 @@
         // [p2, p4, p5]
         [MarshalAs(UnmanagedType.ByValArray, SizeConst = 6)]
         public float[] positionCovariance;// covariance matrix of the 3d position, represented by its upper triangular matrix value
-<<<<<<< HEAD
-=======
         /// <summary>
         /// Defines the detection confidence value of the object.
         /// From 0 to 100, a low value means the object might not be localized perfectly or the label(OBJECT_CLASS) is uncertain.
@@ -2590,7 +2275,6 @@
         /// Mask
         /// </summary>
         public System.IntPtr mask;
->>>>>>> 6936388b
 
         /// <summary>
         /// Image data.
@@ -2598,67 +2282,6 @@
         /// in most related Unity functions. If using this raw value, subtract Y from the 
         /// image height to get the height relative to the bottom. 
         /// </summary>
-<<<<<<< HEAD
-        [MarshalAs(UnmanagedType.ByValArray, SizeConst = 34)]
-        public float[] keypointConfidence;
-
-        /// <summary>
-        /// Global position per joint in the coordinate frame of the requested skeleton format.
-        /// </summary>
-        [MarshalAs(UnmanagedType.ByValArray, SizeConst = 34)]
-        public Vector3[] localPositionPerJoint;
-        /// <summary>
-        /// Local orientation per joint in the coordinate frame of the requested skeleton format.
-        /// The orientation is represented by a quaternion.
-        /// </summary>
-        [MarshalAs(UnmanagedType.ByValArray, SizeConst = 34)]
-        public Quaternion[] localOrientationPerJoint;
-        /// <summary>
-        /// Global root rotation.
-        /// </summary>
-        public Quaternion globalRootOrientation;
-    };
-
-    /// <summary>
-    /// Container to store the externally detected objects. The objects can be ingested using IngestCustomBoxObjects() function to extract 3D information and tracking over time.
-    /// </summary>
-    [StructLayout(LayoutKind.Sequential)]
-    public struct CustomBoxObjectData
-    {
-        /// <summary>
-        ///Unique ID to help identify and track AI detections. Can be either generated externally, or using \ref ZEDCamera.generateUniqueId() or left empty
-        /// </summary>
-        [MarshalAs(UnmanagedType.ByValTStr, SizeConst = 37)]
-        public string uniqueObjectID;
-        /// <summary>
-        /// 2D bounding box represented as four 2D points starting at the top left corner and rotation clockwise.
-        /// </summary>
-        ///  0 ------- 1
-        ///  |   obj   |
-        ///  3-------- 2
-        [MarshalAs(UnmanagedType.ByValArray, SizeConst = 4)]
-        public Vector2[] boundingBox2D;
-        /// <summary>
-        /// Object label, this information is passed-through and can be used to improve object tracking
-        /// </summary>
-        public int label;
-        /// <summary>
-        /// Detection confidence. Should be [0-1]. It can be used to improve the object tracking
-        /// </summary>
-        public float probability;
-        /// <summary>
-        /// Provide hypothesis about the object movements(degrees of freedom) to improve the object tracking
-        /// true: means 2 DoF projected alongside the floor plane, the default for object standing on the ground such as person, vehicle, etc
-        /// false : 6 DoF full 3D movements are allowed
-        /// </summary>
-        [MarshalAs(UnmanagedType.U1)]
-        public bool isGrounded;
-    }
-
-    /// <summary>
-    /// Object Scene data directly from the ZED SDK. Represents all detections given during a single image frame.
-    /// See DetectionFrame for an abstracted version with helper functions that make this data easier to use in Unity.
-=======
         ///  0 ------- 1
         ///  |   obj   |
         ///  3-------- 2
@@ -2743,7 +2366,6 @@
     /// <summary>
     /// Body Scene data directly from the ZED SDK. Represents all detections given during a single image frame. 
     /// See DetectionFrame for an abstracted version with helper functions that make this data easier to use in Unity. 
->>>>>>> 6936388b
     /// Contains the number of object in the scene and the objectData structure for each object.
     /// Since the data is transmitted from C++ to C#, the size of the structure must be constant. Therefore, there is a limitation of 200 (MAX_OBJECT constant) objects in the image.
     /// <c> This number cannot be changed.<c>
@@ -2752,11 +2374,7 @@
     public struct Bodies
     {
         /// <summary>
-<<<<<<< HEAD
-        /// How many objects were detected this frame. Use this to iterate through the top of objectData; objects with indexes greater than numObject are empty.
-=======
         /// How many bodies were detected this frame. Use this to iterate through the top of bodyData; objects with indexes greater than numObject are empty. 
->>>>>>> 6936388b
         /// </summary>
         public int nbBodies;
         /// <summary>
@@ -2776,7 +2394,7 @@
         /// </summary>
         public sl.OBJECT_DETECTION_MODEL detectionModel;
         /// <summary>
-        /// Array of objects
+        /// Array of objects 
         /// </summary>
         [MarshalAs(UnmanagedType.ByValArray, SizeConst = (int)(Constant.MAX_OBJECTS))]
         public BodyData[] bodyList;
@@ -2855,101 +2473,60 @@
     /// <summary>
     /// List available models for detection
     /// </summary>
-<<<<<<< HEAD
-    public enum DETECTION_MODEL {
+    public enum OBJECT_DETECTION_MODEL {
         /// <summary>
         /// Any objects, bounding box based.
         /// </summary>
-		MULTI_CLASS_BOX,
+		MULTI_CLASS_BOX_FAST,
         /// <summary>
         /// Any objects, bounding box based.
         /// </summary>
+        MULTI_CLASS_BOX_MEDIUM,
+        /// <summary>
+        /// Any objects, bounding box based.
+        /// </summary>
         MULTI_CLASS_BOX_ACCURATE,
         /// <summary>
+        ///  Bounding Box detector specialized in person heads, particulary well suited for crowded environement, the person localization is also improved
+        /// </summary>
+        PERSON_HEAD_BOX_FAST,
+        /// <summary>
+        ///  Bounding Box detector specialized in person heads, particulary well suited for crowded environement, the person localization is also improved
+        /// </summary>
+        PERSON_HEAD_BOX_ACCURATE,
+        /// <summary>
+        /// For external inference, using your own custom model and/or frameworks. This mode disable the internal inference engine, the 2D bounding box detection must be provided
+        /// </summary>
+        CUSTOM_BOX_OBJECTS,
+        LAST
+    };
+
+    /// <summary>
+    /// List available models for detection
+    /// </summary>
+    public enum BODY_TRACKING_MODEL
+    {
+        /// <summary>
         /// Keypoints based, specific to human skeleton, real time performance even on Jetson or low end GPU cards.
         /// </summary>
         HUMAN_BODY_FAST,
         /// <summary>
+        /// Keypoints based, specific to human skeleton, real time performance even on Jetson or low end GPU cards.
+        /// </summary>
+        HUMAN_BODY_MEDIUM,
+        /// <summary>
         ///  Keypoints based, specific to human skeleton, state of the art accuracy, requires powerful GPU.
         /// </summary>
-		HUMAN_BODY_ACCURATE,
-=======
-    public enum OBJECT_DETECTION_MODEL {
-        /// <summary>
-        /// Any objects, bounding box based.
-        /// </summary>
-		MULTI_CLASS_BOX_FAST,
->>>>>>> 6936388b
-        /// <summary>
-        /// Any objects, bounding box based.
-        /// </summary>
-        MULTI_CLASS_BOX_MEDIUM,
-        /// <summary>
-<<<<<<< HEAD
-        /// Keypoints based, specific to human skeleton, real time performance even on Jetson or low end GPU cards.
-        /// </summary>
-        HUMAN_BODY_MEDIUM,
-        /// <summary>
-        ///  Bounding Box detector specialized in person heads, particulary well suited for crowded environement, the person localization is also improved
-        /// </summary>
-        PERSON_HEAD_BOX,
-=======
-        /// Any objects, bounding box based.
-        /// </summary>
-        MULTI_CLASS_BOX_ACCURATE,
-        /// <summary>
-        ///  Bounding Box detector specialized in person heads, particulary well suited for crowded environement, the person localization is also improved
-        /// </summary>
-        PERSON_HEAD_BOX_FAST,
->>>>>>> 6936388b
-        /// <summary>
-        ///  Bounding Box detector specialized in person heads, particulary well suited for crowded environement, the person localization is also improved
-        /// </summary>
-        PERSON_HEAD_BOX_ACCURATE,
-        /// <summary>
-        /// For external inference, using your own custom model and/or frameworks. This mode disable the internal inference engine, the 2D bounding box detection must be provided
-        /// </summary>
-        CUSTOM_BOX_OBJECTS,
-<<<<<<< HEAD
-
-=======
->>>>>>> 6936388b
-        LAST
-    };
-
-    /// <summary>
-<<<<<<< HEAD
-=======
-    /// List available models for detection
-    /// </summary>
-    public enum BODY_TRACKING_MODEL
-    {
-        /// <summary>
-        /// Keypoints based, specific to human skeleton, real time performance even on Jetson or low end GPU cards.
-        /// </summary>
-        HUMAN_BODY_FAST,
-        /// <summary>
-        /// Keypoints based, specific to human skeleton, real time performance even on Jetson or low end GPU cards.
-        /// </summary>
-        HUMAN_BODY_MEDIUM,
-        /// <summary>
-        ///  Keypoints based, specific to human skeleton, state of the art accuracy, requires powerful GPU.
-        /// </summary>
 		HUMAN_BODY_ACCURATE
     };
 
     /// <summary>
->>>>>>> 6936388b
     /// Lists of supported bounding box preprocessing
     /// </summary>
     public enum OBJECT_FILTERING_MODE
     {
         /// <summary>
-<<<<<<< HEAD
-        /// SDK will not apply any preprocessing to the detected objects
-=======
         /// SDK will not apply any preprocessing to the detected objects 
->>>>>>> 6936388b
         /// </summary>
         NONE,
         /// <summary>
@@ -2967,11 +2544,7 @@
         /// <summary>
         /// related to sl.DETECTION_MODEL.MULTI_CLASS_BOX
         /// </summary>
-<<<<<<< HEAD
-        MULTI_CLASS_DETECTION,
-=======
         MULTI_CLASS_FAST_DETECTION,
->>>>>>> 6936388b
         /// <summary>
         /// related to sl.DETECTION_MODEL.MULTI_CLASS_BOX_MEDIUM
         /// </summary>
@@ -2991,55 +2564,43 @@
         /// <summary>
         /// related to sl.DETECTION_MODEL.HUMAN_BODY_ACCURATE
         /// </summary>
-<<<<<<< HEAD
-        HUMAN_BODY_ACCURATE_DETECTION, //
+        HUMAN_BODY_ACCURATE_DETECTION,
+        /// <summary>
+        /// related to sl.DETECTION_MODEL.HUMAN_BODY_FAST
+        /// </summary>
+        HUMAN_BODY_38_FAST_DETECTION,
+        /// <summary>
+        /// related to sl.DETECTION_MODEL.HUMAN_BODY_MEDIUM
+        /// </summary>
+        HUMAN_BODY_38_MEDIUM_DETECTION,
+        /// <summary>
+        /// related to sl.DETECTION_MODEL.HUMAN_BODY_ACCURATE
+        /// </summary>
+        HUMAN_BODY_38_ACCURATE_DETECTION,
+        /// <summary>
+        /// related to sl.DETECTION_MODEL.HUMAN_BODY_FAST
+        /// </summary>
+        HUMAN_BODY_70_FAST_DETECTION,
+        /// <summary>
+        /// related to sl.DETECTION_MODEL.HUMAN_BODY_MEDIUM
+        /// </summary>
+        HUMAN_BODY_70_MEDIUM_DETECTION,
+        /// <summary>
+        /// related to sl.DETECTION_MODEL.HUMAN_BODY_ACCURATE
+        /// </summary>
+        HUMAN_BODY_70_ACCURATE_DETECTION,
         /// <summary>
         /// related to sl.DETECTION_MODEL.PERSON_HEAD
         /// </summary>
-        PERSON_HEAD_DETECTION,
-=======
-        HUMAN_BODY_ACCURATE_DETECTION,
-        /// <summary>
-        /// related to sl.DETECTION_MODEL.HUMAN_BODY_FAST
-        /// </summary>
-        HUMAN_BODY_38_FAST_DETECTION,
-        /// <summary>
-        /// related to sl.DETECTION_MODEL.HUMAN_BODY_MEDIUM
-        /// </summary>
-        HUMAN_BODY_38_MEDIUM_DETECTION,
-        /// <summary>
-        /// related to sl.DETECTION_MODEL.HUMAN_BODY_ACCURATE
-        /// </summary>
-        HUMAN_BODY_38_ACCURATE_DETECTION,
-        /// <summary>
-        /// related to sl.DETECTION_MODEL.HUMAN_BODY_FAST
-        /// </summary>
-        HUMAN_BODY_70_FAST_DETECTION,
-        /// <summary>
-        /// related to sl.DETECTION_MODEL.HUMAN_BODY_MEDIUM
-        /// </summary>
-        HUMAN_BODY_70_MEDIUM_DETECTION,
-        /// <summary>
-        /// related to sl.DETECTION_MODEL.HUMAN_BODY_ACCURATE
-        /// </summary>
-        HUMAN_BODY_70_ACCURATE_DETECTION,
+        PERSON_HEAD_FAST_DETECTION,
         /// <summary>
         /// related to sl.DETECTION_MODEL.PERSON_HEAD
         /// </summary>
-        PERSON_HEAD_FAST_DETECTION,
->>>>>>> 6936388b
-        /// <summary>
-        /// related to sl.DETECTION_MODEL.PERSON_HEAD
-        /// </summary>
         PERSON_HEAD_ACCURATE_DETECTION,
         /// <summary>
         /// related to sl.BatchParameters.enable
         /// </summary>
-<<<<<<< HEAD
-        REID_ASSOCIATION, // related to
-=======
         REID_ASSOCIATION,
->>>>>>> 6936388b
         /// <summary>
         /// related to sl.DETECTION_MODEL.NEURAL
         /// </summary>
@@ -3075,15 +2636,9 @@
     };
 
     /// <summary>
-<<<<<<< HEAD
-    /// ssemantic of human body parts and order keypoints for BODY_FORMAT.POSE_34.
-    /// </summary>
-    public enum BODY_PARTS_POSE_34
-=======
     /// ssemantic of human body parts and order keypoints for BODY_FORMAT.BODY_34.
     /// </summary>
     public enum BODY_34_PARTS
->>>>>>> 6936388b
     {
         PELVIS = 0,
         NAVAL_SPINE = 1,
@@ -3123,9 +2678,7 @@
     };
 
     /// <summary>
-<<<<<<< HEAD
-=======
-    /// ssemantic of human body parts and order keypoints for BODY_FORMAT.BODY_38.
+    /// semantic of human body parts and order keypoints for BODY_FORMAT.BODY_38.
     /// </summary>
     public enum BODY_38_PARTS
     {
@@ -3250,7 +2803,6 @@
     };
 
     /// <summary>
->>>>>>> 6936388b
     /// Contains batched data of a detected object
     /// </summary>
     /// <summary>
@@ -3315,21 +2867,6 @@
         /// </summary>
         public OBJECT_ACTION_STATE[] actionStates = new OBJECT_ACTION_STATE[(int)Constant.MAX_BATCH_SIZE];
         /// <summary>
-<<<<<<< HEAD
-        /// a sample of 2d person keypoints.
-        /// Not available with DETECTION_MODEL::MULTI_CLASS_BOX.
-        /// in some cases, eg. body partially out of the image or missing depth data, some keypoint can not be detected, they will have non finite values.
-        /// </summary>
-        public Vector2[,] keypoints2D = new Vector2[(int)Constant.MAX_BATCH_SIZE, 18];
-        /// <summary>
-        /// a sample of 3d person keypoints
-        /// Not available with DETECTION_MODEL::MULTI_CLASS_BOX.
-        /// in some cases, eg. body partially out of the image or missing depth data, some keypoint can not be detected, they will have non finite values.
-        /// </summary>
-        public Vector3[,] keypoints = new Vector3[(int)Constant.MAX_BATCH_SIZE, 18];
-        /// <summary>
-=======
->>>>>>> 6936388b
         /// bounds the head with four 2D points.
         /// Expressed in pixels on the original image resolution.
         /// Not available with DETECTION_MODEL.MULTI_CLASS_BOX.
@@ -3347,14 +2884,5 @@
 		/// Not available with DETECTION_MODEL.MULTI_CLASS_BOX.
         /// </summary>
         public Vector3[] headPositions = new Vector3[(int)Constant.MAX_BATCH_SIZE];
-<<<<<<< HEAD
-        /// <summary>
-        ///  Per keypoint detection confidence, can not be lower than the ObjectDetectionRuntimeParameters.detectionConfidenceThreshold.
-		/// Not available with DETECTION_MODEL.MULTI_CLASS_BOX.
-		/// in some cases, eg. body partially out of the image or missing depth data, some keypoint can not be detected, they will have non finite values.
-        /// </summary>
-        public float[,] keypointConfidences = new float[(int)Constant.MAX_BATCH_SIZE, 18];
-=======
->>>>>>> 6936388b
     }
 }// end namespace sl