--- conflicted
+++ resolved
@@ -287,11 +287,7 @@
         /// <summary>
         /// Current Plugin Version.
         /// </summary>
-<<<<<<< HEAD
-        public static readonly System.Version PluginVersion = new System.Version(3, 5, 0);
-=======
         public static readonly System.Version PluginVersion = new System.Version(3, 6, 0);
->>>>>>> 6097bdfb
 
         /******** DLL members ***********/
         [DllImport(nameDll, EntryPoint = "GetRenderEventFunc")]
@@ -348,32 +344,19 @@
         /*
          * GetDeviceList function
          */
-<<<<<<< HEAD
-        [DllImport(nameDll, EntryPoint = "dllz_get_device_list")]
-=======
         [DllImport(nameDll, EntryPoint = "sl_get_device_list")]
->>>>>>> 6097bdfb
         private static extern void dllz_get_device_list(sl.DeviceProperties[] deviceList, out int nbDevices);
 
         /*
         * Reboot function.
         */
-<<<<<<< HEAD
-        [DllImport(nameDll, EntryPoint = "dllz_reboot")]
-        private static extern int dllz_reboot(int serialNumber);
-=======
         [DllImport(nameDll, EntryPoint = "sl_reboot")]
         private static extern int dllz_reboot(int serialNumber, bool fullReboot);
->>>>>>> 6097bdfb
 
         /*
         * Recording functions.
         */
-<<<<<<< HEAD
-        [DllImport(nameDll, EntryPoint = "dllz_enable_recording")]
-=======
         [DllImport(nameDll, EntryPoint = "sl_enable_recording")]
->>>>>>> 6097bdfb
         private static extern int dllz_enable_recording(int cameraID, System.Text.StringBuilder video_filename, int compresssionMode,int bitrate,int target_fps,bool transcode);
 
         [DllImport(nameDll, EntryPoint = "sl_disable_recording")]
@@ -527,7 +510,7 @@
          * Motion Tracking functions.
          */
         [DllImport(nameDll, EntryPoint = "sl_enable_positional_tracking_unity")]
-        private static extern int dllz_enable_tracking(int cameraID, ref Quaternion quat, ref Vector3 vec, bool enableSpatialMemory = false, bool enablePoseSmoothing = false, bool enableFloorAlignment = false, 
+        private static extern int dllz_enable_tracking(int cameraID, ref Quaternion quat, ref Vector3 vec, bool enableSpatialMemory = false, bool enablePoseSmoothing = false, bool enableFloorAlignment = false,
             bool trackingIsStatic = false, bool enableIMUFusion = true, System.Text.StringBuilder aeraFilePath = null);
 
         [DllImport(nameDll, EntryPoint = "sl_disable_positional_ttracking")]
@@ -670,25 +653,15 @@
         [DllImport(nameDll, EntryPoint = "sl_retrieve_objects")]
         private static extern int dllz_retrieve_objects_data(int cameraID, ref dll_ObjectDetectionRuntimeParameters od_params, ref ObjectsFrameSDK objFrame);
 
-<<<<<<< HEAD
-        [DllImport(nameDll, EntryPoint = "dllz_update_objects_batch")]
-        private static extern int dllz_update_objects_batch(int cameraID, out int nbBatches);
-
-        [DllImport(nameDll, EntryPoint = "dllz_get_objects_batch_data")]
-=======
         [DllImport(nameDll, EntryPoint = "sl_update_objects_batch")]
         private static extern int dllz_update_objects_batch(int cameraID, out int nbBatches);
 
         [DllImport(nameDll, EntryPoint = "sl_get_objects_batch")]
->>>>>>> 6097bdfb
         private static extern int dllz_get_objects_batch_data(int cameraID, int batch_index, ref int numData, ref int id, ref OBJECT_CLASS label, ref OBJECT_SUBCLASS sublabel, ref TRACKING_STATE trackingState,
             [In, Out] Vector3[] position, [In, Out] float[,] positionCovariances, [In, Out] Vector3[] velocities, [In, Out] ulong[] timestamps, [In, Out] Vector2[,] boundingBoxes2D, [In, Out] Vector3[,] boundingBoxes,
             [In, Out] float[] confidences, [In, Out] OBJECT_ACTION_STATE[] actionStates, [In, Out] Vector2[,] keypoints2D, [In, Out] Vector3[,] keypoints, [In, Out] Vector2[,] headBoundingBoxes2D, [In, Out] Vector3[,] headBoundingBoxes, [In, Out] Vector3[] headPositions,
             [In, Out] float[,] keypointsConfidences);
-<<<<<<< HEAD
-=======
-
->>>>>>> 6097bdfb
+
 
         /*
         * Save utils function
@@ -873,7 +846,7 @@
                 Debug.LogError(ZEDLogMessage.Error2Str(ZEDLogMessage.ERROR.SDK_DEPENDENCIES_ISSUE));
                 return false;
             }
-            
+
             pluginIsReady = true;
             return true;
         }
@@ -1009,7 +982,7 @@
             [MarshalAs(UnmanagedType.U1)]
             public bool sensorsRequired;
             /// <summary>
-            /// Whether to enable improved color/gamma curves added in ZED SDK 3.0. 
+            /// Whether to enable improved color/gamma curves added in ZED SDK 3.0.
             /// </summary>
             [MarshalAs(UnmanagedType.U1)]
             public bool enableImageEnhancement;
@@ -1273,11 +1246,11 @@
         /// <param name="enableSpatialMemory">  (optional) define if spatial memory is enable or not.</param>
         /// <param name="areaFilePath"> (optional) file of spatial memory file that has to be loaded to relocate in the scene.</param>
         /// <returns></returns>
-        public sl.ERROR_CODE EnableTracking(ref Quaternion quat, ref Vector3 vec, bool enableSpatialMemory = true, bool enablePoseSmoothing = false, bool enableFloorAlignment = false, bool trackingIsStatic = false, 
+        public sl.ERROR_CODE EnableTracking(ref Quaternion quat, ref Vector3 vec, bool enableSpatialMemory = true, bool enablePoseSmoothing = false, bool enableFloorAlignment = false, bool trackingIsStatic = false,
             bool enableIMUFusion = true, string areaFilePath = "")
         {
             sl.ERROR_CODE trackingStatus = sl.ERROR_CODE.CAMERA_NOT_DETECTED;
-            trackingStatus = (sl.ERROR_CODE)dllz_enable_tracking(CameraID, ref quat, ref vec, enableSpatialMemory, enablePoseSmoothing, enableFloorAlignment, 
+            trackingStatus = (sl.ERROR_CODE)dllz_enable_tracking(CameraID, ref quat, ref vec, enableSpatialMemory, enablePoseSmoothing, enableFloorAlignment,
                 trackingIsStatic, enableIMUFusion, new System.Text.StringBuilder(areaFilePath, areaFilePath.Length));
             return trackingStatus;
         }
@@ -1724,7 +1697,7 @@
         /// Perform a new self calibration process.
         /// In some cases, due to temperature changes or strong vibrations, the stereo calibration becomes less accurate.
         /// Use this function to update the self-calibration data and get more reliable depth values.
-        /// <remarks>The self calibration will occur at the next \ref grab() call.</remarks> 
+        /// <remarks>The self calibration will occur at the next \ref grab() call.</remarks>
         /// New values will then be available in \ref getCameraInformation(), be sure to get them to still have consistent 2D <-> 3D conversion.
         /// </summary>
         /// <param name="cameraID"></param>
@@ -1863,7 +1836,7 @@
             err = (sl.ERROR_CODE)dllz_get_internal_sensors_data(CameraID, ref data, (int)referenceTime);
             return err;
         }
-        
+
         /// <summary>
         /// Converts a float array to a matrix.
         /// </summary>
@@ -2046,28 +2019,6 @@
         public static sl.ERROR_CODE Reboot(int serialNumber, bool fullReboot = true)
         {
             return (sl.ERROR_CODE)dllz_reboot(serialNumber, fullReboot);
-        }
-
-        /// <summary>
-        /// List all the connected devices with their associated information.
-        /// This function lists all the cameras available and provides their serial number, models and other information.
-        /// </summary>
-        /// <returns>The device properties for each connected camera</returns>
-        public static sl.DeviceProperties[] GetDeviceList(out int nbDevices)
-        {
-            sl.DeviceProperties[] deviceList = new sl.DeviceProperties[(int)Constant.MAX_CAMERA_PLUGIN];
-            dllz_get_device_list(deviceList, out nbDevices);
-
-            return deviceList;
-        }
-
-        /// <summary>
-        /// Performs an hardware reset of the ZED 2. This function only works for ZED 2 cameras.
-        /// </summary>
-        /// <returns>SUCCESS if everything went fine, CAMERA_NOT_DETECTED if no camera was detected, FAILURE otherwise..</returns>
-        public static sl.ERROR_CODE Reboot(int serialNumber)
-        {
-            return (sl.ERROR_CODE)dllz_reboot(serialNumber);
         }
 
         /// <summary>
@@ -2607,7 +2558,7 @@
         ////////////////////////
         /// Save utils fct   ///
         ////////////////////////
-        
+
         /// <summary>
         /// Save current image (specified by view) in a file defined by filename
         /// Supported formats are jpeg and png. Filename must end with either .jpg or .png
@@ -2633,7 +2584,7 @@
 
         /// <summary>
         /// Save the current point cloud in a file defined by filename.
-        /// Supported formats are PLY,VTK,XYZ and PCD 
+        /// Supported formats are PLY,VTK,XYZ and PCD
         /// </summary>
         /// <param name="side">defines left (0) or right (1) point cloud</param>
         /// <param name="filename"> filename must end with .ply, .xyz , .vtk or .pcd </param>
@@ -2693,7 +2644,7 @@
 
 
         /// <summary>
-        /// Retrieve object detection data 
+        /// Retrieve object detection data
         /// </summary>
         /// <param name="od_params"> Object detection runtime parameters</param>
         /// <param name="objFrame"> ObjectsFrameSDK that contains all the detection data</param>
@@ -2706,7 +2657,7 @@
         /// <summary>
         /// Update the batch trajectories and retrieve the number of batches.
         /// </summary>
-        /// <param name="nbBatches"> numbers of batches 
+        /// <param name="nbBatches"> numbers of batches
         /// <returns> returns an ERROR_CODE that indicates the type of error </returns>
         public sl.ERROR_CODE UpdateObjectsBatch(out int nbBatches)
         {
