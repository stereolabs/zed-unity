﻿//======= Copyright (c) Stereolabs Corporation, All rights reserved. ===============

using UnityEngine;
using System.Collections.Generic;
using System;
using System.Runtime.InteropServices;

namespace sl
{
    /// <summary>
    /// Main interface between Unity and the ZED SDK. Primarily consists of extern calls to the ZED SDK wrapper .dll and
    /// low-level logic to process data sent to/received from it.
    /// </summary>
    /// <remarks>The ZEDManager component creates a ZEDCamera instance in Awake() and handles all initialization.
    /// Most ZED functionality can be handled simply in Unity via ZEDManager or other high-level manager components
    /// (ZEDSpatialMappingManager, ZEDPlaneDetectionManager, etc.)
    /// Textures created by ZEDCamera by CreateTextureImageType() and CreateTextureMeasureType()
    /// are updated automatically by the wrapper whenever a new frame is available. They represent a specific kind of
    /// output, like left RGB image, or depth relative to the right sensor. As such, you never need more than one texture
    /// of each kind, since it can simply be reused by all scripts that need it. Therefore, textures created in ZEDCamera
    /// are indexed by their type (Image or Measure) and then by the options of each type. If a script needs a certain kind
    /// of output, ZEDCamera will make a new one if it doesn't exist, but refer to the existing one otherwise.</remarks>
    ///
    public class ZEDCamera
    {
        /// <summary>
        /// Type of textures requested.
        /// </summary>
        public enum TYPE_VIEW
        {
            /// <summary>
            /// Image-type texture. Human-viewable but loses measurement accuracy.
            /// </summary>
            RETRIEVE_IMAGE,
            /// <summary>
            /// Measure-type texture. Preserves measurement accuracy but isn't human-viewable.
            /// </summary>
            RETRIEVE_MEASURE
        }

        /// <summary>
        /// Information for a requested texture. Stored in the texturesRequested list so DestroyTexture()
        /// can be called with the correct arguments in DestroyAllTexture().
        /// </summary>
        private struct TextureRequested
        {
            /// <summary>
            /// Texture type - 'image' or 'measure.' Assigned using ZEDCamera.TYPE_VIEW.
            /// </summary>
            public int type;
            /// <summary>
            /// View mode (left/right eye, depth, etc.) Assigned using ZEDCommon.VIEW.
            /// </summary>
            public int option;
        };

        /********* Camera members ********/

        /// <summary>
        /// DLL name, used for extern calls to the wrapper.
        /// </summary>
        public const string nameDll = sl.ZEDCommon.NameDLL;

        /// <summary>
        /// List of all created textures, representing SDK output. Indexed by ints corresponding to its ZEDCamera.TYPE_VIEW
        /// and its ZEDCommon.VIEW as you can't have more than one texture for each combination (nor would it be useful to).
        /// </summary>
        private Dictionary<int, Dictionary<int, Texture2D>> textures;

        /// <summary>
        /// List of all requested textures. Used for destroying all textures when the camera closes.
        /// </summary>
        private List<TextureRequested> texturesRequested;

        /// <summary>
        /// Width of the textures in pixels. Corresponds to the ZED's current resolution setting.
        /// </summary>
        private int imageWidth;
        /// <summary>
        /// Width of the images returned by the ZED in pixels. Corresponds to the ZED's current resolution setting.
        /// </summary>
        public int ImageWidth
        {
            get
            {
                return imageWidth;
            }
        }
        /// <summary>
        /// Height of the textures in pixels. Corresponds to the ZED's current resolution setting.
        /// </summary>
        private int imageHeight;
        /// <summary>
        /// Height of the images returned by the ZED in pixels. Corresponds to the ZED's current resolution setting.
        /// </summary>
        public int ImageHeight
        {
            get
            {
                return imageHeight;
            }
        }
        /// <summary>
        /// Projection matrix corresponding to the ZED's camera traits. Useful for lining up virtual cameras with the ZED image.
        /// </summary>
        private Matrix4x4 projection = new Matrix4x4();
        /// <summary>
        /// Projection matrix corresponding to the ZED's camera traits. Useful for lining up virtual cameras with the ZED image.
        /// </summary>
        public Matrix4x4 Projection
        {
            get
            {
                return projection;
            }
        }


        /// <summary>
        /// True if the ZED SDK is installed.
        /// </summary>
        private static bool pluginIsReady = true;

        /// <summary>
        /// Mutex for the image acquisition thread.
        /// </summary>
        public object grabLock = new object();

        /// <summary>
        /// Current ZED resolution setting. Set at initialization.
        /// </summary>
        private RESOLUTION currentResolution;

        /// <summary>
        /// Callback for c++ debugging. Should not be used in C#.
        /// </summary>
        private delegate void DebugCallback(string message);

        /// <summary>
        /// Desired FPS from the ZED camera. This is the maximum FPS for the ZED's current
        /// resolution unless a lower setting was specified in Init().
        /// Maximum values are bound by the ZED's output, not system performance.
        /// </summary>
        private uint fpsMax = 60; //Defaults to HD720 resolution's output.
        /// <summary>
        /// Desired FPS from the ZED camera. This is the maximum FPS for the ZED's current
        /// resolution unless a lower setting was specified in Init().
        /// Maximum values are bound by the ZED's output, not system performance.
        /// </summary>
        public float GetRequestedCameraFPS()
        {
            return fpsMax;
        }
        /// <summary>
        /// Holds camera settings like brightness/contrast, gain/exposure, etc.
        /// </summary>
        private ZEDCameraSettings cameraSettingsManager = new ZEDCameraSettings();

        /// <summary>
        /// Camera's stereo baseline (distance between the cameras). Extracted from calibration files.
        /// </summary>
        private float baseline = 0.0f;
        /// <summary>
        /// Camera's stereo baseline (distance between the cameras). Extracted from calibration files.
        /// </summary>
        public float Baseline
        {
            get { return baseline; }
        }
        /// <summary>
        /// ZED's current horizontal field of view in degrees.
        /// </summary>
        private float fov_H = 0.0f;
        /// <summary>
        /// ZED's current vertical field of view in degrees.
        /// </summary>
        private float fov_V = 0.0f;
        /// <summary>
        /// ZED's current horizontal field of view in degrees.
        /// </summary>
        public float HorizontalFieldOfView
        {
            get { return fov_H; }
        }
        /// <summary>
        /// ZED's current vertical field of view in degrees.
        /// </summary>
        public float VerticalFieldOfView
        {
            get { return fov_V; }
        }
        /// <summary>
        /// Structure containing information about all the sensors available in the current device
        /// </summary>
        private SensorsConfiguration sensorsConfiguration;
        /// <summary>
        /// Stereo parameters for current ZED camera prior to rectification (distorted).
        /// </summary>
        private CalibrationParameters calibrationParametersRaw;
        /// <summary>
        /// Stereo parameters for current ZED camera after rectification (undistorted).
        /// </summary>
        private CalibrationParameters calibrationParametersRectified;
        /// <summary>
        /// Camera model - ZED or ZED Mini.
        /// </summary>
        private sl.MODEL cameraModel;

        /// <summary>
        /// Whether the camera has been successfully initialized.
        /// </summary>
        private bool cameraReady = false;

        /// <summary>
        /// Structure containing information about all the sensors available in the current device
        /// </summary>
        public SensorsConfiguration SensorsConfiguration
        {
            get { return sensorsConfiguration; }
        }
        /// <summary>
        /// Stereo parameters for current ZED camera prior to rectification (distorted).
        /// </summary>
        public CalibrationParameters CalibrationParametersRaw
        {
            get { return calibrationParametersRaw; }
        }
        /// <summary>
        /// Stereo parameters for current ZED camera after rectification (undistorted).
        /// </summary>
        public CalibrationParameters CalibrationParametersRectified
        {
            get { return calibrationParametersRectified; }
        }
        /// <summary>
        /// Camera model
        /// </summary>
        public sl.MODEL CameraModel
        {
            get { return cameraModel; }
        }
        /// <summary>
        /// Whether the camera has been successfully initialized.
        /// </summary>
        public bool IsCameraReady
        {
            get { return cameraReady; }
        }

        /// <summary>
        /// Whether the current device (ZED or ZED Mini) should be used for pass-through AR.
        /// True if using ZED Mini, false if using ZED. </summary><remarks>Note: the plugin will allow using the original ZED
        /// for pass-through but it will feel quite uncomfortable due to the baseline.</remarks>
        public bool IsHmdCompatible
        {
            get { return cameraModel == sl.MODEL.ZED_M; }
        }

        /// <summary>
        /// Camera ID (for multiple cameras)
        /// </summary>
        public int CameraID = 0;

        /// <summary>
        /// Layer that the ZED can't see, but overlay cameras created by ZEDMeshRenderer and ZEDPlaneRenderer can.
        /// </summary>
        //int tagInvisibleToZED = 16;
        /// <summary>
        /// Layer that the ZED can't see, but overlay cameras created by ZEDMeshRenderer and ZEDPlaneRenderer can.
        /// </summary>
        public int TagInvisibleToZED
        {
            get { return ZEDLayers.tagInvisibleToZED; }
        }
        public const int brightnessDefault = 4;
        public const int contrastDefault = 4;
        public const int hueDefault = 0;
        public const int saturationDefault = 4;
        public const int sharpnessDefault = 3;
        public const int gammaDefault = 5;
        public const int whitebalanceDefault = 2600;


        #region DLL Calls
        /// <summary>
        /// Current Plugin Version.
        /// </summary>
<<<<<<< HEAD
        public static readonly System.Version PluginVersion = new System.Version(4, 0, 6);
=======
        public static readonly System.Version PluginVersion = new System.Version(4, 0, 7);
>>>>>>> 2993d2f6

        /******** DLL members ***********/
        [DllImport(nameDll, EntryPoint = "GetRenderEventFunc")]
        private static extern IntPtr GetRenderEventFunc();

        [DllImport(nameDll, EntryPoint = "sl_register_callback_debuger")]
        private static extern void dllz_register_callback_debuger(DebugCallback callback);


        /*
          * Utils function.
          */

        [DllImport(nameDll, EntryPoint = "sl_unload_all_instances")]
        private static extern void dllz_unload_all_instances();

        [DllImport(nameDll, EntryPoint = "sl_unload_instance")]
        private static extern void dllz_unload_instance(int id);

        [DllImport(nameDll, EntryPoint = "sl_find_usb_device")]
        private static extern bool dllz_find_usb_device(USB_DEVICE dev);

        [DllImport(nameDll, EntryPoint = "sl_generate_unique_id")]
        private static extern int dllz_generate_unique_id([In, Out] byte[] id);

        /*
          * Create functions
          */
        [DllImport(nameDll, EntryPoint = "sl_create_camera")]
        private static extern bool dllz_create_camera(int cameraID);


        /*
        * Opening function (Opens camera and creates textures).
        * Some initparameters are passed as arguments to facilitate Marshalling.
        */
        [DllImport(nameDll, EntryPoint = "sl_open_camera")]
        private static extern int dllz_open(int cameraID, ref dll_initParameters parameters, uint serialNumber, System.Text.StringBuilder svoPath, System.Text.StringBuilder ipStream, int portStream, System.Text.StringBuilder output, System.Text.StringBuilder opt_settings_path, System.Text.StringBuilder opencv_calib_path);


        /*
         * Close function.
         */
        [DllImport(nameDll, EntryPoint = "sl_close_camera")]
        private static extern void dllz_close(int cameraID);


        /*
         * Grab function.
         */
        [DllImport(nameDll, EntryPoint = "sl_grab")]
        private static extern int dllz_grab(int cameraID, ref sl.RuntimeParameters runtimeParameters);


        /*
         * GetDeviceList function
         */
        [DllImport(nameDll, EntryPoint = "sl_get_device_list")]
        private static extern void dllz_get_device_list(sl.DeviceProperties[] deviceList, out int nbDevices);

        /*
         * GetStreamingDeviceList function
         */
        [DllImport(nameDll, EntryPoint = "sl_get_streaming_device_list")]
        private static extern void dllz_get_streaming_device_list(sl.StreamingProperties[] streamingDeviceList, out int nbDevices);

        /*
        * Reboot function.
        */
        [DllImport(nameDll, EntryPoint = "sl_reboot")]
        private static extern int dllz_reboot(int serialNumber, bool fullReboot);

        /*
        * Recording functions.
        */
        [DllImport(nameDll, EntryPoint = "sl_enable_recording")]
        private static extern int dllz_enable_recording(int cameraID, System.Text.StringBuilder video_filename, int compresssionMode,int bitrate,int target_fps,bool transcode);

        [DllImport(nameDll, EntryPoint = "sl_get_recording_status")]
        private static extern IntPtr dllz_get_recording_status(int cameraID);

        [DllImport(nameDll, EntryPoint = "sl_get_recording_parameters")]
        private static extern IntPtr dllz_get_recording_parameters(int cameraID);

        [DllImport(nameDll, EntryPoint = "sl_disable_recording")]
        private static extern bool dllz_disable_recording(int cameraID);

        [DllImport(nameDll, EntryPoint = "sl_pause_recording")]
        private static extern void dllz_pause_recording(int cameraID, bool status);

        /*
        * Texturing functions.
        */
        [DllImport(nameDll, EntryPoint = "sl_retrieve_textures")]
        private static extern void dllz_retrieve_textures(int cameraID);

        [DllImport(nameDll, EntryPoint = "sl_get_updated_textures_timestamp")]
        private static extern ulong dllz_get_updated_textures_timestamp(int cameraID);

        [DllImport(nameDll, EntryPoint = "sl_swap_textures")]
        private static extern void dllz_swap_textures(int cameraID);



        [DllImport(nameDll, EntryPoint = "sl_register_texture_image_type")]
        private static extern int dllz_register_texture_image_type(int cameraID, int option, IntPtr id, int width, int height);

        [DllImport(nameDll, EntryPoint = "sl_register_texture_measure_type")]
        private static extern int dllz_register_texture_measure_type(int cameraID, int option, IntPtr id, int width, int height);

        [DllImport(nameDll, EntryPoint = "sl_unregister_texture_measure_type")]
        private static extern int dllz_unregister_texture_measure_type(int cameraID, int option);

        [DllImport(nameDll, EntryPoint = "sl_unregister_texture_image_type")]
        private static extern int dllz_unregister_texture_image_type(int cameraID, int option);

        [DllImport(nameDll, EntryPoint = "sl_get_copy_mat_texture_image_type")]
        private static extern IntPtr dllz_get_copy_mat_texture_image_type(int cameraID, int option);

        [DllImport(nameDll, EntryPoint = "sl_get_copy_mat_texture_measure_type")]
        private static extern IntPtr dllz_get_copy_mat_texture_measure_type(int cameraID, int option);


        /*
         * Camera control functions.
         */

        [DllImport(nameDll, EntryPoint = "sl_set_video_settings")]
        private static extern void dllz_set_video_settings(int id, int mode, int value);

        [DllImport(nameDll, EntryPoint = "sl_get_video_settings")]
        private static extern int dllz_get_video_settings(int id, int mode, ref int value);

        [DllImport(nameDll, EntryPoint = "sl_set_roi_for_aec_agc")]
        private static extern int dllz_set_roi_for_aec_agc(int id, int side, sl.Rect roi,bool reset);

        [DllImport(nameDll, EntryPoint = "sl_get_roi_for_aec_agc")]
        private static extern int dllz_get_roi_for_aec_agc(int id, int side, ref sl.Rect roi);


        [DllImport(nameDll, EntryPoint = "sl_get_input_type")]
        private static extern int dllz_get_input_type(int cameraID);

        [DllImport(nameDll, EntryPoint = "sl_get_camera_fps")]
        private static extern float dllz_get_camera_fps(int cameraID);

        [DllImport(nameDll, EntryPoint = "sl_is_opened")]
        private static extern bool dllz_is_opened(int cameraID);

        [DllImport(nameDll, EntryPoint = "sl_get_width")]
        private static extern int dllz_get_width(int cameraID);

        [DllImport(nameDll, EntryPoint = "sl_get_height")]
        private static extern int dllz_get_height(int cameraID);

        [DllImport(nameDll, EntryPoint = "sl_update_self_calibration")]
        private static extern void dllz_update_self_calibration(int cameraID);

        [DllImport(nameDll, EntryPoint = "sl_get_calibration_parameters")]
        private static extern IntPtr dllz_get_calibration_parameters(int cameraID, bool raw);

        [DllImport(nameDll, EntryPoint = "sl_get_sensors_configuration")]
        private static extern IntPtr dllz_get_sensors_configuration(int cameraID);

        [DllImport(nameDll, EntryPoint = "sl_get_camera_model")]
        private static extern int dllz_get_camera_model(int cameraID);

        [DllImport(nameDll, EntryPoint = "sl_get_camera_firmware")]
        private static extern int dllz_get_camera_firmware(int cameraID);

        [DllImport(nameDll, EntryPoint = "sl_get_sensors_firmware")]
        private static extern int dllz_get_sensors_firmware(int cameraID);

        [DllImport(nameDll, EntryPoint = "sl_get_zed_serial")]
        private static extern int dllz_get_zed_serial(int cameraID);

        [DllImport(nameDll, EntryPoint = "sl_get_camera_imu_transform")]
        private static extern void dllz_get_camera_imu_transform(int cameraID, out Vector3 translation, out Quaternion rotation);

        [DllImport(nameDll, EntryPoint = "sl_get_camera_timestamp")]
        private static extern ulong dllz_get_image_timestamp(int cameraID);

        [DllImport(nameDll, EntryPoint = "sl_get_current_Timestamp")]
        private static extern ulong dllz_get_current_timestamp(int cameraID);

        [DllImport(nameDll, EntryPoint = "sl_get_frame_dropped_count")]
        private static extern uint dllz_get_frame_dropped_count(int cameraID);

        [DllImport(nameDll, EntryPoint = "sl_get_frame_dropped_percent")]
        private static extern float dllz_get_frame_dropped_percent(int cameraID);
/*
        [DllImport(nameDll, EntryPoint = "sl_get_init_parameters")]
        private static extern IntPtr dllz_get_init_parameters(int cameraID);

        [DllImport(nameDll, EntryPoint = "sl_get_runtime_parameters")]
        private static extern IntPtr dllz_get_runtime_parameters(int cameraID);

        [DllImport(nameDll, EntryPoint = "sl_get_positional_tracking_parameters")]
        private static extern IntPtr dllz_get_positional_tracking_parameters(int cameraID);*/

        /*
         * SVO control functions.
         */

        [DllImport(nameDll, EntryPoint = "sl_set_svo_position")]
        private static extern void dllz_set_svo_position(int cameraID, int frame);

        [DllImport(nameDll, EntryPoint = "sl_get_svo_number_of_frames")]
        private static extern int dllz_get_svo_number_of_frames(int cameraID);

        [DllImport(nameDll, EntryPoint = "sl_get_svo_position")]
        private static extern int dllz_get_svo_position(int cameraID);

        [DllImport(nameDll, EntryPoint = "sl_get_svo_position_at_timestamp")]
        private static extern int dllz_get_svo_position_at_timestamp(int cameraID, ulong timestamp);

        /*
         * Depth Sensing utils functions.
         */
        /* Removed as of ZED SDK v3.0.
       [DllImport(nameDll, EntryPoint = "set_confidence_threshold")]
       private static extern void dllz_set_confidence_threshold(int cameraID, int threshold);
       [DllImport(nameDll, EntryPoint = "set_depth_max_range_value")]
       private static extern void dllz_set_depth_max_range_value(int cameraID, float distanceMax);
       */

        [DllImport(nameDll, EntryPoint = "sl_get_confidence_threshold")]
        private static extern int dllz_get_confidence_threshold(int cameraID);

        [DllImport(nameDll, EntryPoint = "sl_get_depth_max_range_value")]
        private static extern float dllz_get_depth_max_range_value(int cameraID);

        [DllImport(nameDll, EntryPoint = "sl_get_depth_value")]
        private static extern float dllz_get_depth_value(int cameraID, uint x, uint y);

        [DllImport(nameDll, EntryPoint = "sl_get_distance_value")]
        private static extern float dllz_get_distance_value(int cameraID, uint x, uint y);

        [DllImport(nameDll, EntryPoint = "sl_get_normal_value")]
        private static extern bool dllz_get_normal_value(int cameraID, uint x, uint y, out Vector4 value);

        [DllImport(nameDll, EntryPoint = "sl_get_xyz_value")]
        private static extern bool dllz_get_xyz_value(int cameraID, uint x, uint y, out Vector4 value);

        [DllImport(nameDll, EntryPoint = "sl_get_depth_min_range_value")]
        private static extern float dllz_get_depth_min_range_value(int cameraID);

        [DllImport(nameDll, EntryPoint = "sl_get_current_min_max_depth")]
        private static extern float dllz_get_current_min_max_depth(int cameraID, ref float min, ref float max);


        /*
         * Motion Tracking functions.
         */
        [DllImport(nameDll, EntryPoint = "sl_enable_positional_tracking_unity")]
        private static extern int dllz_enable_tracking(int cameraID, ref Quaternion quat, ref Vector3 vec, bool enableSpatialMemory = false, bool enablePoseSmoothing = false, bool enableFloorAlignment = false, 
            bool trackingIsStatic = false, bool enableIMUFusion = true, float depthMinRange = -1.0f, bool setGravityAsOrigin = true, sl.POSTIONAL_TRACKING_MODE mode = sl.POSTIONAL_TRACKING_MODE.STANDARD, System.Text.StringBuilder aeraFilePath = null);

        [DllImport(nameDll, EntryPoint = "sl_disable_positional_tracking")]
        private static extern void dllz_disable_tracking(int cameraID, System.Text.StringBuilder path);

        [DllImport(nameDll, EntryPoint = "sl_is_positional_tracking_enabled")]
        private static extern bool dllz_is_positional_tracking_enabled(int cameraID);

        [DllImport(nameDll, EntryPoint = "sl_save_area_map")]
        private static extern int dllz_save_area_map(int cameraID, System.Text.StringBuilder path);

        [DllImport(nameDll, EntryPoint = "sl_get_position_data")]
        private static extern int dllz_get_position_data(int cameraID, ref Pose pose, int reference_frame);

        [DllImport(nameDll, EntryPoint = "sl_get_position")]
        private static extern int dllz_get_position(int cameraID, ref Quaternion quat, ref Vector3 vec, int reference_frame);

        [DllImport(nameDll, EntryPoint = "sl_get_position_at_target_frame")]
        private static extern int dllz_get_position_at_target_frame(int cameraID, ref Quaternion quaternion, ref Vector3 translation, ref Quaternion targetQuaternion, ref Vector3 targetTranslation, int reference_frame);

        [DllImport(nameDll, EntryPoint = "sl_transform_pose")]
        private static extern void dllz_transform_pose(ref Quaternion quaternion, ref Vector3 translation, ref Quaternion targetQuaternion, ref Vector3 targetTranslation);

        [DllImport(nameDll, EntryPoint = "sl_reset_positional_tracking")]
        private static extern int dllz_reset_tracking(int cameraID, Quaternion rotation, Vector3 translation);

        [DllImport(nameDll, EntryPoint = "sl_reset_tracking_with_offset")]
        private static extern int dllz_reset_tracking_with_offset(int cameraID, Quaternion rotation, Vector3 translation, Quaternion offsetQuaternion, Vector3 offsetTranslation);

        [DllImport(nameDll, EntryPoint = "sl_estimate_initial_position")]
        private static extern int dllz_estimate_initial_position(int cameraID, ref Quaternion quaternion, ref Vector3 translation, int countSuccess, int countTimeout);

        [DllImport(nameDll, EntryPoint = "sl_set_imu_prior_orientation")]
        private static extern int dllz_set_imu_prior_orientation(int cameraID, Quaternion rotation);

        [DllImport(nameDll, EntryPoint = "sl_get_internal_imu_orientation")]
        private static extern int dllz_get_internal_imu_orientation(int cameraID, ref Quaternion rotation, int reference_time);

        [DllImport(nameDll, EntryPoint = "sl_get_internal_sensors_data")]
        private static extern int dllz_get_internal_sensors_data(int cameraID, ref SensorsData imuData, int reference_time);

        [DllImport(nameDll, EntryPoint = "sl_get_area_export_state")]
        private static extern int dllz_get_area_export_state(int cameraID);

        [DllImport(nameDll, EntryPoint = "sl_set_region_of_interest")]
        private static extern int dllz_sl_set_region_of_interest(int cameraID, IntPtr roiMask);

        /*
        * Spatial Mapping functions.
        */
        [DllImport(nameDll, EntryPoint = "sl_enable_spatial_mapping_unity")]
        private static extern int dllz_enable_spatial_mapping(int cameraID, int type, float resolution_meter, float max_range_meter, int saveTexture,int max_memory_usage);

        [DllImport(nameDll, EntryPoint = "sl_disable_spatial_mapping")]
        private static extern void dllz_disable_spatial_mapping(int cameraID);

        [DllImport(nameDll, EntryPoint = "sl_get_spatial_mapping_parameters")]
        private static extern IntPtr dllz_get_spatial_mapping_parameters(int cameraID);

        [DllImport(nameDll, EntryPoint = "sl_pause_spatial_mapping")]
        private static extern void dllz_pause_spatial_mapping(int cameraID, bool status);

        [DllImport(nameDll, EntryPoint = "sl_request_mesh_async")]
        private static extern void dllz_request_mesh_async(int cameraID);

        [DllImport(nameDll, EntryPoint = "sl_get_mesh_request_status_async")]
        private static extern int dllz_get_mesh_request_status_async(int cameraID);

        [DllImport(nameDll, EntryPoint = "sl_update_mesh")]
        private static extern int dllz_update_mesh(int cameraID, int[] nbVerticesInSubemeshes, int[] nbTrianglesInSubemeshes, ref int  nbSubmeshes, int[] updatedIndices, ref int nbVertices, ref int nbTriangles, int nbSubmesh);

        [DllImport(nameDll, EntryPoint = "sl_retrieve_mesh")]
        private static extern int dllz_retrieve_mesh(int cameraID, Vector3[] vertices, int[] triangles, int nbSubmesh, Vector2[] uvs, IntPtr textures);

        [DllImport(nameDll, EntryPoint = "sl_update_fused_point_cloud")]
        private static extern int dllz_update_fused_point_cloud(int cameraID,  ref int pbPoints);

        [DllImport(nameDll, EntryPoint = "sl_retrieve_fused_point_cloud")]
        private static extern int dllz_retrieve_fused_point_cloud(int cameraID, Vector4[] points);

        [DllImport(nameDll, EntryPoint = "sl_save_mesh")]
        private static extern bool dllz_save_mesh(int cameraID, string filename, MESH_FILE_FORMAT format);

        [DllImport(nameDll, EntryPoint = "sl_save_point_cloud")]
        private static extern bool dllz_save_point_cloud(int cameraID, string filename, MESH_FILE_FORMAT format);

        [DllImport(nameDll, EntryPoint = "sl_load_mesh")]
        private static extern bool dllz_load_mesh(int cameraID, string filename, int[] nbVerticesInSubemeshes, int[] nbTrianglesInSubemeshes, ref int nbSubmeshes, int[] updatedIndices, ref int nbVertices, ref int nbTriangles, int nbMaxSubmesh, int[] textureSize = null);

        [DllImport(nameDll, EntryPoint = "sl_apply_texture")]
        private static extern bool dllz_apply_texture(int cameraID, int[] nbVerticesInSubemeshes, int[] nbTrianglesInSubemeshes, ref int nbSubmeshes, int[] updatedIndices, ref int nbVertices, ref int nbTriangles, int[] textureSize, int nbSubmesh);

        [DllImport(nameDll, EntryPoint = "sl_filter_mesh")]
        private static extern bool dllz_filter_mesh(int cameraID, FILTER meshFilter, int[] nbVerticesInSubemeshes, int[] nbTrianglesInSubemeshes, ref int nbSubmeshes, int[] updatedIndices, ref int nbVertices, ref int nbTriangles, int nbSubmesh);

        [DllImport(nameDll, EntryPoint = "sl_get_spatial_mapping_state")]
        private static extern int dllz_get_spatial_mapping_state(int cameraID);

        [DllImport(nameDll, EntryPoint = "sl_spatial_mapping_merge_chunks")]
        private static extern void dllz_spatial_mapping_merge_chunks(int cameraID, int numberFaces, int[] nbVerticesInSubemeshes, int[] nbTrianglesInSubemeshes, ref int nbSubmeshes, int[] updatedIndices, ref int nbVertices, ref int nbTriangles, int nbSubmesh);

        [DllImport(nameDll, EntryPoint = "sl_spatial_mapping_get_gravity_estimation")]
        private static extern void dllz_spatial_mapping_get_gravity_estimation(int cameraID, ref Vector3 v);

        /*
         * Plane Detection functions (starting v2.4)
         */
        [DllImport(nameDll, EntryPoint = "sl_find_floor_plane")]
        private static extern IntPtr dllz_find_floor_plane(int cameraID, out Quaternion rotation, out Vector3 translation, Quaternion priorQuaternion, Vector3 priorTranslation);

        [DllImport(nameDll, EntryPoint = "sl_find_plane_at_hit")]
        private static extern IntPtr dllz_find_plane_at_hit(int cameraID, Vector2 HitPixel, ref sl_PlaneDetectionParameters plane_params, bool refine);

        [DllImport(nameDll, EntryPoint = "sl_convert_floorplane_to_mesh")]
        private static extern int dllz_convert_floorplane_to_mesh(int cameraID, Vector3[] vertices, int[] triangles, out int numVertices, out int numTriangles);

        [DllImport(nameDll, EntryPoint = "sl_convert_hitplane_to_mesh")]
        private static extern int dllz_convert_hitplane_to_mesh(int cameraID, Vector3[] vertices, int[] triangles, out int numVertices, out int numTriangles);


        /*
         * Streaming Module functions (starting v2.8)
         */
        [DllImport(nameDll, EntryPoint = "sl_enable_streaming")]
        private static extern int dllz_enable_streaming(int cameraID, sl.STREAMING_CODEC codec, uint bitrate, ushort port, int gopSize, int adaptativeBitrate,int chunk_size,int target_fps);

        [DllImport(nameDll, EntryPoint = "sl_is_streaming_enabled")]
        private static extern int dllz_is_streaming_enabled(int cameraID);

        [DllImport(nameDll, EntryPoint = "sl_disable_streaming")]
        private static extern void dllz_disable_streaming(int cameraID);

        [DllImport(nameDll, EntryPoint = "sl_get_streaming_parameters")]
        private static extern IntPtr dllz_get_streaming_parameters(int cameraID);

        /*
        * Objects Detection functions (starting v3.0)
        */

        [DllImport(nameDll, EntryPoint = "sl_check_AI_model_status")]
        private static extern IntPtr dllz_check_AI_model_status(AI_MODELS model, int gpu_id);

        [DllImport(nameDll, EntryPoint = "sl_optimize_AI_model")]
        private static extern int dllz_optimize_AI_model(AI_MODELS model, int gpu_id);


        [DllImport(nameDll, EntryPoint = "sl_enable_object_detection")]
        private static extern int dllz_enable_object_detection(int cameraID, ref ObjectDetectionParameters od_params);

        [DllImport(nameDll, EntryPoint = "sl_get_object_detection_parameters")]
        private static extern IntPtr dllz_get_object_detection_parameters(int cameraID);

        [DllImport(nameDll, EntryPoint = "sl_disable_object_detection")]
        private static extern void dllz_disable_object_detection(int cameraID, uint instanceID, bool force_disable_all_instances);

        [DllImport(nameDll, EntryPoint = "sl_pause_object_detection")]
        private static extern void dllz_pause_object_detection(int cameraID, bool status, uint instanceID);

        [DllImport(nameDll, EntryPoint = "sl_ingest_custom_box_objects")]
        private static extern int dllz_ingest_custom_box_objects(int cameraID, int nb_objects, CustomBoxObjectData[] objects_in, uint instanceID);

        [DllImport(nameDll, EntryPoint = "sl_retrieve_objects")]
        private static extern int dllz_retrieve_objects_data(int cameraID, ref ObjectDetectionRuntimeParameters od_params, ref Objects objs, uint instanceID);

        [DllImport(nameDll, EntryPoint = "sl_enable_body_tracking")]
        private static extern int dllz_enable_body_tracking(int cameraID, ref BodyTrackingParameters bt_params);

        [DllImport(nameDll, EntryPoint = "sl_get_object_detection_parameters")]
        private static extern IntPtr dllz_get_body_tracking_parameters(int cameraID);

        [DllImport(nameDll, EntryPoint = "sl_disable_body_tracking")]
        private static extern void dllz_disable_body_tracking(int cameraID, uint instanceID, bool force_disable_all_instances);

        [DllImport(nameDll, EntryPoint = "sl_pause_body_tracking")]
        private static extern void dllz_pause_body_tracking(int cameraID, bool status, uint instanceID);

        [DllImport(nameDll, EntryPoint = "sl_retrieve_bodies")]
        private static extern int dllz_retrieve_bodies_data(int cameraID, ref BodyTrackingRuntimeParameters bt_params, ref Bodies bodies, uint instanceID);

        [DllImport(nameDll, EntryPoint = "sl_update_objects_batch")]
        private static extern int dllz_update_objects_batch(int cameraID, out int nbBatches);

        [DllImport(nameDll, EntryPoint = "sl_get_objects_batch")]
        private static extern int dllz_get_objects_batch_data(int cameraID, int batch_index, ref int numData, ref int id, ref OBJECT_CLASS label, ref OBJECT_SUBCLASS sublabel, ref TRACKING_STATE trackingState,
            [In, Out] Vector3[] position, [In, Out] float[,] positionCovariances, [In, Out] Vector3[] velocities, [In, Out] ulong[] timestamps, [In, Out] Vector2[,] boundingBoxes2D, [In, Out] Vector3[,] boundingBoxes,
            [In, Out] float[] confidences, [In, Out] OBJECT_ACTION_STATE[] actionStates, [In, Out] Vector2[,] headBoundingBoxes2D, [In, Out] Vector3[,] headBoundingBoxes, [In, Out] Vector3[] headPositions);

        /*
        * Save utils function
        */
        [DllImport(nameDll, EntryPoint = "sl_save_current_image")]
        private static extern int dllz_save_current_image(int cameraID, VIEW view,string filename);

        [DllImport(nameDll, EntryPoint = "sl_save_current_depth")]
        private static extern int dllz_save_current_depth(int cameraID, int side, string filename);

        [DllImport(nameDll, EntryPoint = "sl_save_current_point_cloud")]
        private static extern int dllz_save_current_point_cloud(int cameraID, int side,  string filename);

        /*
         * Specific plugin functions
         */
        [DllImport(nameDll, EntryPoint = "sl_check_plugin")]
        private static extern int dllz_check_plugin(int major, int minor);

        [DllImport(nameDll, EntryPoint = "sl_get_sdk_version")]
        private static extern IntPtr dllz_get_sdk_version();

        /*
         * Change the coordinate system of a transform matrix.
        */
        [DllImport(nameDll, EntryPoint = "sl_convert_coordinate_system")]
        private static extern int dllz_convert_coordinate_system(ref Quaternion rotation, ref Vector3 translation, sl.COORDINATE_SYSTEM coordSystemSrc, sl.COORDINATE_SYSTEM coordSystemDest);

        [DllImport(nameDll, EntryPoint = "sl_compute_offset")]
        private static extern void dllz_compute_offset(float[] A, float[] B, int nbVectors, float[] C);

        [DllImport(nameDll, EntryPoint = "sl_compute_optical_center_offsets")]
        private static extern System.IntPtr dllz_compute_optical_center_offsets(ref Vector4 calibLeft, ref Vector4 calibRight, int width, int height, float planeDistance);


        /*
         * Retreieves used by mat
         */
        [DllImport(nameDll, EntryPoint = "sl_retrieve_measure")]
        private static extern int dllz_retrieve_measure(int cameraID, System.IntPtr ptr, int type, int mem, int width, int height);

        [DllImport(nameDll, EntryPoint = "sl_retrieve_image")]
        private static extern int dllz_retrieve_image(int cameraID, System.IntPtr ptr, int type, int mem, int width, int height);

        #endregion

        public static void UnloadPlugin()
        {
            dllz_unload_all_instances();
        }

        public static void UnloadInstance(int id)
        {
            dllz_unload_instance(id);
        }


        public static void ComputeOffset(float[] A, float[] B, int nbVectors, ref Quaternion rotation, ref Vector3 translation)
        {
            float[] C = new float[16];
            if (A.Length != 4 * nbVectors || B.Length != 4 * nbVectors || C.Length != 16) return;
            dllz_compute_offset(A, B, nbVectors, C);

            Matrix4x4 m = Matrix4x4.identity;
            Float2Matrix(ref m, C);

            rotation = Matrix4ToQuaternion(m);
            Vector4 t = m.GetColumn(3);
            translation.x = t.x;
            translation.y = t.y;
            translation.z = t.z;

        }

        /// <summary>
        /// Return a string from a pointer to a char. Used in GetSDKVersion().
        /// </summary>
        /// <param name="ptr">Pointer to a char.</param>
        /// <returns>The char as a string.</returns>
        private static string PtrToStringUtf8(IntPtr ptr)
        {
            if (ptr == IntPtr.Zero)
            {
                return "";
            }
            int len = 0;
            while (Marshal.ReadByte(ptr, len) != 0)
                len++;
            if (len == 0)
            {
                return "";
            }
            byte[] array = new byte[len];
            Marshal.Copy(ptr, array, 0, len);
            return System.Text.Encoding.ASCII.GetString(array);
        }

        /// <summary>
        /// Displays a console message. Used to display C++ SDK messages in Unity's console.
        /// </summary>
        /// <param name="message"></param>
        private static void DebugMethod(string message)
        {
            Debug.Log("[ZED plugin]: " + message);
        }

        /// <summary>
        /// Convert a pointer to a char into an array of bytes. Used to send file names to SDK for SVO recording.
        /// </summary>
        /// <param name="ptr">Pointer to a char.</param>
        /// <returns>The array.</returns>
        private static byte[] StringUtf8ToByte(string str)
        {
            byte[] array = System.Text.Encoding.ASCII.GetBytes(str);
            return array;
        }

        /// <summary>
        /// Gets the max FPS for each resolution setting. Higher FPS will cause lower GPU performance.
        /// </summary>
        /// <param name="reso"></param>
        /// <returns>The resolution</returns>
        static private uint GetFpsForResolution(RESOLUTION reso)
        {
            if (reso == RESOLUTION.HD1080) return 30;
            else if (reso == RESOLUTION.HD2K) return 15;
            else if (reso == RESOLUTION.HD720) return 60;
            else if (reso == RESOLUTION.VGA) return 100;
            return 30;
        }

        /// <summary>
        /// Get a quaternion from a matrix with a minimum size of 3x3.
        /// </summary>
        /// <param name="m">The matrix.</param>
        /// <returns>A quaternion which contains the matrix's rotation.</returns>
        public static Quaternion Matrix4ToQuaternion(Matrix4x4 m)
        {
            Quaternion q = new Quaternion();
            q.w = Mathf.Sqrt(Mathf.Max(0, 1 + m[0, 0] + m[1, 1] + m[2, 2])) / 2;
            q.x = Mathf.Sqrt(Mathf.Max(0, 1 + m[0, 0] - m[1, 1] - m[2, 2])) / 2;
            q.y = Mathf.Sqrt(Mathf.Max(0, 1 - m[0, 0] + m[1, 1] - m[2, 2])) / 2;
            q.z = Mathf.Sqrt(Mathf.Max(0, 1 - m[0, 0] - m[1, 1] + m[2, 2])) / 2;
            q.x *= Mathf.Sign(q.x * (m[2, 1] - m[1, 2]));
            q.y *= Mathf.Sign(q.y * (m[0, 2] - m[2, 0]));
            q.z *= Mathf.Sign(q.z * (m[1, 0] - m[0, 1]));
            return q;
        }

        /// <summary>
        /// Performs a rigid transform.
        /// </summary>
        /// <param name="quaternion"></param>
        /// <param name="translation"></param>
        /// <param name="targetQuaternion"></param>
        /// <param name="targetTranslation"></param>
        public static void TransformPose(ref Quaternion quaternion, ref Vector3 translation, ref Quaternion targetQuaternion, ref Vector3 targetTranslation)
        {
            dllz_transform_pose(ref quaternion, ref translation, ref targetQuaternion, ref targetTranslation);
        }

        public static string GenerateUniqueID()
        {
            byte[] array = new byte[37];
            int size = dllz_generate_unique_id(array);

            return new string(System.Text.Encoding.ASCII.GetChars(array));
        }

        /// <summary>
        /// Checks that the ZED plugin's dependencies are installed.
        /// </summary>
        public static bool CheckPlugin()
        {
            try
            {
                int res = dllz_check_plugin(PluginVersion.Major, PluginVersion.Minor);
                if (res!= 0)
                {
                    //0 = installed SDK is compatible with plugin. 1 otherwise.
                    Debug.LogError(ZEDLogMessage.Error2Str(ZEDLogMessage.ERROR.SDK_DEPENDENCIES_ISSUE));
                    return false;
                }
            }
            catch (DllNotFoundException) //In case could not resolve the dll/.so
            {
                Debug.Log("DllNotFoundException");
                Debug.LogError(ZEDLogMessage.Error2Str(ZEDLogMessage.ERROR.SDK_DEPENDENCIES_ISSUE));
                return false;
            }
            
            pluginIsReady = true;
            return true;
        }

        /// <summary>
        /// Checks if the USB device of a 'brand' type is connected. Used to check if a VR headset are connected
        /// for display in ZEDManager's Inspector.
        /// </summary>
        /// <returns><c>True</c>, if USB device connected was found, <c>false</c> otherwise.</returns>
        /// <param name="Device brand.">Type.</param>
        public static bool CheckUSBDeviceConnected(USB_DEVICE Type)
        {
            if (dllz_find_usb_device(Type))
                return true;
            else
                return false;
        }



        /// <summary>
        /// Private constructor. Initializes lists to hold references to textures and texture requests.
        /// </summary>
        public ZEDCamera()
        {
            //Create the textures
            textures = new Dictionary<int, Dictionary<int, Texture2D>>();
            texturesRequested = new List<TextureRequested>();
        }

        /// <summary>
        /// Create a camera in Live mode (input comes from a connected ZED device, not SVO playback).
        /// </summary>
        /// <param name="verbose">True to create detailed log file of SDK calls at the cost of performance.</param>
        public bool CreateCamera(int cameraID, bool verbose)
        {
            string infoSystem = SystemInfo.graphicsDeviceType.ToString().ToUpper();
            if (!infoSystem.Equals("DIRECT3D11") && !infoSystem.Equals("OPENGLCORE"))
            {
                throw new Exception("The graphic library [" + infoSystem + "] is not supported");
            }
            CameraID = cameraID;
            //tagOneObject += cameraID;
            return dllz_create_camera(cameraID);
        }

        /// <summary>
        /// Closes the camera and deletes all textures.
        /// Once destroyed, you need to recreate a camera instance to restart again.
        /// </summary>
        public void Destroy()
        {
            cameraReady = false;
            dllz_close(CameraID);
            DestroyAllTexture();
        }

        /// <summary>
        /// DLL-friendly version of InitParameters (found in ZEDCommon.cs).
        /// </summary>
        [StructLayout(LayoutKind.Sequential)]
        public struct dll_initParameters
        {
            public sl.INPUT_TYPE inputType;
            /// <summary>
            /// Resolution the ZED will be set to.
            /// </summary>
            public sl.RESOLUTION resolution;
            /// <summary>
            /// Desired camera FPS. Max is set by resolution.
            /// </summary>
            public int cameraFps;
            /// <summary>
            /// ID for identifying which of multiple connected ZEDs to use.
            /// </summary>
            public int cameraDeviceID;
            /// <summary>
            /// True to flip images horizontally.
            /// </summary>
            public int cameraImageFlip;
            /// <summary>
            /// True to disable self-calibration, using unoptimized optional calibration parameters.
            /// False is recommended for optimized calibration.
            /// </summary>
            [MarshalAs(UnmanagedType.U1)]
            public bool cameraDisableSelfCalib;
            /// <summary>
            /// True if depth relative to the right sensor should be computed.
            /// </summary>
            [MarshalAs(UnmanagedType.U1)]
            public bool enableRightSideMeasure;
            /// <summary>
            /// True to skip dropped frames during SVO playback.
            /// </summary>
            [MarshalAs(UnmanagedType.U1)]
            public bool svoRealTimeMode;
            /// <summary>
            /// Quality level of depth calculations. Higher settings improve accuracy but cost performance.
            /// </summary>
            public sl.DEPTH_MODE depthMode;
            /// <summary>
            /// This sets the depth stabilizer temporal smoothing strength.
	        /// the depth stabilize smooth range is [0, 100]
            /// 0 means a low temporal smmoothing behavior(for highly dynamic scene),
            /// 100 means a high temporal smoothing behavior(for static scene)
            /// </summary>
            public int depthStabilization;
            /// <summary>
            /// Minimum distance from the camera from which depth will be computed, in the defined coordinateUnit.
            /// </summary>
            public float depthMinimumDistance;
            /// <summary>
            /// Maximum distance that can be computed.
            /// </summary>
            public float depthMaximumDistance;
            /// <summary>
            /// Coordinate unit for all measurements (depth, tracking, etc.). Meters are recommended for Unity.
            /// </summary>
            public UNIT coordinateUnit;
            /// <summary>
            /// Defines order and direction of coordinate system axes. Unity uses left-handed, Y up, so this setting is recommended.
            /// </summary>
            public COORDINATE_SYSTEM coordinateSystem;
            /// <summary>
            /// ID of the graphics card on which the ZED's computations will be performed.
            /// </summary>
            public int sdkGPUId;
            /// <summary>
            /// True for the SDK to provide text feedback.
            /// </summary>
            public int sdkVerbose;
            /// <summary>
            /// True if sensors are required, false will not trigger an error if sensors are missing.
            /// </summary>
            [MarshalAs(UnmanagedType.U1)]
            public bool sensorsRequired;
            /// <summary>
            /// Whether to enable improved color/gamma curves added in ZED SDK 3.0.
            /// </summary>
            [MarshalAs(UnmanagedType.U1)]
            public bool enableImageEnhancement;
            /// <summary>
            /// Define a timeout in seconds after which an error is reported if the \ref open() command fails.
            /// Set to '-1' to try to open the camera endlessly without returning error in case of failure.
            /// Set to '0' to return error in case of failure at the first attempt.
            /// This parameter only impacts the LIVE mode.
            /// </summary>
            public float openTimeoutSec;
            /// <summary>
            /// 	Define the behavior of the automatic camera recovery during grab() function call. When async is enabled and there's an issue with the communication with the camera
            /// the grab() will exit after a short period and return the ERROR_CODE::CAMERA_REBOOTING warning.The recovery will run in the background until the correct communication is restored.
            /// When async_grab_camera_recovery is false, the grab() function is blocking and will return only once the camera communication is restored or the timeout is reached.
            /// The default behavior is synchronous, like previous ZED SDK versions
            /// </summary>
           [MarshalAs(UnmanagedType.U1)]
            public bool asyncGrabRecovery;
            /// </summary>
            /// Define a computation upper limit to the grab frequency. 0 means that the setting is ignored.
            /// This can be useful to get a known constant fixed rate or limit the computation load while keeping a short exposure time by setting a high camera capture framerate.
            /// The value should be inferior to the InitParameters::camera_fps and strictly positive. It has no effect when reading an SVO file.
            /// This is an upper limit and won't make a difference if the computation is slower than the desired compute capping fps.
            /// Internally the grab function always tries to get the latest available image while respecting the desired fps as much as possible.
            /// Default value is 0.
            /// </summary>
            public float grabComputeCappingFPS;

            /// <summary>
            /// Copy constructor. Takes values from Unity-suited InitParameters class.
            /// </summary>
            /// <param name="init"></param>
            public dll_initParameters(InitParameters init)
            {
                inputType = init.inputType;
                resolution = init.resolution;
                cameraFps = init.cameraFPS;
                svoRealTimeMode = init.svoRealTimeMode;
                coordinateUnit = init.coordinateUnit;
                depthMode = init.depthMode;
                depthMinimumDistance = init.depthMinimumDistance;
                depthMaximumDistance = init.depthMaximumDistance;
                cameraImageFlip = init.cameraImageFlip;
                enableRightSideMeasure = init.enableRightSideMeasure;
                cameraDisableSelfCalib = init.cameraDisableSelfCalib;
                sdkVerbose = init.sdkVerbose;
                sdkGPUId = init.sdkGPUId;
                cameraDeviceID = init.cameraDeviceID;
                coordinateSystem = init.coordinateSystem;
                depthStabilization = init.depthStabilization;
                sensorsRequired = init.sensorsRequired;
                enableImageEnhancement = init.enableImageEnhancement;
                openTimeoutSec = init.openTimeoutSec;
                asyncGrabRecovery = init.asyncGrabCameraRecovery;
                grabComputeCappingFPS = init.grabComputeCappingFPS;
            }
        }

        /// <summary>
        /// Checks if the ZED camera is plugged in, opens it, and initializes the projection matix and command buffers for updating textures.
        /// </summary>
        /// <param name="initParameters">Class with all initialization settings.
        /// A newly-instantiated InitParameters will have recommended default values.</param>
        /// <returns>ERROR_CODE: The error code gives information about the internal connection process.
        /// If SUCCESS is returned, the camera is ready to use. Every other code indicates an error.</returns>
        public ERROR_CODE Open(ref InitParameters initParameters)
        {
            //Update values with what we're about to pass to the camera.
            currentResolution = initParameters.resolution;
            fpsMax = GetFpsForResolution(currentResolution);
            if (initParameters.cameraFPS == 0)
            {
                initParameters.cameraFPS = (int)fpsMax;
            }
            dll_initParameters initP = new dll_initParameters(initParameters); //DLL-friendly version of InitParameters.
            initP.coordinateSystem = COORDINATE_SYSTEM.LEFT_HANDED_Y_UP; //Left-hand, Y-up is Unity's coordinate system, so we match that.
            int v = dllz_open(CameraID, ref initP, initParameters.serialNumber,
                new System.Text.StringBuilder(initParameters.pathSVO, initParameters.pathSVO.Length),
                new System.Text.StringBuilder(initParameters.ipStream, initParameters.ipStream.Length),
                initParameters.portStream,
                new System.Text.StringBuilder(initParameters.sdkVerboseLogFile, initParameters.sdkVerboseLogFile.Length),
                new System.Text.StringBuilder(initParameters.optionalSettingsPath, initParameters.optionalSettingsPath.Length),
                new System.Text.StringBuilder(initParameters.optionalOpencvCalibrationFile, initParameters.optionalOpencvCalibrationFile.Length));

            if ((ERROR_CODE)v != ERROR_CODE.SUCCESS)
            {
                cameraReady = false;
                return (ERROR_CODE)v;
            }

            //Set more values if the initialization was successful.
            imageWidth = dllz_get_width(CameraID);
            imageHeight = dllz_get_height(CameraID);

            if (imageWidth > 0 && imageHeight > 0)
            {
                GetCalibrationParameters(false);
                FillProjectionMatrix();
                baseline = calibrationParametersRectified.Trans[0];
                fov_H = calibrationParametersRectified.leftCam.hFOV * Mathf.Deg2Rad;
                fov_V = calibrationParametersRectified.leftCam.vFOV * Mathf.Deg2Rad;
                cameraModel = GetCameraModel();
                cameraReady = true;
                return (ERROR_CODE)v;
            }
            else
                return sl.ERROR_CODE.CAMERA_NOT_INITIALIZED;

        }



        /// <summary>
        /// Fills the projection matrix with the parameters of the ZED. Needs to be called only once.
        /// This projection matrix is off-center.
        /// </summary>
        /// <param name="zFar"></param>
        /// <param name="zNear"></param>
        public void FillProjectionMatrix(float zFar = 500, float zNear = 0.1f)
        {
            CalibrationParameters parameters = GetCalibrationParameters(false);
            float fovx = parameters.leftCam.hFOV * Mathf.Deg2Rad;
            float fovy = parameters.leftCam.vFOV * Mathf.Deg2Rad;

            float f_imageWidth = (float)ImageWidth;
            float f_imageHeight = (float)ImageHeight;

            //Manually construct the matrix based on initialization/calibration values.
            projection[0, 0] = 1.0f / Mathf.Tan(fovx * 0.5f); //Horizontal FoV.
            projection[0, 1] = 0;
            projection[0, 2] = 2.0f * ((f_imageWidth - 1.0f * parameters.leftCam.cx) / f_imageWidth) - 1.0f; //Horizontal offset.
            projection[0, 3] = 0;

            projection[1, 0] = 0;
            projection[1, 1] = 1.0f / Mathf.Tan(fovy * 0.5f); //Vertical FoV.
            projection[1, 2] = -(2.0f * ((f_imageHeight - 1.0f * parameters.leftCam.cy) / f_imageHeight) - 1.0f); //Vertical offset.
            projection[1, 3] = 0;

            projection[2, 0] = 0;
            projection[2, 1] = 0;
            projection[2, 2] = -(zFar + zNear) / (zFar - zNear); //Near and far planes.
            projection[2, 3] = -(2.0f * zFar * zNear) / (zFar - zNear); //Near and far planes.

            projection[3, 0] = 0;
            projection[3, 1] = 0;
            projection[3, 2] = -1;
            projection[3, 3] = 0.0f;

        }

        /// <summary>
        /// Grabs a new image, rectifies it, and computes the disparity map and (optionally) the depth map.
        /// The grabbing function is typically called in the main loop in a separate thread.
        /// </summary><remarks>For more info, read about the SDK function it calls:
        /// https://www.stereolabs.com/developers/documentation/API/v2.5.1/classsl_1_1Camera.html#afa3678a18dd574e162977e97d7cbf67b </remarks>
        /// <param name="runtimeParameters">Struct holding all grab parameters. </param>
        /// <returns>the function returns false if no problem was encountered,
        /// true otherwise.</returns>
        public sl.ERROR_CODE Grab(ref sl.RuntimeParameters runtimeParameters)
        {
            return (sl.ERROR_CODE)dllz_grab(CameraID, ref runtimeParameters);
        }

        /// <summary>
        /// Return the INPUT_TYPE currently used
        /// </summary>
        /// <returns></returns>
        public sl.INPUT_TYPE GetInputType()
        {
            return (sl.INPUT_TYPE)dllz_get_input_type(CameraID);
        }

        /// <summary>
        /// Creates a file for recording the ZED's output into a .SVO or .AVI video.
        /// </summary><remarks>An SVO is Stereolabs' own format designed for the ZED. It holds the video feed with timestamps
        /// as well as info about the camera used to record it.</remarks>
        /// <param name="videoFileName">Filename. Whether it ends with .svo or .avi defines its file type.</param>
        /// <param name="compressionMode">How much compression to use</param>
        /// <returns>An ERROR_CODE that defines if the file was successfully created and can be filled with images.</returns>
        public ERROR_CODE EnableRecording(string videoFileName, SVO_COMPRESSION_MODE compressionMode = SVO_COMPRESSION_MODE.H264_BASED, int bitrate = 0, int target_fps = 0,bool transcode = false)
        {
            return (ERROR_CODE)dllz_enable_recording(CameraID, new System.Text.StringBuilder(videoFileName, videoFileName.Length), (int)compressionMode,bitrate,target_fps,transcode);
        }

        /// <summary>
        ///  Get the recording information
        /// </summary>
        /// <returns></returns>
        public sl.RecordingStatus GetRecordingStatus()
        {
            IntPtr p = dllz_get_recording_status(CameraID);

            if (p == IntPtr.Zero)
            {
                return new RecordingStatus();
            }
            RecordingStatus parameters = (RecordingStatus)Marshal.PtrToStructure(p, typeof(RecordingStatus));

            return parameters;
        }

        /// <summary>
        /// Pauses or resumes the recording.
        /// </summary>
        /// <param name="status"> if true, the recording is paused. If false, the recording is resumed. </param>
        /// <returns></returns>
        public void PauseRecording(bool status)
        {
            dllz_pause_recording(CameraID, status);
        }

        /// <summary>
        /// Stops recording to an SVO/AVI, if applicable, and closes the file.
        /// </summary>
        public bool DisableRecording()
        {
            return dllz_disable_recording(CameraID);
        }

        /// <summary>
        /// Sets the position of the SVO file currently being read to a desired frame.
        /// </summary>
        /// <param name="frame">Index of the desired frame to be decoded.</param>
        public void SetSVOPosition(int frame)
        {
            dllz_set_svo_position(CameraID, frame);
        }

        /// <summary>
        /// Gets the current confidence threshold value for the disparity map (and by extension the depth map).
        /// Values below the given threshold are removed from the depth map.
        /// </summary>
        /// <returns>Filtering value between 0 and 100.</returns>
        public int GetConfidenceThreshold()
        {
            return dllz_get_confidence_threshold(CameraID);
        }

        /// <summary>
        /// Gets the timestamp at the time the latest grabbed frame was extracted from the USB stream.
        /// This is the closest timestamp you can get from when the image was taken. Must be called after calling grab().
        /// </summary>
        /// <returns>Current timestamp in nanoseconds. -1 means it's is not available, such as with an .SVO file without compression.</returns>
        public ulong GetCameraTimeStamp()
        {
            return dllz_get_image_timestamp(CameraID);
        }

        /// <summary>
        /// Gets the current timestamp at the time the function is called. Can be compared to the camera timestamp
        /// for synchronization, since they have the same reference (the computer's start time).
        /// </summary>
        /// <returns>The timestamp in nanoseconds.</returns>
        public ulong GetCurrentTimeStamp()
        {
            return dllz_get_current_timestamp(CameraID);
        }

        /// <summary>
        /// Get the current position of the SVO being recorded to.
        /// </summary>
        /// <returns>Index of the frame being recorded to.</returns>
        public int GetSVOPosition()
        {
            return dllz_get_svo_position(CameraID);
        }

        /// <summary>
        /// Retrieves the frame index within the SVO file corresponding to the provided timestamp.
        /// </summary>
        /// <param name="timestamp">The target timestamp for which the frame index is to be determined.</param>
        /// <returns>The frame index within the SVO file that aligns with the given timestamp. Returns -1 if the timestamp falls outside the bounds of the SVO file.</returns>
        public int GetSVOPositionAtTimestamp(ulong timestamp)
        {
            return dllz_get_svo_position_at_timestamp(CameraID, timestamp);
        }

        /// <summary>
        /// Gets the total number of frames in the loaded SVO file.
        /// </summary>
        /// <returns>Total frames in the SVO file. Returns -1 if the SDK is not reading an SVO.</returns>
        public int GetSVONumberOfFrames()
        {
            return dllz_get_svo_number_of_frames(CameraID);
        }

        /// <summary>
        /// Gets the closest measurable distance by the camera, according to the camera type and depth map parameters.
        /// </summary>
        /// <returns>The nearest possible depth value.</returns>
        public float GetDepthMinRangeValue()
        {
            return dllz_get_depth_min_range_value(CameraID);
        }

        /// <summary>
        /// Returns the current maximum distance of depth/disparity estimation.
        /// </summary>
        /// <returns>The closest depth</returns>
        public float GetDepthMaxRangeValue()
        {
            return dllz_get_depth_max_range_value(CameraID);
        }

        /// <summary>
        /// Initialize and Start the tracking functions
        /// </summary>
        /// <param name="quat"> rotation used as initial world transform. By default it should be identity.</param>
        /// <param name="vec"> translation used as initial world transform. By default it should be identity.</param>
        /// <param name="enableSpatialMemory">  (optional) define if spatial memory is enable or not.</param>
        /// <param name="areaFilePath"> (optional) file of spatial memory file that has to be loaded to relocate in the scene.</param>
        /// <returns></returns>
        public sl.ERROR_CODE EnableTracking(ref Quaternion quat, ref Vector3 vec, bool enableSpatialMemory = true, bool enablePoseSmoothing = false, bool enableFloorAlignment = false, bool trackingIsStatic = false,
            bool enableIMUFusion = true, float depthMinRange = -1.0f, bool setGravityAsOrigin = true, sl.POSTIONAL_TRACKING_MODE mode = POSTIONAL_TRACKING_MODE.STANDARD, string areaFilePath = "")
        {
            sl.ERROR_CODE trackingStatus = sl.ERROR_CODE.CAMERA_NOT_DETECTED;
            trackingStatus = (sl.ERROR_CODE)dllz_enable_tracking(CameraID, ref quat, ref vec, enableSpatialMemory, enablePoseSmoothing, enableFloorAlignment, 
                trackingIsStatic, enableIMUFusion, depthMinRange, setGravityAsOrigin, mode, new System.Text.StringBuilder(areaFilePath, areaFilePath.Length));
            return trackingStatus;
        }

        /// <summary>
        /// Reset tracking
        /// </summary>
        /// <param name="rotation"></param>
        /// <param name="translation"></param>
        /// <returns></returns>
        public sl.ERROR_CODE ResetTracking(Quaternion rotation, Vector3 translation)
        {
            sl.ERROR_CODE trackingStatus = sl.ERROR_CODE.CAMERA_NOT_DETECTED;
            trackingStatus = (sl.ERROR_CODE)dllz_reset_tracking(CameraID, rotation, translation);
            return trackingStatus;
        }

        public sl.ERROR_CODE ResetTrackingWithOffset(Quaternion rotation, Vector3 translation, Quaternion rotationOffset, Vector3 translationOffset)
        {
            sl.ERROR_CODE trackingStatus = sl.ERROR_CODE.CAMERA_NOT_DETECTED;
            trackingStatus = (sl.ERROR_CODE)dllz_reset_tracking_with_offset(CameraID, rotation, translation, rotationOffset, translationOffset);
            return trackingStatus;
        }


        public sl.ERROR_CODE EstimateInitialPosition(ref Quaternion rotation, ref Vector3 translation)
        {
            sl.ERROR_CODE status = sl.ERROR_CODE.CAMERA_NOT_DETECTED;
            status = (sl.ERROR_CODE)dllz_estimate_initial_position(CameraID, ref rotation, ref translation, 2, 100);
            return status;
        }


        /// <summary>
        ///  Stop the motion tracking, if you want to restart, call enableTracking().
        /// </summary>
        /// <param name="path">The path to save the area file</param>
        public void DisableTracking(string path = "")
        {
            dllz_disable_tracking(CameraID, new System.Text.StringBuilder(path, path.Length));
        }

        /// <summary>
        /// Returns the current state of the area learning saving
        /// </summary>
        /// <returns></returns>
        public sl.AREA_EXPORT_STATE GetAreaExportState()
        {
            return (sl.AREA_EXPORT_STATE)dllz_get_area_export_state(CameraID);
        }

        /// <summary>
        /// Register a texture to the base
        /// </summary>
        private void RegisterTexture(Texture2D m_Texture, int type, int mode)
        {
            TextureRequested t = new TextureRequested();

            t.type = type;
            t.option = mode;
            texturesRequested.Add(t);
            textures[type].Add(mode, m_Texture);
        }

        /// <summary>
        /// Creates or retrieves a texture of type Image. Will be updated each frame automatically.
        /// <para>Image type textures are human-viewable, but have less accuracy than measure types.</para>
        /// </summary>
        /// <remarks>
        /// Note that the new texture will exist on the GPU, so accessing from the CPU will result in an empty image. To get images
        /// with the CPU, use RetrieveImage() instead and specify CPU memory in the arguments.
        /// </remarks>
        /// <param name="mode">What the image shows (left RGB image, right depth image, normal map, etc.)</param>
        /// /// <param name="resolution">Resolution of the image. Should correspond to ZED's current resolution.</param>
        /// <returns>Texture2D that will update each frame with the ZED SDK's output.</returns>
        public Texture2D CreateTextureImageType(VIEW mode, Resolution resolution = new Resolution())
        {
            if (HasTexture((int)TYPE_VIEW.RETRIEVE_IMAGE, (int)mode))
            {
                return textures[(int)TYPE_VIEW.RETRIEVE_IMAGE][(int)mode];
            }
            if (!cameraReady)
                return null;

            int width = ImageWidth;
            int height = imageHeight;
            if (!((uint)resolution.width == 0 && (uint)resolution.height == 0)) //Handles if Resolution arg was empty, as in the default.
            {
                width = (int)resolution.width;
                height = (int)resolution.height;
            }

            Texture2D m_Texture;
            if (mode == VIEW.LEFT_GREY || mode == VIEW.RIGHT_GREY || mode == VIEW.LEFT_UNRECTIFIED_GREY || mode == VIEW.RIGHT_UNRECTIFIED_GREY)
            {
                m_Texture = new Texture2D(width, height, TextureFormat.Alpha8, false);
            }
            else if (mode == VIEW.SIDE_BY_SIDE)
            {
                m_Texture = new Texture2D(width * 2, height, TextureFormat.RGBA32, false); //Needs to be twice as wide for SBS because there are two images.
            }
            else
            {

                m_Texture = new Texture2D(width, height, TextureFormat.RGBA32, false);
            }
            m_Texture.filterMode = FilterMode.Point;
            m_Texture.wrapMode = TextureWrapMode.Clamp;

            m_Texture.Apply();

            IntPtr idTexture = m_Texture.GetNativeTexturePtr();
            int error = dllz_register_texture_image_type(CameraID, (int)mode, idTexture, (int)resolution.width, (int)resolution.height);
            if (error != 0)
            {
                throw new Exception("CUDA error:" + error + " if the problem appears again, please contact Stereolabs support.");
            }
            if (!textures.ContainsKey((int)TYPE_VIEW.RETRIEVE_IMAGE))
            {
                textures.Add((int)TYPE_VIEW.RETRIEVE_IMAGE, new Dictionary<int, Texture2D>());
            }
            RegisterTexture(m_Texture, (int)TYPE_VIEW.RETRIEVE_IMAGE, (int)mode); //Save so you don't make a duplicate if another script needs the texture.

            return m_Texture;
        }

        /// <summary>
        /// Creates or retrievse a texture of type Measure. Will be updated each frame automatically.
        /// Measure types are not human-viewable, but don't lose any accuracy.
        /// </summary>
        /// <remarks>
        /// Note that the new texture will exist on the GPU, so accessing from the CPU will result in an empty image. To get images
        /// with the CPU, use RetrieveMeasure() instead and specify CPU memory in the arguments.
        /// </remarks>
        /// <param name="mode">What the image shows (disparity, depth, confidence, etc.)</param>
        /// <param name="resolution">Resolution of the image. Should correspond to ZED's current resolution.</param>
        /// <returns>Texture2D that will update each frame with the ZED SDK's output.</returns>
        public Texture2D CreateTextureMeasureType(MEASURE mode, Resolution resolution = new Resolution())
        {
            if (HasTexture((int)TYPE_VIEW.RETRIEVE_MEASURE, (int)mode))
            {
                return textures[(int)TYPE_VIEW.RETRIEVE_MEASURE][(int)mode];
            }
            if (!cameraReady)
                return null;

            Texture2D m_Texture;
            int width = ImageWidth;
            int height = imageHeight;
            if (!((uint)resolution.width == 0 && (uint)resolution.height == 0))
            {
                width = (int)resolution.width;
                height = (int)resolution.height;
            }
            //Handle the mode options.
            if (mode == MEASURE.XYZ || mode == MEASURE.XYZABGR || mode == MEASURE.XYZARGB || mode == MEASURE.XYZBGRA || mode == MEASURE.XYZRGBA || mode == MEASURE.NORMALS
                || mode == MEASURE.XYZ_RIGHT || mode == MEASURE.XYZABGR_RIGHT || mode == MEASURE.XYZARGB_RIGHT || mode == MEASURE.XYZBGRA_RIGHT || mode == MEASURE.XYZRGBA_RIGHT || mode == MEASURE.NORMALS_RIGHT)
            {
                m_Texture = new Texture2D(width, height, TextureFormat.RGBAFloat, false, true);
            }
            else if (mode == MEASURE.DEPTH || mode == MEASURE.CONFIDENCE || mode == MEASURE.DISPARITY || mode == MEASURE.DEPTH_RIGHT || mode == MEASURE.DISPARITY_RIGHT)
            {
                m_Texture = new Texture2D(width, height, TextureFormat.RFloat, false, true);
            }
            else
            {
                m_Texture = new Texture2D(width, height, TextureFormat.RGBA32, false, true);
            }
            if (!((uint)resolution.width == 0 && (uint)resolution.height == 0))
            {
                m_Texture.filterMode = FilterMode.Bilinear;
            }
            else
            {
                m_Texture.filterMode = FilterMode.Point;
            }
            m_Texture.wrapMode = TextureWrapMode.Clamp;
            m_Texture.Apply();

            IntPtr idTexture = m_Texture.GetNativeTexturePtr();

            int error = dllz_register_texture_measure_type(CameraID, (int)mode, idTexture, (int)resolution.width, (int)resolution.height);

            if (error != 0)
            {
                throw new Exception("CUDA error:" + error + " if the problem appears again, please contact Stereolabs support.");
            }
            if (!textures.ContainsKey((int)TYPE_VIEW.RETRIEVE_MEASURE))
            {
                textures.Add((int)TYPE_VIEW.RETRIEVE_MEASURE, new Dictionary<int, Texture2D>());
            }

            RegisterTexture(m_Texture, (int)TYPE_VIEW.RETRIEVE_MEASURE, (int)mode); //Save to avoid duplicates if texture type is needed elsewhere.

            return m_Texture;
        }

        /// <summary>
        /// Unregisters a texture of type Image. The texture will be destroyed and will no longer be updated each frame.
        /// </summary>
        /// <param name="view">What the image was showing (left RGB image, right depth image, normal map, etc.)</param>
        public bool UnregisterTextureImageType(sl.VIEW view)
        {
            DestroyTextureImageType((int)view);
            return dllz_unregister_texture_image_type(CameraID, (int)view) != 0;
        }

        /// <summary>
        /// Unregisters a texture of type Measure, The texture will be destroyed and will no longer be updated each frame.
        /// </summary>
        /// <param name="measure">What the measure was showing (disparity, depth, confidence, etc.)</param>
        public bool UnregisterTextureMeasureType(sl.MEASURE measure)
        {
            DestroyTextureMeasureType((int)measure);
            return dllz_unregister_texture_measure_type(CameraID, (int)measure) != 0;
        }

        /// <summary>
        /// Copies a Texture of type Image into a ZEDMat. This function should be called after a Grab() and an UpdateTextures().
        /// </summary>
        /// <param name="view">View type (left rgb, right depth, etc.)</param>
        /// <returns>New ZEDMat for an image texture of the selected view type.</returns>
        public ZEDMat RequestCopyMatFromTextureImageType(sl.VIEW view)
        {
            return new ZEDMat(dllz_get_copy_mat_texture_image_type(CameraID, (int)view));
        }

        /// <summary>
        /// Copies a texture of type Measure into a ZEDMat. This function should be called after a Grab() and an UpdateTextures().
        /// </summary>
        /// <param name="measure">Measure type (depth, disparity, confidence, etc.)</param>
        /// <returns>New ZEDMat for a measure texture of the selected measure type.</returns>
        public ZEDMat RequestCopyMatFromTextureMeasureType(sl.MEASURE measure)
        {
            return new ZEDMat(dllz_get_copy_mat_texture_measure_type(CameraID, (int)measure));
        }

        /// <summary>
        /// Destroys a texture and removes its reference in the textures list.
        /// </summary>
        /// <param name="type">Type of texture as an int (0 for Image, 1 for Measure).</param>
        /// <param name="option">Corresponding options enum (sl.VIEW if Image type, sl.MEASURE if Measure type) as an integer.</param>
        private void DestroyTexture(int type, int option)
        {
            if (textures.ContainsKey(type) && textures[type].ContainsKey(option))
            {
                textures[type][option] = null;
                textures[type].Remove(option);
                if (textures[type].Count == 0)
                {
                    textures.Remove(type);
                }
            }
        }

        /// <summary>
        /// Destroy all textures that were ever requested.
        /// </summary>
        private void DestroyAllTexture()
        {
            if (cameraReady)
            {
                foreach (TextureRequested t in texturesRequested)
                {
                    DestroyTexture(t.type, t.option);
                }
                texturesRequested.Clear();
            }
        }


        /// <summary>
        /// Destroy a texture created with CreateTextureImageType().
        /// </summary>
        /// <param name="type">View type (left RGB, right depth image, etc.) as an integer.</param>
        private void DestroyTextureImageType(int option)
        {
            DestroyTexture((int)TYPE_VIEW.RETRIEVE_IMAGE, option);
        }

        /// <summary>
        /// Destroy a texture created with CreateTextureMeasureType().
        /// </summary>
        /// <param name="type">Measure type (depth, confidence, etc.) as an integer.</param>
        private void DestroyTextureMeasureType(int option)
        {
            DestroyTexture((int)TYPE_VIEW.RETRIEVE_MEASURE, option);
        }

        /// <summary>
        /// Retrieves a texture that was already created.
        /// </summary>
        /// <param name="type">Type of texture as an integer (0 for Image, 1 for Measure).</param>
        /// <param name="mode">Corresponding options enum (sl.VIEW if Image type, sl.MEASURE if Measure type) as an integer.</param>
        /// <returns>Existing texture of the given type/mode.</returns>
        public Texture2D GetTexture(TYPE_VIEW type, int mode)
        {
            if (HasTexture((int)type, mode))
            {
                return textures[(int)type][mode];
            }
            return null;
        }

        /// <summary>
        /// Checks if a texture of a given type has already been created.
        /// </summary>
        /// <param name="type">Type of texture as an integer (0 for Image, 1 for Measure).</param>
        /// <param name="mode">Corresponding options enum (sl.VIEW if Image type, sl.MEASURE if Measure type) as an integer.</param>
        /// <returns>True if the texture is available.</returns>
        private bool HasTexture(int type, int mode)
        {
            if (cameraReady) //Texture can't exist if the ZED hasn't been initialized yet.
            {
                return textures.ContainsKey((int)type) && textures[type].ContainsKey((int)mode);
            }
            return false;
        }

        /// <summary>
        /// Returns the current camera FPS. This is limited primarily by resolution but can also be lower due to
        /// setting a lower desired resolution in Init() or from USB connection/bandwidth issues.
        /// </summary>
        /// <returns>The current fps</returns>
        public float GetCameraFPS()
        {
            return dllz_get_camera_fps(CameraID);
        }

        /// <summary>
        /// Reports if the camera has been successfully opened.
        /// </summary>
        /// <returns> Returns true if the ZED is already setup, otherwise false.</returns>
        public bool IsOpened()
        {
            return dllz_is_opened(CameraID);
        }

        public CalibrationParameters GetCalibrationParameters(bool raw = false)
        {

            IntPtr p = dllz_get_calibration_parameters(CameraID, raw);

            if (p == IntPtr.Zero)
            {
                return new CalibrationParameters();
            }
            CalibrationParameters parameters = (CalibrationParameters)Marshal.PtrToStructure(p, typeof(CalibrationParameters));

            if (raw)
                calibrationParametersRaw = parameters;
            else
                calibrationParametersRectified = parameters;


            return parameters;

        }

        public SensorsConfiguration GetInternalSensorsConfiguration()
        {
            IntPtr p = dllz_get_sensors_configuration(CameraID);

            if (p == IntPtr.Zero)
            {
                return new SensorsConfiguration();
            }
            SensorsConfiguration configuration = (SensorsConfiguration)Marshal.PtrToStructure(p, typeof(SensorsConfiguration));

            return configuration;
        }

        /// <summary>
        /// Gets the ZED camera model (ZED or ZED Mini).
        /// </summary>
        /// <returns>Model of the ZED as sl.MODEL.</returns>
        public sl.MODEL GetCameraModel()
        {
            return (sl.MODEL)dllz_get_camera_model(CameraID);
        }

        /// <summary>
        /// Gets the ZED's camera firmware version.
        /// </summary>
        /// <returns>Firmware version.</returns>
        public int GetCameraFirmwareVersion()
        {
            return dllz_get_camera_firmware(CameraID);
        }

        /// <summary>
        /// Gets the ZED's sensors firmware version.
        /// </summary>
        /// <returns>Firmware version.</returns>
        public int GetSensorsFirmwareVersion()
        {
            return dllz_get_sensors_firmware(CameraID);
        }

        /// <summary>
        /// Gets the ZED's serial number.
        /// </summary>
        /// <returns>Serial number</returns>
        public int GetZEDSerialNumber()
        {
            return dllz_get_zed_serial(CameraID);
        }

        /// <summary>
        /// Returns the ZED's vertical field of view in radians.
        /// </summary>
        /// <returns>Vertical field of view.</returns>
        public float GetFOV()
        {
            return GetCalibrationParameters(false).leftCam.vFOV * Mathf.Deg2Rad;
        }


        /// <summary>
        /// Computes textures from the ZED. The new textures will not be displayed until an event is sent to the render thread.
        /// This event is called from UpdateTextures().
        /// </summary>
        public void RetrieveTextures()
        {
            dllz_retrieve_textures(CameraID);
        }

        /// <summary>
        /// Swaps textures safely between the acquisition and rendering threads.
        /// </summary>
        public void SwapTextures()
        {
            dllz_swap_textures(CameraID);
        }

        /// <summary>
        /// Timestamp of the images used the last time the ZED wrapper updated textures.
        /// </summary>
        /// <returns></returns>
        public ulong GetImagesTimeStamp()
        {
            return dllz_get_updated_textures_timestamp(CameraID);
        }

        /// <summary>
        /// Perform a new self calibration process.
        /// In some cases, due to temperature changes or strong vibrations, the stereo calibration becomes less accurate.
        /// Use this function to update the self-calibration data and get more reliable depth values.
        /// <remarks>The self calibration will occur at the next \ref grab() call.</remarks>
        /// New values will then be available in \ref getCameraInformation(), be sure to get them to still have consistent 2D <-> 3D conversion.
        /// </summary>
        /// <param name="cameraID"></param>
        /// <returns></returns>
        public void UpdateSelfCalibration()
        {
            dllz_update_self_calibration(CameraID);
        }

        /// <summary>
        /// Gets the number of frames dropped since Grab() was called for the first time.
        /// Based on camera timestamps and an FPS comparison.
        /// </summary><remarks>Similar to the Frame Drop display in the ZED Explorer app.</remarks>
        /// <returns>Frames dropped since first Grab() call.</returns>
        public uint GetFrameDroppedCount()
        {
            return dllz_get_frame_dropped_count(CameraID);
        }

        /// <summary>
        /// Gets the percentage of frames dropped since Grab() was called for the first time.
        /// </summary>
        /// <returns>Percentage of frames dropped.</returns>
        public float GetFrameDroppedPercent()
        {
            return dllz_get_frame_dropped_percent(CameraID);
        }

        /// <summary>
        /// Gets the position of the camera and the current state of the ZED Tracking.
        /// </summary>
        /// <param name="rotation">Quaternion filled with the current rotation of the camera depending on its reference frame.</param>
        /// <param name="position">Vector filled with the current position of the camera depending on its reference frame.</param>
        /// <param name="referenceType">Reference frame for setting the rotation/position. CAMERA gives movement relative to the last pose.
        /// WORLD gives cumulative movements since tracking started.</param>
        /// <returns>State of ZED's Tracking system (off, searching, ok).</returns>
        public TRACKING_STATE GetPosition(ref Quaternion rotation, ref Vector3 position, REFERENCE_FRAME referenceType = REFERENCE_FRAME.WORLD)
        {
            return (TRACKING_STATE)dllz_get_position(CameraID, ref rotation, ref position, (int)referenceType);
        }

        /// <summary>
        /// Gets the current position of the camera and state of the tracking, with an optional offset to the tracking frame.
        /// </summary>
        /// <param name="rotation">Quaternion filled with the current rotation of the camera depending on its reference frame.</param>
        /// <param name="position">Vector filled with the current position of the camera depending on its reference frame.</param>
        /// <param name="targetQuaternion">Rotational offset applied to the tracking frame.</param>
        /// <param name="targetTranslation">Positional offset applied to the tracking frame.</param>
        /// <param name="referenceFrame">Reference frame for setting the rotation/position. CAMERA gives movement relative to the last pose.
        /// WORLD gives cumulative movements since tracking started.</param>
        /// <returns>State of ZED's Tracking system (off, searching, ok).</returns>
        public TRACKING_STATE GetPosition(ref Quaternion rotation, ref Vector3 translation, ref Quaternion targetQuaternion, ref Vector3 targetTranslation, REFERENCE_FRAME referenceFrame = REFERENCE_FRAME.WORLD)
        {
            return (TRACKING_STATE)dllz_get_position_at_target_frame(CameraID, ref rotation, ref translation, ref targetQuaternion, ref targetTranslation, (int)referenceFrame);
        }


        /// <summary>
        /// Gets the current position of the camera and state of the tracking, with a defined tracking frame.
        /// A tracking frame defines what part of the ZED is its center for tracking purposes. See ZEDCommon.TRACKING_FRAME.
        /// </summary>
        /// <param name="rotation">Quaternion filled with the current rotation of the camera depending on its reference frame.</param>
        /// <param name="position">Vector filled with the current position of the camera depending on its reference frame.</param>
        /// <param name="trackingFrame">Center of the ZED for tracking purposes (left eye, center, right eye).</param>
        /// <param name="referenceFrame">Reference frame for setting the rotation/position. CAMERA gives movement relative to the last pose.
        /// WORLD gives cumulative movements since tracking started.</param>
        /// <returns>State of ZED's Tracking system (off, searching, ok).</returns>
        public TRACKING_STATE GetPosition(ref Quaternion rotation, ref Vector3 translation, TRACKING_FRAME trackingFrame, REFERENCE_FRAME referenceFrame = REFERENCE_FRAME.WORLD)
        {
            Quaternion rotationOffset = Quaternion.identity;
            Vector3 positionOffset = Vector3.zero;
            switch (trackingFrame) //Add offsets to account for different tracking frames.
            {
                case sl.TRACKING_FRAME.LEFT_EYE:
                    positionOffset = new Vector3(0, 0, 0);
                    break;
                case sl.TRACKING_FRAME.RIGHT_EYE:
                    positionOffset = new Vector3(Baseline, 0, 0);
                    break;
                case sl.TRACKING_FRAME.CENTER_EYE:
                    positionOffset = new Vector3(Baseline / 2.0f, 0, 0);
                    break;
            }

            return (TRACKING_STATE)dllz_get_position_at_target_frame(CameraID, ref rotation, ref translation, ref rotationOffset, ref positionOffset, (int)referenceFrame);
        }

        /// <summary>
        /// Gets the current position of the camera and state of the tracking, filling a Pose struct useful for AR pass-through.
        /// </summary>
        /// <param name="pose">Current pose.</param>
        /// <param name="referenceType">Reference frame for setting the rotation/position. CAMERA gives movement relative to the last pose.
        /// WORLD gives cumulative movements since tracking started.</param>
        /// <returns>State of ZED's Tracking system (off, searching, ok).</returns>
        public TRACKING_STATE GetPosition(ref Pose pose, REFERENCE_FRAME referenceType = REFERENCE_FRAME.WORLD)
        {
            return (TRACKING_STATE)dllz_get_position_data(CameraID, ref pose, (int)referenceType);
        }


        /// <summary>
        /// Sets a prior to the IMU orientation (only for ZED-M).
        /// Prior must come from a external IMU, such as the HMD orientation and should be in a time frame
        /// that's as close as possible to the camera.
        /// </summary>
        /// <returns>Error code status.</returns>
        /// <param name="rotation">Prior rotation.</param>
        public ERROR_CODE SetIMUOrientationPrior(ref Quaternion rotation)
        {
            sl.ERROR_CODE trackingStatus = sl.ERROR_CODE.CAMERA_NOT_DETECTED;
            trackingStatus = (sl.ERROR_CODE)dllz_set_imu_prior_orientation(CameraID, rotation);
            return trackingStatus;
        }
        /// <summary>
        /// Gets the rotation given by the ZED-M/ZED2 IMU. Return an error if using ZED (v1) which does not contains internal sensors
        /// </summary>
        /// <param name="rotation">Rotation from the IMU.</param>
        /// <param name="referenceTime">time reference.</param>
        /// <returns>Error code status.</returns>
        public ERROR_CODE GetInternalIMUOrientation(ref Quaternion rotation, TIME_REFERENCE referenceTime = TIME_REFERENCE.IMAGE)
        {
            sl.ERROR_CODE err = sl.ERROR_CODE.CAMERA_NOT_DETECTED;
            err = (sl.ERROR_CODE)dllz_get_internal_imu_orientation(CameraID, ref rotation, (int)referenceTime);
            return err;
        }

        /// <summary>
        /// Gets the full Sensor data from the ZED-M or ZED2 . Return an error if using ZED (v1) which does not contains internal sensors
        /// </summary>
        /// <param name="data">Sensor Data.</param>
        /// <param name="referenceTime">Time reference.</param>
        /// <returns>Error code status.</returns>
        public ERROR_CODE GetInternalSensorsData(ref SensorsData data, TIME_REFERENCE referenceTime = TIME_REFERENCE.IMAGE)
        {
            sl.ERROR_CODE err = sl.ERROR_CODE.CAMERA_NOT_DETECTED;
            err = (sl.ERROR_CODE)dllz_get_internal_sensors_data(CameraID, ref data, (int)referenceTime);
            return err;
        }

        /// <summary>
        /// Defines a region of interest to focus on for all the SDK, discarding other parts.
        /// </summary>
        /// <param name="roiMask">the Mat defining the requested region of interest, all pixel set to 0 will be discard. If empty, set all pixels as valid, otherwise should fit the resolution of the current instance and its type should be U8_C1.</param>
        /// <returns></returns>
        public ERROR_CODE SetRegionOfInterest(sl.ZEDMat roiMask)
        {
            sl.ERROR_CODE err = sl.ERROR_CODE.FAILURE;

            err = (sl.ERROR_CODE)dllz_sl_set_region_of_interest(CameraID, roiMask.MatPtr);
            return err;
        }

        /// <summary>
        /// Converts a float array to a matrix.
        /// </summary>
        /// <param name="m">Matrix to be filled.</param>
        /// <param name="f">Float array to be turned into a matrix.</param>
        static public void Float2Matrix(ref Matrix4x4 m, float[] f)
        {
            if (f == null) return;
            if (f.Length != 16) return;
            for (int i = 0; i < 4; ++i)
            {
                for (int j = 0; j < 4; ++j)
                {
                    m[i, j] = f[i * 4 + j];
                }
            }
        }

        /// <summary>
        /// Sets a value in the ZED's camera settings.
        /// </summary>
        /// <param name="settings">Setting to be changed (brightness, contrast, gain, exposure, etc.)</param>
        /// <param name="value">New value.</param>
        /// <param name="usedefault">True to set the settings to their default values.</param>
        public void SetCameraSettings(CAMERA_SETTINGS settings, int value)
        {
            AssertCameraIsReady();
            //cameraSettingsManager.SetCameraSettings(CameraID, settings, value);
            dllz_set_video_settings(CameraID, (int)settings, value);
        }

        /// <summary>
        /// Gets the value of a given setting from the ZED camera.
        /// </summary>
        /// <param name="settings">Setting to be retrieved (brightness, contrast, gain, exposure, etc.)</param>
        public sl.ERROR_CODE GetCameraSettings(CAMERA_SETTINGS settings, ref int value)
        {
            AssertCameraIsReady();
            return (sl.ERROR_CODE)dllz_get_video_settings(CameraID, (int)settings, ref value);
            //return cameraSettingsManager.GetCameraSettings(CameraID, settings);
        }

        /// <summary>
        /// Overloaded function for CAMERA_SETTINGS.AEC_AGC_ROI (requires iRect as input)
        /// </summary>
        /// <param name="settings"> Must be set to CAMERA_SETTINGS.AEC_AGC_ROI. Otherwise will return -1.</param>
        /// <param name="side"> defines left=0 or right=1 or both=2 sensor target</param>
        /// <param name="roi">the roi defined as a sl.Rect</param>
        /// <param name="reset">Defines if the target must be reset to full sensor</param>
        /// <returns></returns>
        public int SetCameraSettings(CAMERA_SETTINGS settings, int side, sl.Rect roi,bool reset)
        {
            AssertCameraIsReady();
            if (settings == CAMERA_SETTINGS.AEC_AGC_ROI)
                return dllz_set_roi_for_aec_agc(CameraID, side, roi, reset);
            else
                return -1;
        }

        /// <summary>
        /// Overloaded function for CAMERA_SETTINGS.AEC_AGC_ROI (requires iRect as input)
        /// </summary>
        /// <param name="settings"> Must be set to CAMERA_SETTINGS.AEC_AGC_ROI. Otherwise will return -1.</param>
        /// <param name="side"> defines left=0 or right=1 or both=2 sensor target.</param>
        /// <param name="roi"> Roi that will be filled.</param>
        /// <returns></returns>
        public int GetCameraSettings(CAMERA_SETTINGS settings, int side, ref sl.Rect roi)
        {
            AssertCameraIsReady();
            if (settings == CAMERA_SETTINGS.AEC_AGC_ROI)
                return dllz_get_roi_for_aec_agc(CameraID, side, ref roi);
            else
                return -1;
        }

        /// <summary>
        /// Reset camera settings to default
        /// </summary>
        public void ResetCameraSettings()
        {
            AssertCameraIsReady();
            //cameraSettingsManager.ResetCameraSettings(this);

            SetCameraSettings(sl.CAMERA_SETTINGS.BRIGHTNESS, sl.ZEDCamera.brightnessDefault);
            SetCameraSettings(sl.CAMERA_SETTINGS.CONTRAST, sl.ZEDCamera.contrastDefault);
            SetCameraSettings(sl.CAMERA_SETTINGS.HUE, sl.ZEDCamera.hueDefault);
            SetCameraSettings(sl.CAMERA_SETTINGS.SATURATION, sl.ZEDCamera.saturationDefault);
            SetCameraSettings(sl.CAMERA_SETTINGS.SHARPNESS, sl.ZEDCamera.sharpnessDefault);
            SetCameraSettings(sl.CAMERA_SETTINGS.GAMMA, sl.ZEDCamera.gammaDefault);
            SetCameraSettings(sl.CAMERA_SETTINGS.AUTO_WHITEBALANCE, 1);
            SetCameraSettings(sl.CAMERA_SETTINGS.AEC_AGC, 1);
            SetCameraSettings(sl.CAMERA_SETTINGS.LED_STATUS, 1);
        }

        /// <summary>
        /// Loads camera settings (brightness, contrast, hue, saturation, gain, exposure) from a file in the
        /// project's root directory.
        /// </summary>
        /// <param name="path">Filename.</param>
        public void LoadCameraSettings(string path)
        {
            cameraSettingsManager.LoadCameraSettings(this, path);
        }

        /// <summary>
        /// Save the camera settings (brightness, contrast, hue, saturation, gain, exposure) to a file
        /// relative to the project's root directory.
        /// </summary>
        /// <param name="path">Filename.</param>
        public void SaveCameraSettings(string path)
        {
            cameraSettingsManager.SaveCameraSettings(path);
        }

        /// <summary>
        /// Retrieves camera settings from the ZED camera and loads them into a CameraSettings instance
        /// handled by ZEDCameraSettingsManager.
        /// </summary>
        public void RetrieveCameraSettings()
        {
            cameraSettingsManager.RetrieveSettingsCamera(this);
        }

        /// <summary>
        /// Returns if the camera's exposure mode is set to automatic.
        /// </summary>
        /// <returns><c>True</c> if automatic, <c>false</c> if manual.</returns>
        public bool GetExposureUpdateType()
        {
            return cameraSettingsManager.auto;
        }

        /// <summary>
        /// Returns if the camera's white balance  is set to automatic.
        /// </summary>
        /// <returns><c>True</c> if automatic, <c>false</c> if manual.</returns>
        public bool GetWhiteBalanceUpdateType()
        {
            return cameraSettingsManager.whiteBalanceAuto;
        }

        /// <summary>
        /// Applies all the settings registered in the ZEDCameraSettingsManager instance to the actual ZED camera.
        /// </summary>
        public void SetCameraSettings()
        {
            cameraSettingsManager.SetSettings(this);
        }

        /// <summary>
        /// Gets the version of the currently installed ZED SDK.
        /// </summary>
        /// <returns>ZED SDK version as a string in the format MAJOR.MINOR.PATCH.</returns>
        public static string GetSDKVersion()
        {
            return PtrToStringUtf8(dllz_get_sdk_version());
        }


        /// <summary>
        /// Gets the version of the currently installed ZED SDK.
        /// </summary>
        /// <returns>ZED SDK version as a string in the format MAJOR.MINOR.PATCH.</returns>
        public static void GetSDKVersion(ref int major, ref int minor, ref int patch)
        {
            string sdkVersion = PtrToStringUtf8(dllz_get_sdk_version());

            string[] version = sdkVersion.Split('.');

            if (version.Length == 3)
            {
                int.TryParse(version[0], out major);
                int.TryParse(version[1], out minor);
                int.TryParse(version[2], out patch);
            }
        }

        /// <summary>
        /// Change the coordinate system of a transform matrix.
        /// </summary>
        /// <param name="rotation">[In, Out] : rotation to transform</param>
        /// <param name="translation"> [In, Out] : translation to transform</param>
        /// <param name="coordinateSystemSrc"> The current coordinate system of the translation/rotation</param>
        /// <param name="coordinateSystemDest"> The destination coordinate system for the translation/rotation.</param>
        /// <returns> SUCCESS if everything went well, FAILURE otherwise.</returns>
        public static sl.ERROR_CODE ConvertCoordinateSystem(ref Quaternion rotation, ref Vector3 translation, sl.COORDINATE_SYSTEM coordinateSystemSrc, sl.COORDINATE_SYSTEM coordinateSystemDest)
        {
            return (sl.ERROR_CODE)dllz_convert_coordinate_system(ref rotation, ref translation, coordinateSystemSrc, coordinateSystemDest);
        }

        /// <summary>
        /// List all the connected devices with their associated information.
        /// This function lists all the cameras available and provides their serial number, models and other information.
        /// </summary>
        /// <returns>The device properties for each connected camera</returns>
        public static sl.DeviceProperties[] GetDeviceList(out int nbDevices)
        {
            sl.DeviceProperties[] deviceList = new sl.DeviceProperties[(int)Constant.MAX_CAMERA_PLUGIN];
            dllz_get_device_list(deviceList, out nbDevices);

            return deviceList;
        }

        /// <summary>
        /// List all the connected devices with their associated information.
        /// This function lists all the cameras available and provides their serial number, models and other information.
        /// </summary>
        /// <returns>The device properties for each connected camera</returns>
        public static sl.StreamingProperties[] GetStreamingDeviceList(out int nbDevices)
        {
            sl.StreamingProperties[] streamingDeviceList = new sl.StreamingProperties[(int)Constant.MAX_CAMERA_PLUGIN];
            dllz_get_streaming_device_list(streamingDeviceList, out nbDevices);

            return streamingDeviceList;
        }

        /// <summary>
        /// Performs an hardware reset of the ZED 2/ZED 2i.
        /// </summary>
        /// <param name="serialNumber">Serial number of the camera</param>
        /// <param name="fullReboot"> Perform a full reboot (Sensors and Video modules)</param>
        /// <returns>ZED SDK version as a string in the format MAJOR.MINOR.PATCH.</returns>
        public static sl.ERROR_CODE Reboot(int serialNumber, bool fullReboot = true)
        {
            return (sl.ERROR_CODE)dllz_reboot(serialNumber, fullReboot);
        }

        /// <summary>
        /// Checks if the camera has been initialized and the plugin has been loaded. Throws exceptions otherwise.
        /// </summary>
        private void AssertCameraIsReady()
        {
            if (!cameraReady)
                throw new Exception("ZED camera is not connected or Init() was not called.");

            if (!pluginIsReady)
                throw new Exception("Could not resolve ZED plugin dependencies.");

        }

        /// <summary>
        /// Deploys an event that causes the textures to be updated with images received from the ZED.
        /// Should be called after RetrieveTextures() so there are new images available.
        /// </summary>
        public void UpdateTextures()
        {
            GL.IssuePluginEvent(GetRenderEventFunc(), 1);
        }


        ///////////////////////////// SINGLE PIXEL UTILITY FUNCTIONS ////////////////////////////////

        /// <summary>
        /// Gets the current depth value of a pixel in the UNITS specified when the camera was started with Init().
        /// May result in errors if the ZED image does not fill the whole screen.
        /// <param name="position">The pixel's screen space coordinates as a Vector3.
        /// The Z component is unused - designed to take input from Input.mousePosition.</param>
        /// <returns>Depth value as a float.</returns>
        /// </summary>
        public float GetDepthValue(Vector3 pixel)
        {
            if (!cameraReady)
            {
                return -1;
            }

            float posX = (float)ImageWidth * (float)((float)pixel.x / (float)Screen.width);
            float posY = ImageHeight * (1 - (float)pixel.y / (float)Screen.height);

            posX = Mathf.Clamp(posX, 0, ImageWidth);
            posY = Mathf.Clamp(posY, 0, ImageHeight);
            float d = dllz_get_depth_value(CameraID, (uint)posX, (uint)posY);
            return d;
        }

        /// <summary>
        /// Gets the current Euclidean distance (sqrt(x²+y²+z²)) of the targeted pixel of the screen to the camera.
        /// May result in errors if the ZED image does not fill the whole screen.
        /// <param name="pixel">The pixel's screen space coordinates as a Vector3.
        /// The Z component is unused - designed to take input from Input.mousePosition.</param>
        /// <returns>Distance as a float.</returns>
        /// </summary>
        public float GetDistanceValue(Vector3 pixel)
        {
            if (!cameraReady) //Do nothing if the ZED isn't initialized.
            {
                return -1;
            }
            float posX = ImageWidth * (float)pixel.x / (float)Screen.width;
            float posY = ImageHeight * (1 - (float)pixel.y / (float)Screen.height);
            posX = Mathf.Clamp(posX, 0, ImageWidth);
            posY = Mathf.Clamp(posY, 0, ImageHeight);

            return dllz_get_distance_value(CameraID, (uint)posX, (uint)posY);
        }

        /// <summary>
        /// Gets the position of a camera-space pixel relative to the camera frame.
        /// <param name="pixel">The pixel's screen space coordinates as a Vector3.
        /// The Z component is unused - designed to take input from Input.mousePosition.</param>
        /// <param name="xyz">Position relative to the camera.</param>
        /// <returns>True if successful.</returns>
        /// </summary>
        public bool GetXYZValue(Vector3 pixel, out Vector4 xyz)
        {
            if (!cameraReady) //Do nothing if the ZED isn't initialized.
            {
                xyz = Vector3.zero;
                return false;
            }

            float posX = (float)ImageWidth * (float)((float)pixel.x / (float)Screen.width);
            float posY = ImageHeight * (1 - (float)pixel.y / (float)Screen.height);
            posX = Mathf.Clamp(posX, 0, ImageWidth);
            posY = Mathf.Clamp(posY, 0, ImageHeight);
            bool r = dllz_get_xyz_value(CameraID, (uint)posX, (uint)posY, out xyz);
            return r;
        }


        /// <summary>
        /// Gets the normal of a camera-space pixel. The normal is relative to the camera.
        /// Use cam.worldToCameraMatrix.inverse to transform it to world space.
        /// Note that ZEDSupportFunctions contains high-level versions of this function that are easier to use.
        /// <param name="pixel">The pixel's screen space coordinates as a Vector3.
        /// The Z component is unused - designed to take input from Input.mousePosition.</param>
        /// <param name="normal">Normal value of the pixel as a Vector4.</param>
        /// <returns>True if successful.</returns>
        /// </summary>
        public bool GetNormalValue(Vector3 pixel, out Vector4 normal)
        {
            if (!cameraReady) //Do nothing if the ZED isn't initialized.
            {
                normal = Vector3.zero;
                return false;
            }

            float posX = (float)ImageWidth * (float)((float)pixel.x / (float)Screen.width);
            float posY = ImageHeight * (1 - (float)pixel.y / (float)Screen.height);

            posX = Mathf.Clamp(posX, 0, ImageWidth);
            posY = Mathf.Clamp(posY, 0, ImageHeight);

            bool r = dllz_get_normal_value(CameraID, (uint)posX, (uint)posY, out normal);
            return r;
        }


        /// <summary>
        /// Gets the current range of perceived depth.
        /// </summary>
        /// <param name="min">Minimum depth detected (in selected sl.UNIT)</param>
        /// <param name="max">Maximum depth detected (in selected sl.UNIT)</param>
        /// <returns>SUCCESS if values have been extracted. Other ERROR_CODE otherwise.</returns>
        public sl.ERROR_CODE GetCurrentMixMaxDepth(ref float min, ref float max)
        {
            return (sl.ERROR_CODE)dllz_get_current_min_max_depth(CameraID, ref min, ref max);
        }

        /// <summary>
        /// Initializes and begins the spatial mapping processes.
        /// </summary>
        /// <param name="resolution_meter">Spatial mapping resolution in meters.</param>
        /// <param name="max_range_meter">Maximum scanning range in meters.</param>
        /// <param name="saveTexture">True to scan surface textures in addition to geometry.</param>
        /// <returns></returns>
        public sl.ERROR_CODE EnableSpatialMapping(SPATIAL_MAP_TYPE type, float resolution_meter, float max_range_meter, bool saveTexture = false)
        {
            sl.ERROR_CODE spatialMappingStatus = ERROR_CODE.FAILURE;
            //lock (grabLock)
            {
                spatialMappingStatus = (sl.ERROR_CODE)dllz_enable_spatial_mapping(CameraID, (int)type,resolution_meter, max_range_meter, System.Convert.ToInt32(saveTexture), 4096);
            }
            return spatialMappingStatus;
        }

        /// <summary>
        /// Disables the Spatial Mapping process.
        /// </summary>
        public void DisableSpatialMapping()
        {
            lock (grabLock)
            {
                dllz_disable_spatial_mapping(CameraID);
            }
        }

        /// <summary>
        /// Gets the current position of the camera and state of the tracking, with an optional offset to the tracking frame.
        /// </summary>
        /// <returns> true if the tracking module is enabled</returns>
        public bool IsPositionalTrackingEnabled()
        {
            return dllz_is_positional_tracking_enabled(CameraID);
        }

        /// <summary>
        /// Updates the internal version of the mesh and returns the sizes of the meshes.
        /// </summary>
        /// <param name="nbVerticesInSubmeshes">Array of the number of vertices in each submesh.</param>
        /// <param name="nbTrianglesInSubmeshes">Array of the number of triangles in each submesh.</param>
        /// <param name="nbSubmeshes">Number of submeshes.</param>
        /// <param name="updatedIndices">List of all submeshes updated since the last update.</param>
        /// <param name="nbVertices">Total number of updated vertices in all submeshes.</param>
        /// <param name="nbTriangles">Total number of updated triangles in all submeshes.</param>
        /// <param name="nbSubmeshMax">Maximum number of submeshes that can be handled.</param>
        /// <returns>Error code indicating if the update was successful, and why it wasn't otherwise.</returns>
        public sl.ERROR_CODE UpdateMesh(int[] nbVerticesInSubmeshes, int[] nbTrianglesInSubmeshes, ref int nbSubmeshes, int[] updatedIndices, ref int nbVertices, ref int nbTriangles, int nbSubmeshMax)
        {
            sl.ERROR_CODE err = sl.ERROR_CODE.FAILURE;
            err = (sl.ERROR_CODE)dllz_update_mesh(CameraID, nbVerticesInSubmeshes, nbTrianglesInSubmeshes, ref nbSubmeshes, updatedIndices, ref nbVertices, ref nbTriangles, nbSubmeshMax);

            return err;
        }

        /// <summary>
        /// Retrieves all chunks of the generated mesh. Call UpdateMesh() before calling this.
        /// Vertex and triangle arrays must be at least of the sizes returned by UpdateMesh (nbVertices and nbTriangles).
        /// </summary>
        /// <param name="vertices">Vertices of the mesh.</param>
        /// <param name="triangles">Triangles, formatted as the index of each triangle's three vertices in the vertices array.</param>
        /// <param name="nbSubmeshMax">Maximum number of submeshes that can be handled.</param>
        /// <returns>Error code indicating if the retrieval was successful, and why it wasn't otherwise.</returns>
        public sl.ERROR_CODE RetrieveMesh(Vector3[] vertices, int[] triangles, int nbSubmeshMax, Vector2[] uvs, IntPtr textures)
        {
            return (sl.ERROR_CODE)dllz_retrieve_mesh(CameraID, vertices, triangles, nbSubmeshMax, uvs, textures);
        }

        /// <summary>
        /// Saves the current area learning file. The file will contain spatial memory data generated by the tracking.
        /// </summary>
        /// <param name="path"></param>
        /// <param name=""></param>
        public ERROR_CODE SaveAreaMap(string areaFilePath)
        {
            return (ERROR_CODE)dllz_save_area_map(CameraID, new System.Text.StringBuilder(areaFilePath, areaFilePath.Length));
        }

        /// <summary>
        /// Updates the fused point cloud (if spatial map type was FUSED_POINT_CLOUD)
        /// </summary>
        /// <returns>Error code indicating if the update was successful, and why it wasn't otherwise.</returns>
        public sl.ERROR_CODE UpdateFusedPointCloud(ref int nbVertices)
        {
            sl.ERROR_CODE err = sl.ERROR_CODE.FAILURE;
            err = (sl.ERROR_CODE)dllz_update_fused_point_cloud(CameraID, ref nbVertices);
            return err;
        }

        /// <summary>
        /// Retrieves all points of the fused point cloud. Call UpdateFusedPointCloud() before calling this.
        /// Vertex arrays must be at least of the sizes returned by UpdateFusedPointCloud
        /// </summary>
        /// <param name="vertices">Points of the fused point cloud.</param>
        /// <returns>Error code indicating if the retrieval was successful, and why it wasn't otherwise.</returns>
        public sl.ERROR_CODE RetrieveFusedPointCloud(Vector4[] vertices)
        {
            return (sl.ERROR_CODE)dllz_retrieve_fused_point_cloud(CameraID, vertices);
        }

        /// <summary>
        /// Starts the mesh generation process in a thread that doesn't block the spatial mapping process.
        /// ZEDSpatialMappingHelper calls this each time it has finished applying the last mesh update.
        /// </summary>
        public void RequestMesh()
        {
            dllz_request_mesh_async(CameraID);
        }

        /// <summary>
        /// Sets the pause state of the data integration mechanism for the ZED's spatial mapping.
        /// </summary>
        /// <param name="status">If true, the integration is paused. If false, the spatial mapping is resumed.</param>
        public void PauseSpatialMapping(bool status)
        {
            dllz_pause_spatial_mapping(CameraID, status);
        }

        /// <summary>
        /// Returns the mesh generation status. Useful for knowing when to update and retrieve the mesh.
        /// </summary>
        public sl.ERROR_CODE GetMeshRequestStatus()
        {
            return (sl.ERROR_CODE)dllz_get_mesh_request_status_async(CameraID);
        }

        /// <summary>
        /// Saves the scanned mesh in a specific file format.
        /// </summary>
        /// <param name="filename">Path and filename of the mesh.</param>
        /// <param name="format">File format (extension). Can be .obj, .ply or .bin.</param>
        public bool SaveMesh(string filename, MESH_FILE_FORMAT format)
        {
            return dllz_save_mesh(CameraID, filename, format);
        }

        /// <summary>
        /// Saves the scanned point cloud in a specific file format.
        /// </summary>
        /// <param name="filename">Path and filename of the point cloud.</param>
        /// <param name="format">File format (extension). Can be .obj, .ply or .bin.</param>
        public bool SavePointCloud(string filename, MESH_FILE_FORMAT format)
        {
            return dllz_save_point_cloud(CameraID, filename, format);
        }

        /// <summary>
        /// Loads a saved mesh file. ZEDSpatialMapping then configures itself as if the loaded mesh was just scanned.
        /// </summary>
        /// <param name="filename">Path and filename of the mesh. Should include the extension (.obj, .ply or .bin).</param>
        /// <param name="nbVerticesInSubmeshes">Array of the number of vertices in each submesh.</param>
        /// <param name="nbTrianglesInSubmeshes">Array of the number of triangles in each submesh.</param>
        /// <param name="nbSubmeshes">Number of submeshes.</param>
        /// <param name="updatedIndices">List of all submeshes updated since the last update.</param>
        /// <param name="nbVertices">Total number of updated vertices in all submeshes.</param>
        /// <param name="nbTriangles">Total number of updated triangles in all submeshes.</param>
        /// <param name="nbSubmeshMax">Maximum number of submeshes that can be handled.</param>
        /// <param name="textureSize">Array containing the sizes of all the textures (width, height) if applicable.</param>
        public bool LoadMesh(string filename, int[] nbVerticesInSubmeshes, int[] nbTrianglesInSubmeshes, ref int nbSubmeshes, int[] updatedIndices,
            ref int nbVertices, ref int nbTriangles, int nbSubmeshMax, int[] textureSize = null)
        {
            return dllz_load_mesh(CameraID, filename, nbVerticesInSubmeshes, nbTrianglesInSubmeshes, ref nbSubmeshes, updatedIndices, ref nbVertices,
                ref nbTriangles, nbSubmeshMax, textureSize);
        }

        /// <summary>
        /// Filters a mesh to remove triangles while still preserving its overall shape (though less accurate).
        /// </summary>
        /// <param name="filterParameters">Filter level. Higher settings remove more triangles.</param>
        /// <param name="nbVerticesInSubmeshes">Array of the number of vertices in each submesh.</param>
        /// <param name="nbTrianglesInSubmeshes">Array of the number of triangles in each submesh.</param>
        /// <param name="nbSubmeshes">Number of submeshes.</param>
        /// <param name="updatedIndices">List of all submeshes updated since the last update.</param>
        /// <param name="nbVertices">Total number of updated vertices in all submeshes.</param>
        /// <param name="nbTriangles">Total number of updated triangles in all submeshes.</param>
        /// <param name="nbSubmeshMax">Maximum number of submeshes that can be handled.</param>
        public bool FilterMesh(FILTER filterParameters, int[] nbVerticesInSubemeshes, int[] nbTrianglesInSubemeshes, ref int nbSubmeshes, int[] updatedIndices, ref int nbVertices, ref int nbTriangles, int nbSubmeshMax)
        {
            return dllz_filter_mesh(CameraID, filterParameters, nbVerticesInSubemeshes, nbTrianglesInSubemeshes, ref nbSubmeshes, updatedIndices, ref nbVertices, ref nbTriangles, nbSubmeshMax);
        }

        /// <summary>
        /// Applies the scanned texture onto the internal scanned mesh.
        /// You will need to call RetrieveMesh() with uvs and textures to get the result into Unity.
        /// </summary>
        /// <param name="nbVerticesInSubmeshes">Array of the number of vertices in each submesh.</param>
        /// <param name="nbTrianglesInSubmeshes">Array of the number of triangles in each submesh.</param>
        /// <param name="nbSubmeshes">Number of submeshes.</param>
        /// <param name="updatedIndices">List of all submeshes updated since the last update.</param>
        /// <param name="nbVertices">Total number of updated vertices in all submeshes.</param>
        /// <param name="nbTriangles">Total number of updated triangles in all submeshes.</param>
        /// <param name="textureSize"> Vector containing the size of all the texture (width, height). </param>
        /// <param name="nbSubmeshMax">Maximum number of submeshes that can be handled.</param>
        /// <returns></returns>
        public bool ApplyTexture(int[] nbVerticesInSubmeshes, int[] nbTrianglesInSubmeshes, ref int nbSubmeshes, int[] updatedIndices, ref int nbVertices, ref int nbTriangles, int[] textureSize, int nbSubmeshMax)
        {
            return dllz_apply_texture(CameraID, nbVerticesInSubmeshes, nbTrianglesInSubmeshes, ref nbSubmeshes, updatedIndices, ref nbVertices, ref nbTriangles, textureSize, nbSubmeshMax);
        }

        /// <summary>
        /// Gets the current state of spatial mapping.
        /// </summary>
        /// <returns></returns>
        public SPATIAL_MAPPING_STATE GetSpatialMappingState()
        {
            return (sl.SPATIAL_MAPPING_STATE)dllz_get_spatial_mapping_state(CameraID);
        }

        /// <summary>
        /// Gets a vector pointing toward the direction of gravity. This is estimated from a 3D scan of the environment,
        /// and as such, a scan must be started/finished for this value to be calculated.
        /// If using the ZED Mini / ZED2, this isn't required thanks to its IMU.
        /// </summary>
        /// <returns>Vector3 pointing downward.</returns>
        public Vector3 GetGravityEstimate()
        {
            Vector3 v = Vector3.zero;
            dllz_spatial_mapping_get_gravity_estimation(CameraID, ref v);
            return v;
        }

        /// <summary>
        /// Consolidates the chunks from a scan. This is used to turn lots of small meshes (which are efficient for
        /// the scanning process) into several large meshes (which are more convenient to work with).
        /// </summary>
        /// <param name="numberFaces"></param>
        /// <param name="nbVerticesInSubmeshes">Array of the number of vertices in each submesh.</param>
        /// <param name="nbTrianglesInSubmeshes">Array of the number of triangles in each submesh.</param>
        /// <param name="nbSubmeshes">Number of submeshes.</param>
        /// <param name="updatedIndices">List of all submeshes updated since the last update.</param>
        /// <param name="nbVertices">Total number of updated vertices in all submeshes.</param>
        /// <param name="nbTriangles">Total number of updated triangles in all submeshes.</param>
        public void MergeChunks(int numberFaces, int[] nbVerticesInSubmeshes, int[] nbTrianglesInSubmeshes, ref int nbSubmeshes, int[] updatedIndices, ref int nbVertices, ref int nbTriangles, int nbSubmesh)
        {
            dllz_spatial_mapping_merge_chunks(CameraID, numberFaces, nbVerticesInSubmeshes, nbTrianglesInSubmeshes, ref nbSubmeshes, updatedIndices, ref nbVertices, ref nbTriangles, nbSubmesh);
        }

        /// <summary>
        /// Retrieves a measure texture from the ZED SDK and loads it into a ZEDMat. Use this to get an individual
        /// texture from the last grabbed frame with measurements in every pixel - such as a depth map, confidence map, etc.
        /// Measure textures are not human-viewable but don't lose accuracy, unlike image textures.
        /// </summary><remarks>
        /// If you want to access the texture via script, you'll usually want to specify CPU memory. Then you can use
        /// Marshal.Copy to move them into a new byte array, which you can load into a Texture2D.
        /// RetrieveMeasure() calls Camera::retrieveMeasure() in the C++ SDK. For more info, read:
        /// https://www.stereolabs.com/developers/documentation/API/v2.5.1/classsl_1_1Camera.html#af799d12342a7b884242fffdef5588a7f
        /// </remarks>
        /// <param name="mat">ZEDMat to fill with the new texture.</param>
        /// <param name="measure">Measure type (depth, confidence, xyz, etc.)</param>
        /// <param name="mem">Whether the image should be on CPU or GPU memory.</param>
        /// <param name="resolution">Resolution of the texture.</param>
        /// <returns>Error code indicating if the retrieval was successful, and why it wasn't otherwise.</returns>
        public sl.ERROR_CODE RetrieveMeasure(sl.ZEDMat mat, sl.MEASURE measure, sl.ZEDMat.MEM mem = sl.ZEDMat.MEM.MEM_CPU, sl.Resolution resolution = new sl.Resolution())
        {
            return (sl.ERROR_CODE)(dllz_retrieve_measure(CameraID, mat.MatPtr, (int)measure, (int)mem, (int)resolution.width, (int)resolution.height));
        }

        /// <summary>
        /// Retrieves an image texture from the ZED SDK and loads it into a ZEDMat. Use this to get an individual
        /// texture from the last grabbed frame in a human-viewable format. Image textures work for when you want the result to be visible,
        /// such as the direct RGB image from the camera, or a greyscale image of the depth. However it will lose accuracy if used
        /// to show measurements like depth or confidence, unlike measure textures.
        /// </summary><remarks>
        /// If you want to access the texture via script, you'll usually want to specify CPU memory. Then you can use
        /// Marshal.Copy to move them into a new byte array, which you can load into a Texture2D. Note that you may need to
        /// change the color space and/or flip the image.
        /// RetrieveMeasure() calls Camera::retrieveMeasure() in the C++ SDK. For more info, read:
        /// https://www.stereolabs.com/developers/documentation/API/v2.5.1/classsl_1_1Camera.html#ac40f337ccc76cacd3412b93f7f4638e2
        /// </remarks>
        /// <param name="mat">ZEDMat to fill with the new texture.</param>
        /// <param name="view">Image type (left RGB, right depth map, etc.)</param>
        /// <param name="mem">Whether the image should be on CPU or GPU memory.</param>
        /// <param name="resolution">Resolution of the texture.</param>
        /// <returns>Error code indicating if the retrieval was successful, and why it wasn't otherwise.</returns>
        public sl.ERROR_CODE RetrieveImage(sl.ZEDMat mat, sl.VIEW view, sl.ZEDMat.MEM mem = sl.ZEDMat.MEM.MEM_CPU, sl.Resolution resolution = new sl.Resolution())
        {
            return (sl.ERROR_CODE)(dllz_retrieve_image(CameraID, mat.MatPtr, (int)view, (int)mem, (int)resolution.width, (int)resolution.height));
        }


        /// <summary>
        /// Computes offsets of the optical centers used to line up the ZED's images properly with Unity cameras.
        /// Called in ZEDRenderingPlane after the ZED finished initializing.
        /// </summary>
        /// <param name="planeDistance">Distance from a camera in the ZED rig to the quad/Canvas object holding the ZED image.</param>
        /// <returns></returns>
        public Vector4 ComputeOpticalCenterOffsets(float planeDistance)
        {
            IntPtr p = IntPtr.Zero;
            sl.CalibrationParameters calib = GetCalibrationParameters(false);

            Vector4 calibLeft = new Vector4(calib.leftCam.fx, calib.leftCam.fy, calib.leftCam.cx, calib.leftCam.cy);
            Vector4 calibRight = new Vector4(calib.rightCam.fx, calib.rightCam.fy, calib.rightCam.cx, calib.rightCam.cy);

            p = dllz_compute_optical_center_offsets(ref calibLeft, ref calibRight, this.ImageWidth, this.ImageHeight, planeDistance);
            if (p == IntPtr.Zero)
            {
                return new Vector4();
            }
            Vector4 parameters = (Vector4)Marshal.PtrToStructure(p, typeof(Vector4));
            return parameters;
        }

        ////////////////////////
        /// Plane Detection  ///
        ////////////////////////


        /// <summary>
        /// Looks for a plane in the visible area that is likely to represent the floor.
        /// Use ZEDPlaneDetectionManager.DetectFloorPlane for a higher-level version that turns planes into GameObjects.
        /// </summary>
        /// <param name="plane">Data on the detected plane.</param>
        /// <param name="playerHeight">Height of the camera from the newly-detected floor.</param>
        /// <param name="priorQuat">Prior rotation.</param>
        /// <param name="priorTrans">Prior position.</param>
        /// <returns></returns>
        public sl.ERROR_CODE findFloorPlane(ref ZEDPlaneGameObject.PlaneData plane, out float playerHeight, Quaternion priorQuat, Vector3 priorTrans)
        {
            IntPtr p = IntPtr.Zero;
            Quaternion out_quat = Quaternion.identity;
            Vector3 out_trans = Vector3.zero;
            p = dllz_find_floor_plane(CameraID, out out_quat, out out_trans, priorQuat, priorTrans);
            plane.Bounds = new Vector3[256];
            playerHeight = 0;

            if (p != IntPtr.Zero)
            {
                plane = (ZEDPlaneGameObject.PlaneData)Marshal.PtrToStructure(p, typeof(ZEDPlaneGameObject.PlaneData));
                playerHeight = out_trans.y;
                return (sl.ERROR_CODE)plane.ErrorCode;
            }
            else
                return sl.ERROR_CODE.FAILURE;
        }
        /// <summary>
        /// Using data from a detected floor plane, updates supplied vertex and triangle arrays with
        /// data needed to make a mesh that represents it. These arrays are updated directly from the wrapper.
        /// </summary>
        /// <param name="vertices">Array to be filled with mesh vertices.</param>
        /// <param name="triangles">Array to be filled with mesh triangles, stored as indexes of each triangle's points.</param>
        /// <param name="numVertices">Total vertices in the mesh.</param>
        /// <param name="numTriangles">Total triangle indexes (3x number of triangles).</param>
        /// <returns></returns>
        public int convertFloorPlaneToMesh(Vector3[] vertices, int[] triangles, out int numVertices, out int numTriangles)
        {
            return dllz_convert_floorplane_to_mesh(CameraID, vertices, triangles, out numVertices, out numTriangles);
        }

        /// <summary>
        /// DLL-friendly version of PlaneDetectionParameters (found in ZEDCommon.cs).
        /// </summary>
        [StructLayout(LayoutKind.Sequential)]
        public struct sl_PlaneDetectionParameters
        {
            public float maxDistanceThreshold;
            public float normalSimilarityThreshold;
        };

        /// <summary>
        /// Checks for a plane in the real world at given screen-space coordinates.
        /// Use ZEDPlaneDetectionManager.DetectPlaneAtHit() for a higher-level version that turns planes into GameObjects.
        /// </summary>
        /// <param name="plane">Data on the detected plane.</param>
        /// <param name="screenPos">Point on the ZED image to check for a plane.</param>
        /// <returns></returns>
        public sl.ERROR_CODE findPlaneAtHit(ref ZEDPlaneGameObject.PlaneData plane, Vector2 screenPos, ref PlaneDetectionParameters planeDetectionParameters)
        {
            IntPtr p = IntPtr.Zero;
            Quaternion out_quat = Quaternion.identity;
            Vector3 out_trans = Vector3.zero;

            float posX = (float)ImageWidth * (float)((float)screenPos.x / (float)Screen.width);
            float posY = ImageHeight * (1 - (float)screenPos.y / (float)Screen.height);
            posX = Mathf.Clamp(posX, 0, ImageWidth);
            posY = Mathf.Clamp(posY, 0, ImageHeight);

            sl_PlaneDetectionParameters plane_params = new sl_PlaneDetectionParameters();
            plane_params.maxDistanceThreshold = planeDetectionParameters.maxDistanceThreshold;
            plane_params.normalSimilarityThreshold = planeDetectionParameters.normalSimilarityThreshold;

            p = dllz_find_plane_at_hit(CameraID, new Vector2(posX, posY), ref plane_params, false);
            plane.Bounds = new Vector3[256];

            if (p != IntPtr.Zero)
            {
                plane = (ZEDPlaneGameObject.PlaneData)Marshal.PtrToStructure(p, typeof(ZEDPlaneGameObject.PlaneData));
                return (sl.ERROR_CODE)plane.ErrorCode;
            }
            else
                return sl.ERROR_CODE.FAILURE;
        }

        /// <summary>
        /// Using data from a detected hit plane, updates supplied vertex and triangle arrays with
        /// data needed to make a mesh that represents it. These arrays are updated directly from the wrapper.
        /// </summary>
        /// <param name="vertices">Array to be filled with mesh vertices.</param>
        /// <param name="triangles">Array to be filled with mesh triangles, stored as indexes of each triangle's points.</param>
        /// <param name="numVertices">Total vertices in the mesh.</param>
        /// <param name="numTriangles">Total triangle indexes (3x number of triangles).</param>
        /// <returns></returns>
        public int convertHitPlaneToMesh(Vector3[] vertices, int[] triangles, out int numVertices, out int numTriangles)
        {
            return dllz_convert_hitplane_to_mesh(CameraID, vertices, triangles, out numVertices, out numTriangles);
        }


        ////////////////////////
        /// Streaming Module ///
        ////////////////////////

        /// <summary>
        /// Creates an streaming pipeline.
        /// </summary>
        /// <params>
        /// Streaming parameters: See sl::StreamingParameters of ZED SDK. See ZED SDK API doc for more informations
        /// </params>
        /// <returns>An ERROR_CODE that defines if the streaming pipe was successfully created</returns>
        public ERROR_CODE EnableStreaming(STREAMING_CODEC codec = STREAMING_CODEC.AVCHD_BASED, uint bitrate = 8000, ushort port = 30000, int gopSize = -1, bool adaptativeBitrate = false,int chunk_size = 8096,int target_fps = 0)
        {
            int doAdaptBitrate = adaptativeBitrate ? 1 : 0;
            return (ERROR_CODE)dllz_enable_streaming(CameraID, codec, bitrate, port, gopSize, doAdaptBitrate, chunk_size,target_fps);
        }

        /// <summary>
        /// Tells if streaming is running or not.
        /// </summary>
        /// <returns> false if streaming is not enabled, true if streaming is on</returns>
        public bool IsStreamingEnabled()
        {
            int res = dllz_is_streaming_enabled(CameraID);
            if (res == 1)
                return true;
            else
                return false;
        }

        /// <summary>
        /// Stops the streaming pipeline.
        /// </summary>
        public void DisableStreaming()
        {
            dllz_disable_streaming(CameraID);
        }


        ////////////////////////
        /// Save utils fct   ///
        ////////////////////////

        /// <summary>
        /// Save current image (specified by view) in a file defined by filename
        /// Supported formats are jpeg and png. Filename must end with either .jpg or .png
        /// </summary>
        public sl.ERROR_CODE SaveCurrentImageInFile(sl.VIEW view, String filename)
        {
            sl.ERROR_CODE err = (sl.ERROR_CODE)dllz_save_current_image(CameraID, view, filename);
            return err;
        }

        /// <summary>
        /// Save the current depth in a file defined by filename.
        /// Supported formats are PNG,PFM and PGM
        /// </summary>
        /// <param name="side"> defines left (0) or right (1) depth</param>
        /// <param name="filename"> filename must end with .png, .pfm or .pgm</param>
        /// <returns></returns>
        public sl.ERROR_CODE SaveCurrentDepthInFile(int side, String filename)
        {
            sl.ERROR_CODE err = (sl.ERROR_CODE)dllz_save_current_depth(CameraID, side, filename);
            return err;
        }

        /// <summary>
        /// Save the current point cloud in a file defined by filename.
        /// Supported formats are PLY,VTK,XYZ and PCD
        /// </summary>
        /// <param name="side">defines left (0) or right (1) point cloud</param>
        /// <param name="filename"> filename must end with .ply, .xyz , .vtk or .pcd </param>
        /// <returns></returns>
        public sl.ERROR_CODE SaveCurrentPointCloudInFile(int side, String filename)
        {
            sl.ERROR_CODE err = (sl.ERROR_CODE)dllz_save_current_point_cloud(CameraID, side, filename);
            return err;
        }

        ////////////////////////
        /// Object detection ///
        ////////////////////////
        #region Object Detection
        public static sl.AI_MODELS cvtDetection(sl.OBJECT_DETECTION_MODEL m_in)
        {
            sl.AI_MODELS m_out = sl.AI_MODELS.LAST;
            switch (m_in)
            {
                case sl.OBJECT_DETECTION_MODEL.MULTI_CLASS_BOX_ACCURATE: m_out = sl.AI_MODELS.MULTI_CLASS_ACCURATE_DETECTION; break;
                case sl.OBJECT_DETECTION_MODEL.MULTI_CLASS_BOX_MEDIUM: m_out = sl.AI_MODELS.MULTI_CLASS_MEDIUM_DETECTION; break;
                case sl.OBJECT_DETECTION_MODEL.MULTI_CLASS_BOX_FAST: m_out = sl.AI_MODELS.MULTI_CLASS_FAST_DETECTION; break;
                case sl.OBJECT_DETECTION_MODEL.PERSON_HEAD_BOX_FAST: m_out = sl.AI_MODELS.PERSON_HEAD_FAST_DETECTION; break;
                case sl.OBJECT_DETECTION_MODEL.PERSON_HEAD_BOX_ACCURATE: m_out = sl.AI_MODELS.PERSON_HEAD_ACCURATE_DETECTION; break;
            }
            return m_out;
        }

        public static int cvtDetection(sl.AI_MODELS m_in)
        {
            int m_out = -1;
            switch (m_in)
            {
                case sl.AI_MODELS.HUMAN_BODY_ACCURATE_DETECTION: m_out = (int)sl.BODY_TRACKING_MODEL.HUMAN_BODY_ACCURATE; break;
                case sl.AI_MODELS.HUMAN_BODY_MEDIUM_DETECTION: m_out = (int)sl.BODY_TRACKING_MODEL.HUMAN_BODY_MEDIUM; break;
                case sl.AI_MODELS.HUMAN_BODY_FAST_DETECTION: m_out = (int)sl.BODY_TRACKING_MODEL.HUMAN_BODY_FAST; break;
                case sl.AI_MODELS.MULTI_CLASS_ACCURATE_DETECTION: m_out = (int)sl.OBJECT_DETECTION_MODEL.MULTI_CLASS_BOX_ACCURATE; break;
                case sl.AI_MODELS.MULTI_CLASS_MEDIUM_DETECTION: m_out = (int)sl.OBJECT_DETECTION_MODEL.MULTI_CLASS_BOX_MEDIUM; break;
                case sl.AI_MODELS.MULTI_CLASS_FAST_DETECTION: m_out = (int)sl.OBJECT_DETECTION_MODEL.MULTI_CLASS_BOX_FAST; break;
                case sl.AI_MODELS.PERSON_HEAD_FAST_DETECTION: m_out = (int)sl.OBJECT_DETECTION_MODEL.PERSON_HEAD_BOX_FAST; break;
                case sl.AI_MODELS.PERSON_HEAD_ACCURATE_DETECTION: m_out = (int)sl.OBJECT_DETECTION_MODEL.PERSON_HEAD_BOX_ACCURATE; break;
            }
            return m_out;
        }

        /// <summary>
        /// Check if a corresponding optimized engine is found for the requested Model based on your rig configuration.
        /// </summary>
        /// <param name="model"> AI model to check.</param>
        /// <param name="gpu_id">ID of the gpu.</param>
        /// <returns></returns>
        public static AI_Model_status CheckAIModelStatus(AI_MODELS model, int gpu_id = 0)
        {
            IntPtr p = dllz_check_AI_model_status(model, gpu_id);
            if (p == IntPtr.Zero)
            {
                return new AI_Model_status();
            }
            AI_Model_status status = (AI_Model_status)Marshal.PtrToStructure(p, typeof(AI_Model_status));

            return status;
        }

        /// <summary>
        /// Optimize the requested model, possible download if the model is not present on the host.
        /// </summary>
        /// <param name="model">AI model to optimize.</param>
        /// <param name="gpu_id">ID of the gpu to optimize on.</param>
        /// <returns></returns>
        public static sl.ERROR_CODE OptimizeAIModel(AI_MODELS model, int gpu_id = 0)
        {
            return (sl.ERROR_CODE)dllz_optimize_AI_model(model, gpu_id);
        }

        /// <summary>
        /// Enable object detection module
        /// </summary>
        public sl.ERROR_CODE EnableObjectDetection(ref ObjectDetectionParameters od_params)
        {
            sl.ERROR_CODE objDetectStatus = ERROR_CODE.FAILURE;
            lock (grabLock)
            {
                objDetectStatus = (sl.ERROR_CODE)dllz_enable_object_detection(CameraID, ref od_params);
            }

            return objDetectStatus;
        }

        /// <summary>
        /// Disable object detection module and release the resources.
        /// </summary>
        public void DisableObjectDetection(uint objectDetectionInstanceID = 0)
        {
            lock (grabLock)
            {
                dllz_disable_object_detection(CameraID, objectDetectionInstanceID, false);
            }
        }

        /// <summary>
        /// Pause or Unpause the object detection
        /// </summary>
        /// <param name="status"></param>
        public void PauseObjectDetection(bool status)
        {
            lock (grabLock)
            {
                dllz_pause_object_detection(CameraID, status, 0);
            }
        }

        public sl.ERROR_CODE IngestCustomBoxObjects(List<CustomBoxObjectData> objects_in, uint instanceID)
        {
            return (sl.ERROR_CODE)dllz_ingest_custom_box_objects(CameraID, objects_in.Count, objects_in.ToArray(), instanceID);
        }


        /// <summary>
        /// Retrieve object detection data
        /// </summary>
        /// <param name="od_params"> Object detection runtime parameters</param>
        /// <param name="objFrame"> ObjectsFrameSDK that contains all the detection data</param>
        /// <returns></returns>
        public sl.ERROR_CODE RetrieveObjects(ref ObjectDetectionRuntimeParameters od_params, ref Objects objFrame, uint instanceID = 0)
        {
            return (sl.ERROR_CODE)dllz_retrieve_objects_data(CameraID, ref od_params, ref objFrame, instanceID);
        }

        /// <summary>
        /// Update the batch trajectories and retrieve the number of batches.
        /// </summary>
        /// <param name="nbBatches"> numbers of batches
        /// <returns> returns an ERROR_CODE that indicates the type of error </returns>
        public sl.ERROR_CODE UpdateObjectsBatch(out int nbBatches)
        {
            return (sl.ERROR_CODE)dllz_update_objects_batch(CameraID, out nbBatches);
        }

        /// <summary>
        /// Retrieve a batch of objects.
        /// This function need to be called after RetrieveObjects, otherwise trajectories will be empty.
        /// If also needs to be called after UpdateOBjectsBatch in order to retrieve the number of batch trajectories.
        /// </summary>
        /// <remarks> To retrieve all the objectsbatches, you need to iterate from 0 to nbBatches (retrieved from UpdateObjectBatches) </remarks>
        /// <param name="batch_index"> index of the batch retrieved.
        /// <param name="objectsBatch"> trajectory that will be filled by the batching queue process</param>
        /// <returns> returns an ERROR_CODE that indicates the type of error </returns>
        public sl.ERROR_CODE GetObjectsBatch(int batch_index, ref ObjectsBatch objectsBatch)
        {
            return (sl.ERROR_CODE)dllz_get_objects_batch_data(CameraID, batch_index, ref objectsBatch.numData, ref objectsBatch.id, ref objectsBatch.label, ref objectsBatch.sublabel,
                ref objectsBatch.trackingState, objectsBatch.positions, objectsBatch.positionCovariances, objectsBatch.velocities, objectsBatch.timestamps, objectsBatch.boundingBoxes2D,
                objectsBatch.boundingBoxes, objectsBatch.confidences, objectsBatch.actionStates, objectsBatch.headBoundingBoxes2D,
                objectsBatch.headBoundingBoxes, objectsBatch.headPositions);
        }
        #endregion


        ////////////////////////
        /// Body Tracking  /////
        ////////////////////////
        #region Body Tracking
        public static sl.AI_MODELS cvtDetection(sl.BODY_TRACKING_MODEL m_in, sl.BODY_FORMAT bodyFormat)
        {
            sl.AI_MODELS m_out = sl.AI_MODELS.LAST;
            if (bodyFormat == sl.BODY_FORMAT.BODY_18 || bodyFormat == sl.BODY_FORMAT.BODY_34)
            {
                switch (m_in)
                {
                    case sl.BODY_TRACKING_MODEL.HUMAN_BODY_FAST:     m_out = sl.AI_MODELS.HUMAN_BODY_FAST_DETECTION; break;
                    case sl.BODY_TRACKING_MODEL.HUMAN_BODY_MEDIUM:   m_out = sl.AI_MODELS.HUMAN_BODY_MEDIUM_DETECTION; break;
                    case sl.BODY_TRACKING_MODEL.HUMAN_BODY_ACCURATE: m_out = sl.AI_MODELS.HUMAN_BODY_ACCURATE_DETECTION; break;
                }
            }
            else if (bodyFormat == sl.BODY_FORMAT.BODY_38)
            {
                switch (m_in)
                {
                    case sl.BODY_TRACKING_MODEL.HUMAN_BODY_FAST:     m_out = sl.AI_MODELS.HUMAN_BODY_38_FAST_DETECTION; break;
                    case sl.BODY_TRACKING_MODEL.HUMAN_BODY_MEDIUM:   m_out = sl.AI_MODELS.HUMAN_BODY_38_MEDIUM_DETECTION; break;
                    case sl.BODY_TRACKING_MODEL.HUMAN_BODY_ACCURATE: m_out = sl.AI_MODELS.HUMAN_BODY_38_ACCURATE_DETECTION; break;
                }
            
            }
            else
            {
                switch (m_in)
                {
                    case sl.BODY_TRACKING_MODEL.HUMAN_BODY_FAST:     m_out = sl.AI_MODELS.HUMAN_BODY_FAST_DETECTION; break;
                    case sl.BODY_TRACKING_MODEL.HUMAN_BODY_MEDIUM:   m_out = sl.AI_MODELS.HUMAN_BODY_MEDIUM_DETECTION; break;
                    case sl.BODY_TRACKING_MODEL.HUMAN_BODY_ACCURATE: m_out = sl.AI_MODELS.HUMAN_BODY_ACCURATE_DETECTION; break;
                }
            }

            return m_out;
        }

        /// <summary>
        /// Enable body tracking module
        /// </summary>
        public sl.ERROR_CODE EnableBodyTracking(ref BodyTrackingParameters bt_params)
        {
            sl.ERROR_CODE  bodyTrackingStatus = ERROR_CODE.FAILURE;
            lock (grabLock)
            {
                bodyTrackingStatus = (sl.ERROR_CODE)dllz_enable_body_tracking(CameraID, ref bt_params);
            }

            return bodyTrackingStatus;
        }

        /// <summary>
        /// Disable body tracking module and release the resources.
        /// </summary>
        public void DisableBodyTracking(uint bodyTrackingInstanceID = 1)
        {
            lock (grabLock)
            {
                dllz_disable_body_tracking(CameraID, bodyTrackingInstanceID, false);
            }
        }

        /// <summary>
        /// Pause or Unpause the body tracking
        /// </summary>
        /// <param name="status"></param>
        public void PauseBodyTracking(bool status)
        {
            lock (grabLock)
            {
                dllz_pause_body_tracking(CameraID, status, 0);
            }
        }

        /// <summary>
        /// Retrieve body tracking data 
        /// </summary>
        /// <param name="body_params"> Body Tracking runtime parameters</param>
        /// <param name="bodies"> Bodies that contains all the detection data</param>
        /// <returns></returns>
        public sl.ERROR_CODE RetrieveBodies(ref BodyTrackingRuntimeParameters bt_params, ref Bodies bodies, uint instanceID = 0)
        {
            return (sl.ERROR_CODE)dllz_retrieve_bodies_data(CameraID, ref bt_params, ref bodies, instanceID);
        }
        #endregion


    }//Zed Camera class
} // namespace sl<|MERGE_RESOLUTION|>--- conflicted
+++ resolved
@@ -285,11 +285,7 @@
         /// <summary>
         /// Current Plugin Version.
         /// </summary>
-<<<<<<< HEAD
-        public static readonly System.Version PluginVersion = new System.Version(4, 0, 6);
-=======
         public static readonly System.Version PluginVersion = new System.Version(4, 0, 7);
->>>>>>> 2993d2f6
 
         /******** DLL members ***********/
         [DllImport(nameDll, EntryPoint = "GetRenderEventFunc")]
@@ -2907,11 +2903,11 @@
         /// <summary>
         /// Disable object detection module and release the resources.
         /// </summary>
-        public void DisableObjectDetection(uint objectDetectionInstanceID = 0)
+        public void DisableObjectDetection()
         {
             lock (grabLock)
             {
-                dllz_disable_object_detection(CameraID, objectDetectionInstanceID, false);
+                dllz_disable_object_detection(CameraID, 0, false);
             }
         }
 
@@ -3029,11 +3025,11 @@
         /// <summary>
         /// Disable body tracking module and release the resources.
         /// </summary>
-        public void DisableBodyTracking(uint bodyTrackingInstanceID = 1)
+        public void DisableBodyTracking()
         {
             lock (grabLock)
             {
-                dllz_disable_body_tracking(CameraID, bodyTrackingInstanceID, false);
+                dllz_disable_body_tracking(CameraID, 0, false);
             }
         }
 
