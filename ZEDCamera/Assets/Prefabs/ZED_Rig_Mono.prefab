%YAML 1.1
%TAG !u! tag:unity3d.com,2011:
--- !u!1 &1180261165772202
GameObject:
  m_ObjectHideFlags: 0
  m_CorrespondingSourceObject: {fileID: 0}
  m_PrefabInstance: {fileID: 0}
  m_PrefabAsset: {fileID: 0}
  serializedVersion: 6
  m_Component:
  - component: {fileID: 4329734432191940}
  - component: {fileID: 114491592745282986}
  - component: {fileID: 114452247113840790}
  m_Layer: 0
  m_Name: ZED_Rig_Mono
  m_TagString: Untagged
  m_Icon: {fileID: 0}
  m_NavMeshLayer: 0
  m_StaticEditorFlags: 0
  m_IsActive: 1
--- !u!4 &4329734432191940
Transform:
  m_ObjectHideFlags: 0
  m_CorrespondingSourceObject: {fileID: 0}
  m_PrefabInstance: {fileID: 0}
  m_PrefabAsset: {fileID: 0}
  m_GameObject: {fileID: 1180261165772202}
  serializedVersion: 2
  m_LocalRotation: {x: 0, y: 0, z: 0, w: 1}
  m_LocalPosition: {x: 0, y: 0, z: 0}
  m_LocalScale: {x: 1, y: 1, z: 1}
  m_ConstrainProportionsScale: 0
  m_Children:
  - {fileID: 4476058232863476}
  m_Father: {fileID: 0}
  m_LocalEulerAnglesHint: {x: 0, y: 0, z: 0}
--- !u!114 &114491592745282986
MonoBehaviour:
  m_ObjectHideFlags: 0
  m_CorrespondingSourceObject: {fileID: 0}
  m_PrefabInstance: {fileID: 0}
  m_PrefabAsset: {fileID: 0}
  m_GameObject: {fileID: 1180261165772202}
  m_Enabled: 1
  m_EditorHideFlags: 0
  m_Script: {fileID: 11500000, guid: 75b2a3ff7b847ca4490808f4c0432cd4, type: 3}
  m_Name: 
  m_EditorClassIdentifier: 
  cameraID: 0
  depthMode: 5
  inputType: 0
<<<<<<< HEAD
  resolution: 3
  FPS: -1
=======
  resolution: 8
  FPS: 30
>>>>>>> c4a45eb0
  serialNumber: 0
  svoInputFileName: Assets/Recording.svo
  opencvCalibFile: 
  openTimeoutSec: 5
  asyncGrabCameraRecovery: 0
  grabComputeCappingFPS: 0
  enableImageValidityCheck: 0
  svoLoopBack: 1
  svoRealTimeMode: 0
  currentFrame: 0
  numberFrameMax: 0
  pauseSVOReading: 0
  pauseLiveReading: 0
  NeedNewFrameGrab: 0
  streamInputIP: 127.0.0.1
  streamInputPort: 30000
  enableTracking: 1
  enableSpatialMemory: 1
  pathSpatialMemory: 
  positionalTrackingMode: 0
  setFloorAsOrigin: 1
  trackingIsStatic: 0
  planeDetectionMaxDistanceThreshold: 0.15
  planeDetectioNormalSimilarityThreshold: 15
  mappingResolutionPreset: 1
  mappingRangePreset: 1
  isMappingFilteringEnable: 1
  isMappingTextured: 0
  saveMeshWhenOver: 0
  meshPath: Assets/ZEDMesh.obj
  meshFilterParameters: 0
  objectDetectionInstanceID: 0
  objectDetectionTracking: 1
  objectDetection2DMask: 0
  objectDetectionModel: 2
  objectDetectionMaxRange: 40
  objectDetectionPredictionTimeout: 0.2
  objectDetectionAllowReducedPrecisionInference: 0
  objectDetectionFilteringMode: 1
  OD_personDetectionConfidenceThreshold: 60
  OD_vehicleDetectionConfidenceThreshold: 60
  OD_bagDetectionConfidenceThreshold: 60
  OD_animalDetectionConfidenceThreshold: 60
  OD_electronicsDetectionConfidenceThreshold: 60
  OD_fruitVegetableDetectionConfidenceThreshold: 60
  OD_sportDetectionConfidenceThreshold: 60
  objectClassPersonFilter: 1
  objectClassVehicleFilter: 1
  objectClassBagFilter: 1
  objectClassAnimalFilter: 1
  objectClassElectronicsFilter: 1
  objectClassFruitVegetableFilter: 1
  objectClassSportFilter: 1
  bodyTrackingInstanceID: 1
  bodyTrackingTracking: 1
  bodyTracking2DMask: 0
  bodyTrackingModel: 2
  bodyTrackingMaxRange: 40
  bodyTrackingPredictionTimeout: 0.2
  bodyTrackingAllowReducedPrecisionInference: 0
  enableBodyFitting: 1
  bodyFormat: 2
  bodySelection: 0
  bodyTrackingMinimumKPThreshold: 1
  bodyTrackingConfidenceThreshold: 25
  bodyTrackingSkeletonSmoothing: 0.2
  depthOcclusion: 1
  postProcessing: 1
  m_cameraBrightness: 100
  enableFillMode: 0
  enableImageEnhancement: 1
  m_maxDepthRange: 40
  svoOutputFileName: Assets/Recording.svo
  svoOutputCompressionMode: 1
  svoOutputBitrate: 0
  svoOutputTargetFPS: 0
  svoOutputTranscodeStreaming: 0
  needRecordFrame: 0
  enableStreaming: 0
  streamingCodec: 0
  streamingPort: 30000
  bitrate: 8000
  gopSize: -1
  adaptativeBitrate: 0
  chunkSize: 32768
  streamingTargetFramerate: 0
  fadeInOnStart: 1
  dontDestroyOnLoad: 0
  greySkybox: 1
  m_confidenceThreshold: 95
  m_textureConfidenceThreshold: 100
  enableRightDepthMeasure: 0
  showarrig: 0
  enableIMUFusion: 1
  depthMinRange: -1
  setGravityAsOrigin: 1
  enableSelfCalibration: 1
  videoSettingsInitMode: 2
  videoBrightness: 4
  videoContrast: 4
  videoHue: 0
  videoSaturation: 4
  videoAutoGainExposure: 1
  videoGain: 10
  videoExposure: 100
  videoAutoWhiteBalance: 1
  videoWhiteBalance: 3200
  videoSharpness: 3
  videoGamma: 5
  videoLEDStatus: 1
  cameraModel: '-'
  cameraSerialNumber: '-'
  cameraFirmware: '-'
  versionZED: '-'
  engineFPS: '-'
  cameraFPS: '-'
  HMDDevice: '-'
  trackingState: '-'
  objectDetectionFPS: '-'
  bodyTrackingFPS: '-'
  ZEDGrabError: 1
  setIMUPriorInAR: 1
  allowARPassThrough: 1
  gravityRotation: {x: 0, y: 0, z: 0, w: 1}
  ZEDSyncPosition: {x: 0, y: 0, z: 0}
  HMDSyncPosition: {x: 0, y: 0, z: 0}
  ZEDSyncRotation: {x: 0, y: 0, z: 0, w: 0}
  HMDSyncRotation: {x: 0, y: 0, z: 0, w: 0}
  advancedPanelOpen: 1
  spatialMappingFoldoutOpen: 0
  objectDetectionFoldoutOpen: 1
  bodyTrackingFoldoutOpen: 1
  recordingFoldoutOpen: 0
  streamingOutFoldoutOpen: 0
  camControlFoldoutOpen: 1
  zedRigDisplayer: {fileID: 0}
--- !u!114 &114452247113840790
MonoBehaviour:
  m_ObjectHideFlags: 0
  m_CorrespondingSourceObject: {fileID: 0}
  m_PrefabInstance: {fileID: 0}
  m_PrefabAsset: {fileID: 0}
  m_GameObject: {fileID: 1180261165772202}
  m_Enabled: 1
  m_EditorHideFlags: 0
  m_Script: {fileID: 11500000, guid: 7c602d2dc840f0144911c39c566846cb, type: 3}
  m_Name: 
  m_EditorClassIdentifier: 
--- !u!1 &1215292335019620
GameObject:
  m_ObjectHideFlags: 0
  m_CorrespondingSourceObject: {fileID: 0}
  m_PrefabInstance: {fileID: 0}
  m_PrefabAsset: {fileID: 0}
  serializedVersion: 6
  m_Component:
  - component: {fileID: 4213858372801928}
  - component: {fileID: 33108888876671232}
  - component: {fileID: 23936732132281150}
  - component: {fileID: 114589286496521468}
  m_Layer: 0
  m_Name: Frame
  m_TagString: Untagged
  m_Icon: {fileID: 0}
  m_NavMeshLayer: 0
  m_StaticEditorFlags: 0
  m_IsActive: 0
--- !u!4 &4213858372801928
Transform:
  m_ObjectHideFlags: 0
  m_CorrespondingSourceObject: {fileID: 0}
  m_PrefabInstance: {fileID: 0}
  m_PrefabAsset: {fileID: 0}
  m_GameObject: {fileID: 1215292335019620}
  serializedVersion: 2
  m_LocalRotation: {x: -0, y: -0, z: -0, w: 1}
  m_LocalPosition: {x: 0, y: 0, z: 1}
  m_LocalScale: {x: 1, y: 1, z: 1}
  m_ConstrainProportionsScale: 0
  m_Children: []
  m_Father: {fileID: 4476058232863476}
  m_LocalEulerAnglesHint: {x: 0, y: 0, z: 0}
--- !u!33 &33108888876671232
MeshFilter:
  m_ObjectHideFlags: 0
  m_CorrespondingSourceObject: {fileID: 0}
  m_PrefabInstance: {fileID: 0}
  m_PrefabAsset: {fileID: 0}
  m_GameObject: {fileID: 1215292335019620}
  m_Mesh: {fileID: 10210, guid: 0000000000000000e000000000000000, type: 0}
--- !u!23 &23936732132281150
MeshRenderer:
  m_ObjectHideFlags: 0
  m_CorrespondingSourceObject: {fileID: 0}
  m_PrefabInstance: {fileID: 0}
  m_PrefabAsset: {fileID: 0}
  m_GameObject: {fileID: 1215292335019620}
  m_Enabled: 1
  m_CastShadows: 0
  m_ReceiveShadows: 1
  m_DynamicOccludee: 1
  m_StaticShadowCaster: 0
  m_MotionVectors: 2
  m_LightProbeUsage: 1
  m_ReflectionProbeUsage: 1
  m_RayTracingMode: 2
  m_RayTraceProcedural: 0
  m_RenderingLayerMask: 4294967295
  m_RendererPriority: 0
  m_Materials:
  - {fileID: 2100000, guid: 851b6eeee88b1e04c8a22454a27421a1, type: 2}
  m_StaticBatchInfo:
    firstSubMesh: 0
    subMeshCount: 0
  m_StaticBatchRoot: {fileID: 0}
  m_ProbeAnchor: {fileID: 0}
  m_LightProbeVolumeOverride: {fileID: 0}
  m_ScaleInLightmap: 1
  m_ReceiveGI: 1
  m_PreserveUVs: 1
  m_IgnoreNormalsForChartDetection: 0
  m_ImportantGI: 0
  m_StitchLightmapSeams: 0
  m_SelectedEditorRenderState: 3
  m_MinimumChartSize: 4
  m_AutoUVMaxDistance: 0.5
  m_AutoUVMaxAngle: 89
  m_LightmapParameters: {fileID: 0}
  m_SortingLayerID: 0
  m_SortingLayer: 0
  m_SortingOrder: 0
  m_AdditionalVertexStreams: {fileID: 0}
--- !u!114 &114589286496521468
MonoBehaviour:
  m_ObjectHideFlags: 0
  m_CorrespondingSourceObject: {fileID: 0}
  m_PrefabInstance: {fileID: 0}
  m_PrefabAsset: {fileID: 0}
  m_GameObject: {fileID: 1215292335019620}
  m_Enabled: 1
  m_EditorHideFlags: 0
  m_Script: {fileID: 11500000, guid: 313514277d565454383ea4c1a1f8beb9, type: 3}
  m_Name: 
  m_EditorClassIdentifier: 
  showInNonZEDCameras: 0
--- !u!1 &1795562263255876
GameObject:
  m_ObjectHideFlags: 0
  m_CorrespondingSourceObject: {fileID: 0}
  m_PrefabInstance: {fileID: 0}
  m_PrefabAsset: {fileID: 0}
  serializedVersion: 6
  m_Component:
  - component: {fileID: 4476058232863476}
  - component: {fileID: 20287226139793380}
  - component: {fileID: 114177934168037988}
  m_Layer: 0
  m_Name: Camera_Left
  m_TagString: Untagged
  m_Icon: {fileID: 0}
  m_NavMeshLayer: 0
  m_StaticEditorFlags: 0
  m_IsActive: 1
--- !u!4 &4476058232863476
Transform:
  m_ObjectHideFlags: 0
  m_CorrespondingSourceObject: {fileID: 0}
  m_PrefabInstance: {fileID: 0}
  m_PrefabAsset: {fileID: 0}
  m_GameObject: {fileID: 1795562263255876}
  serializedVersion: 2
  m_LocalRotation: {x: -0, y: -0, z: -0, w: 1}
  m_LocalPosition: {x: 0, y: 0, z: 0}
  m_LocalScale: {x: 1, y: 1, z: 1}
  m_ConstrainProportionsScale: 0
  m_Children:
  - {fileID: 4213858372801928}
  m_Father: {fileID: 4329734432191940}
  m_LocalEulerAnglesHint: {x: 0, y: 0, z: 0}
--- !u!20 &20287226139793380
Camera:
  m_ObjectHideFlags: 0
  m_CorrespondingSourceObject: {fileID: 0}
  m_PrefabInstance: {fileID: 0}
  m_PrefabAsset: {fileID: 0}
  m_GameObject: {fileID: 1795562263255876}
  m_Enabled: 1
  serializedVersion: 2
  m_ClearFlags: 3
  m_BackGroundColor: {r: 0, g: 0, b: 0, a: 0}
  m_projectionMatrixMode: 1
  m_GateFitMode: 2
  m_FOVAxisMode: 0
  m_Iso: 200
  m_ShutterSpeed: 0.005
  m_Aperture: 16
  m_FocusDistance: 10
  m_FocalLength: 50
  m_BladeCount: 5
  m_Curvature: {x: 2, y: 11}
  m_BarrelClipping: 0.25
  m_Anamorphism: 0
  m_SensorSize: {x: 36, y: 24}
  m_LensShift: {x: 0, y: 0}
  m_NormalizedViewPortRect:
    serializedVersion: 2
    x: 0
    y: 0
    width: 1
    height: 1
  near clip plane: 0.3
  far clip plane: 1000
  field of view: 60
  orthographic: 0
  orthographic size: 5
  m_Depth: 0
  m_CullingMask:
    serializedVersion: 2
    m_Bits: 4294967295
  m_RenderingPath: 1
  m_TargetTexture: {fileID: 0}
  m_TargetDisplay: 0
  m_TargetEye: 0
  m_HDR: 0
  m_AllowMSAA: 1
  m_AllowDynamicResolution: 0
  m_ForceIntoRT: 0
  m_OcclusionCulling: 0
  m_StereoConvergence: 10
  m_StereoSeparation: 0.022
--- !u!114 &114177934168037988
MonoBehaviour:
  m_ObjectHideFlags: 0
  m_CorrespondingSourceObject: {fileID: 0}
  m_PrefabInstance: {fileID: 0}
  m_PrefabAsset: {fileID: 0}
  m_GameObject: {fileID: 1795562263255876}
  m_Enabled: 1
  m_EditorHideFlags: 0
  m_Script: {fileID: 11500000, guid: 0e14eefa25813a3489cc8b38d2027ac8, type: 3}
  m_Name: 
  m_EditorClassIdentifier: 
  canvas: {fileID: 1215292335019620}
  viewSide: 0
  viewMode: 0
  numberPointLights: 0
  numberSpotLights: 0<|MERGE_RESOLUTION|>--- conflicted
+++ resolved
@@ -49,13 +49,8 @@
   cameraID: 0
   depthMode: 5
   inputType: 0
-<<<<<<< HEAD
-  resolution: 3
+  resolution: 9
   FPS: -1
-=======
-  resolution: 8
-  FPS: 30
->>>>>>> c4a45eb0
   serialNumber: 0
   svoInputFileName: Assets/Recording.svo
   opencvCalibFile: 
