%YAML 1.1
%TAG !u! tag:unity3d.com,2011:
--- !u!1 &1082135366421468
GameObject:
  m_ObjectHideFlags: 0
  m_CorrespondingSourceObject: {fileID: 0}
  m_PrefabInstance: {fileID: 0}
  m_PrefabAsset: {fileID: 0}
  serializedVersion: 6
  m_Component:
  - component: {fileID: 4795017531386668}
  - component: {fileID: 20426257081025226}
  - component: {fileID: 114025688240506870}
  m_Layer: 0
  m_Name: Right_eye
  m_TagString: Untagged
  m_Icon: {fileID: 0}
  m_NavMeshLayer: 0
  m_StaticEditorFlags: 0
  m_IsActive: 1
--- !u!4 &4795017531386668
Transform:
  m_ObjectHideFlags: 0
  m_CorrespondingSourceObject: {fileID: 0}
  m_PrefabInstance: {fileID: 0}
  m_PrefabAsset: {fileID: 0}
  m_GameObject: {fileID: 1082135366421468}
  serializedVersion: 2
  m_LocalRotation: {x: -0, y: -0, z: -0, w: 1}
  m_LocalPosition: {x: 0, y: 0, z: 0}
  m_LocalScale: {x: 1, y: 1, z: 1}
  m_ConstrainProportionsScale: 0
  m_Children:
  - {fileID: 4371821831063078}
  m_Father: {fileID: 4138687653623062}
  m_LocalEulerAnglesHint: {x: 0, y: 0, z: 0}
--- !u!20 &20426257081025226
Camera:
  m_ObjectHideFlags: 0
  m_CorrespondingSourceObject: {fileID: 0}
  m_PrefabInstance: {fileID: 0}
  m_PrefabAsset: {fileID: 0}
  m_GameObject: {fileID: 1082135366421468}
  m_Enabled: 1
  serializedVersion: 2
  m_ClearFlags: 2
  m_BackGroundColor: {r: 0, g: 0, b: 0, a: 0}
  m_projectionMatrixMode: 1
  m_GateFitMode: 2
  m_FOVAxisMode: 0
  m_Iso: 200
  m_ShutterSpeed: 0.005
  m_Aperture: 16
  m_FocusDistance: 10
  m_FocalLength: 50
  m_BladeCount: 5
  m_Curvature: {x: 2, y: 11}
  m_BarrelClipping: 0.25
  m_Anamorphism: 0
  m_SensorSize: {x: 36, y: 24}
  m_LensShift: {x: 0, y: 0}
  m_NormalizedViewPortRect:
    serializedVersion: 2
    x: 0
    y: 0
    width: 1
    height: 1
  near clip plane: 0.1
  far clip plane: 1000
  field of view: 56
  orthographic: 0
  orthographic size: 5
  m_Depth: -1.1
  m_CullingMask:
    serializedVersion: 2
    m_Bits: 3221225471
  m_RenderingPath: 1
  m_TargetTexture: {fileID: 0}
  m_TargetDisplay: 0
  m_TargetEye: 2
  m_HDR: 1
  m_AllowMSAA: 1
  m_AllowDynamicResolution: 0
  m_ForceIntoRT: 0
  m_OcclusionCulling: 1
  m_StereoConvergence: 10
  m_StereoSeparation: 0.022
--- !u!114 &114025688240506870
MonoBehaviour:
  m_ObjectHideFlags: 0
  m_CorrespondingSourceObject: {fileID: 0}
  m_PrefabInstance: {fileID: 0}
  m_PrefabAsset: {fileID: 0}
  m_GameObject: {fileID: 1082135366421468}
  m_Enabled: 1
  m_EditorHideFlags: 0
  m_Script: {fileID: 11500000, guid: 0e14eefa25813a3489cc8b38d2027ac8, type: 3}
  m_Name: 
  m_EditorClassIdentifier: 
  canvas: {fileID: 1473301405527320}
  viewSide: 1
  viewMode: 0
  numberPointLights: 0
  numberSpotLights: 0
--- !u!1 &1175467483869550
GameObject:
  m_ObjectHideFlags: 0
  m_CorrespondingSourceObject: {fileID: 0}
  m_PrefabInstance: {fileID: 0}
  m_PrefabAsset: {fileID: 0}
  serializedVersion: 6
  m_Component:
  - component: {fileID: 4327115905062700}
  - component: {fileID: 20846656237544980}
  - component: {fileID: 114495480594432558}
  m_Layer: 0
  m_Name: Left_eye
  m_TagString: Untagged
  m_Icon: {fileID: 0}
  m_NavMeshLayer: 0
  m_StaticEditorFlags: 0
  m_IsActive: 1
--- !u!4 &4327115905062700
Transform:
  m_ObjectHideFlags: 0
  m_CorrespondingSourceObject: {fileID: 0}
  m_PrefabInstance: {fileID: 0}
  m_PrefabAsset: {fileID: 0}
  m_GameObject: {fileID: 1175467483869550}
  serializedVersion: 2
  m_LocalRotation: {x: -0, y: -0, z: -0, w: 1}
  m_LocalPosition: {x: 0, y: 0, z: 0}
  m_LocalScale: {x: 1, y: 1, z: 1}
  m_ConstrainProportionsScale: 0
  m_Children:
  - {fileID: 4552186382818458}
  m_Father: {fileID: 4138687653623062}
  m_LocalEulerAnglesHint: {x: 0, y: 0, z: 0}
--- !u!20 &20846656237544980
Camera:
  m_ObjectHideFlags: 0
  m_CorrespondingSourceObject: {fileID: 0}
  m_PrefabInstance: {fileID: 0}
  m_PrefabAsset: {fileID: 0}
  m_GameObject: {fileID: 1175467483869550}
  m_Enabled: 1
  serializedVersion: 2
  m_ClearFlags: 2
  m_BackGroundColor: {r: 0, g: 0, b: 0, a: 0}
  m_projectionMatrixMode: 1
  m_GateFitMode: 2
  m_FOVAxisMode: 0
  m_Iso: 200
  m_ShutterSpeed: 0.005
  m_Aperture: 16
  m_FocusDistance: 10
  m_FocalLength: 50
  m_BladeCount: 5
  m_Curvature: {x: 2, y: 11}
  m_BarrelClipping: 0.25
  m_Anamorphism: 0
  m_SensorSize: {x: 36, y: 24}
  m_LensShift: {x: 0, y: 0}
  m_NormalizedViewPortRect:
    serializedVersion: 2
    x: 0
    y: 0
    width: 1
    height: 1
  near clip plane: 0.1
  far clip plane: 1000
  field of view: 56
  orthographic: 0
  orthographic size: 5
  m_Depth: -1
  m_CullingMask:
    serializedVersion: 2
    m_Bits: 3221225471
  m_RenderingPath: 1
  m_TargetTexture: {fileID: 0}
  m_TargetDisplay: 0
  m_TargetEye: 1
  m_HDR: 1
  m_AllowMSAA: 1
  m_AllowDynamicResolution: 0
  m_ForceIntoRT: 0
  m_OcclusionCulling: 1
  m_StereoConvergence: 10
  m_StereoSeparation: 0.022
--- !u!114 &114495480594432558
MonoBehaviour:
  m_ObjectHideFlags: 0
  m_CorrespondingSourceObject: {fileID: 0}
  m_PrefabInstance: {fileID: 0}
  m_PrefabAsset: {fileID: 0}
  m_GameObject: {fileID: 1175467483869550}
  m_Enabled: 1
  m_EditorHideFlags: 0
  m_Script: {fileID: 11500000, guid: 0e14eefa25813a3489cc8b38d2027ac8, type: 3}
  m_Name: 
  m_EditorClassIdentifier: 
  canvas: {fileID: 1386713500692820}
  viewSide: 0
  viewMode: 0
  numberPointLights: 0
  numberSpotLights: 0
--- !u!1 &1352114948813630
GameObject:
  m_ObjectHideFlags: 0
  m_CorrespondingSourceObject: {fileID: 0}
  m_PrefabInstance: {fileID: 0}
  m_PrefabAsset: {fileID: 0}
  serializedVersion: 6
  m_Component:
  - component: {fileID: 4138687653623062}
  - component: {fileID: 81231073789856822}
  - component: {fileID: 82354056950723132}
  m_Layer: 0
  m_Name: Camera_eyes
  m_TagString: Untagged
  m_Icon: {fileID: 0}
  m_NavMeshLayer: 0
  m_StaticEditorFlags: 0
  m_IsActive: 1
--- !u!4 &4138687653623062
Transform:
  m_ObjectHideFlags: 0
  m_CorrespondingSourceObject: {fileID: 0}
  m_PrefabInstance: {fileID: 0}
  m_PrefabAsset: {fileID: 0}
  m_GameObject: {fileID: 1352114948813630}
  serializedVersion: 2
  m_LocalRotation: {x: -0, y: -0, z: -0, w: 1}
  m_LocalPosition: {x: 0, y: 0, z: 0}
  m_LocalScale: {x: 1, y: 1, z: 1}
  m_ConstrainProportionsScale: 0
  m_Children:
  - {fileID: 4327115905062700}
  - {fileID: 4795017531386668}
  - {fileID: 4916666210046898}
  m_Father: {fileID: 4309805032874704}
  m_LocalEulerAnglesHint: {x: 0, y: 0, z: 0}
--- !u!81 &81231073789856822
AudioListener:
  m_ObjectHideFlags: 0
  m_CorrespondingSourceObject: {fileID: 0}
  m_PrefabInstance: {fileID: 0}
  m_PrefabAsset: {fileID: 0}
  m_GameObject: {fileID: 1352114948813630}
  m_Enabled: 1
--- !u!82 &82354056950723132
AudioSource:
  m_ObjectHideFlags: 0
  m_CorrespondingSourceObject: {fileID: 0}
  m_PrefabInstance: {fileID: 0}
  m_PrefabAsset: {fileID: 0}
  m_GameObject: {fileID: 1352114948813630}
  m_Enabled: 1
  serializedVersion: 4
  OutputAudioMixerGroup: {fileID: 0}
  m_audioClip: {fileID: 0}
  m_PlayOnAwake: 1
  m_Volume: 1
  m_Pitch: 1
  Loop: 0
  Mute: 0
  Spatialize: 0
  SpatializePostEffects: 0
  Priority: 128
  DopplerLevel: 1
  MinDistance: 1
  MaxDistance: 500
  Pan2D: 0
  rolloffMode: 0
  BypassEffects: 0
  BypassListenerEffects: 0
  BypassReverbZones: 0
  rolloffCustomCurve:
    serializedVersion: 2
    m_Curve:
    - serializedVersion: 3
      time: 0
      value: 1
      inSlope: 0
      outSlope: 0
      tangentMode: 0
      weightedMode: 0
      inWeight: 0.33333334
      outWeight: 0.33333334
    - serializedVersion: 3
      time: 1
      value: 0
      inSlope: 0
      outSlope: 0
      tangentMode: 0
      weightedMode: 0
      inWeight: 0.33333334
      outWeight: 0.33333334
    m_PreInfinity: 2
    m_PostInfinity: 2
    m_RotationOrder: 4
  panLevelCustomCurve:
    serializedVersion: 2
    m_Curve:
    - serializedVersion: 3
      time: 0
      value: 0
      inSlope: 0
      outSlope: 0
      tangentMode: 0
      weightedMode: 0
      inWeight: 0.33333334
      outWeight: 0.33333334
    m_PreInfinity: 2
    m_PostInfinity: 2
    m_RotationOrder: 0
  spreadCustomCurve:
    serializedVersion: 2
    m_Curve:
    - serializedVersion: 3
      time: 0
      value: 0
      inSlope: 0
      outSlope: 0
      tangentMode: 0
      weightedMode: 0
      inWeight: 0.33333334
      outWeight: 0.33333334
    m_PreInfinity: 2
    m_PostInfinity: 2
    m_RotationOrder: 0
  reverbZoneMixCustomCurve:
    serializedVersion: 2
    m_Curve:
    - serializedVersion: 3
      time: 0
      value: 1
      inSlope: 0
      outSlope: 0
      tangentMode: 0
      weightedMode: 0
      inWeight: 0.33333334
      outWeight: 0.33333334
    m_PreInfinity: 2
    m_PostInfinity: 2
    m_RotationOrder: 0
--- !u!1 &1386713500692820
GameObject:
  m_ObjectHideFlags: 0
  m_CorrespondingSourceObject: {fileID: 0}
  m_PrefabInstance: {fileID: 0}
  m_PrefabAsset: {fileID: 0}
  serializedVersion: 6
  m_Component:
  - component: {fileID: 4552186382818458}
  - component: {fileID: 33967978859279694}
  - component: {fileID: 23931263026373856}
  - component: {fileID: 114833973883948664}
  m_Layer: 0
  m_Name: Frame
  m_TagString: Untagged
  m_Icon: {fileID: 0}
  m_NavMeshLayer: 0
  m_StaticEditorFlags: 0
  m_IsActive: 1
--- !u!4 &4552186382818458
Transform:
  m_ObjectHideFlags: 0
  m_CorrespondingSourceObject: {fileID: 0}
  m_PrefabInstance: {fileID: 0}
  m_PrefabAsset: {fileID: 0}
  m_GameObject: {fileID: 1386713500692820}
  serializedVersion: 2
  m_LocalRotation: {x: -0, y: -0, z: -0, w: 1}
  m_LocalPosition: {x: 0, y: 0, z: 1}
  m_LocalScale: {x: 1, y: 1, z: 1}
  m_ConstrainProportionsScale: 0
  m_Children: []
  m_Father: {fileID: 4327115905062700}
  m_LocalEulerAnglesHint: {x: 0, y: 0, z: 0}
--- !u!33 &33967978859279694
MeshFilter:
  m_ObjectHideFlags: 0
  m_CorrespondingSourceObject: {fileID: 0}
  m_PrefabInstance: {fileID: 0}
  m_PrefabAsset: {fileID: 0}
  m_GameObject: {fileID: 1386713500692820}
  m_Mesh: {fileID: 10210, guid: 0000000000000000e000000000000000, type: 0}
--- !u!23 &23931263026373856
MeshRenderer:
  m_ObjectHideFlags: 0
  m_CorrespondingSourceObject: {fileID: 0}
  m_PrefabInstance: {fileID: 0}
  m_PrefabAsset: {fileID: 0}
  m_GameObject: {fileID: 1386713500692820}
  m_Enabled: 1
  m_CastShadows: 0
  m_ReceiveShadows: 1
  m_DynamicOccludee: 1
  m_StaticShadowCaster: 0
  m_MotionVectors: 2
  m_LightProbeUsage: 1
  m_ReflectionProbeUsage: 1
  m_RayTracingMode: 2
  m_RayTraceProcedural: 0
  m_RenderingLayerMask: 4294967295
  m_RendererPriority: 0
  m_Materials:
  - {fileID: 2100000, guid: 851b6eeee88b1e04c8a22454a27421a1, type: 2}
  m_StaticBatchInfo:
    firstSubMesh: 0
    subMeshCount: 0
  m_StaticBatchRoot: {fileID: 0}
  m_ProbeAnchor: {fileID: 0}
  m_LightProbeVolumeOverride: {fileID: 0}
  m_ScaleInLightmap: 1
  m_ReceiveGI: 1
  m_PreserveUVs: 1
  m_IgnoreNormalsForChartDetection: 0
  m_ImportantGI: 0
  m_StitchLightmapSeams: 0
  m_SelectedEditorRenderState: 3
  m_MinimumChartSize: 4
  m_AutoUVMaxDistance: 0.5
  m_AutoUVMaxAngle: 89
  m_LightmapParameters: {fileID: 0}
  m_SortingLayerID: 0
  m_SortingLayer: 0
  m_SortingOrder: 0
  m_AdditionalVertexStreams: {fileID: 0}
--- !u!114 &114833973883948664
MonoBehaviour:
  m_ObjectHideFlags: 0
  m_CorrespondingSourceObject: {fileID: 0}
  m_PrefabInstance: {fileID: 0}
  m_PrefabAsset: {fileID: 0}
  m_GameObject: {fileID: 1386713500692820}
  m_Enabled: 1
  m_EditorHideFlags: 0
  m_Script: {fileID: 11500000, guid: 313514277d565454383ea4c1a1f8beb9, type: 3}
  m_Name: 
  m_EditorClassIdentifier: 
  showInNonZEDCameras: 1
--- !u!1 &1473301405527320
GameObject:
  m_ObjectHideFlags: 0
  m_CorrespondingSourceObject: {fileID: 0}
  m_PrefabInstance: {fileID: 0}
  m_PrefabAsset: {fileID: 0}
  serializedVersion: 6
  m_Component:
  - component: {fileID: 4371821831063078}
  - component: {fileID: 33507802862957374}
  - component: {fileID: 23084009649085918}
  - component: {fileID: 114346753093240460}
  m_Layer: 0
  m_Name: Frame
  m_TagString: Untagged
  m_Icon: {fileID: 0}
  m_NavMeshLayer: 0
  m_StaticEditorFlags: 0
  m_IsActive: 1
--- !u!4 &4371821831063078
Transform:
  m_ObjectHideFlags: 0
  m_CorrespondingSourceObject: {fileID: 0}
  m_PrefabInstance: {fileID: 0}
  m_PrefabAsset: {fileID: 0}
  m_GameObject: {fileID: 1473301405527320}
  serializedVersion: 2
  m_LocalRotation: {x: -0, y: -0, z: -0, w: 1}
  m_LocalPosition: {x: 0, y: 0, z: 1}
  m_LocalScale: {x: 1, y: 1, z: 1}
  m_ConstrainProportionsScale: 0
  m_Children: []
  m_Father: {fileID: 4795017531386668}
  m_LocalEulerAnglesHint: {x: 0, y: 0, z: 0}
--- !u!33 &33507802862957374
MeshFilter:
  m_ObjectHideFlags: 0
  m_CorrespondingSourceObject: {fileID: 0}
  m_PrefabInstance: {fileID: 0}
  m_PrefabAsset: {fileID: 0}
  m_GameObject: {fileID: 1473301405527320}
  m_Mesh: {fileID: 10210, guid: 0000000000000000e000000000000000, type: 0}
--- !u!23 &23084009649085918
MeshRenderer:
  m_ObjectHideFlags: 0
  m_CorrespondingSourceObject: {fileID: 0}
  m_PrefabInstance: {fileID: 0}
  m_PrefabAsset: {fileID: 0}
  m_GameObject: {fileID: 1473301405527320}
  m_Enabled: 1
  m_CastShadows: 0
  m_ReceiveShadows: 1
  m_DynamicOccludee: 1
  m_StaticShadowCaster: 0
  m_MotionVectors: 2
  m_LightProbeUsage: 1
  m_ReflectionProbeUsage: 1
  m_RayTracingMode: 2
  m_RayTraceProcedural: 0
  m_RenderingLayerMask: 4294967295
  m_RendererPriority: 0
  m_Materials:
  - {fileID: 2100000, guid: 851b6eeee88b1e04c8a22454a27421a1, type: 2}
  m_StaticBatchInfo:
    firstSubMesh: 0
    subMeshCount: 0
  m_StaticBatchRoot: {fileID: 0}
  m_ProbeAnchor: {fileID: 0}
  m_LightProbeVolumeOverride: {fileID: 0}
  m_ScaleInLightmap: 1
  m_ReceiveGI: 1
  m_PreserveUVs: 1
  m_IgnoreNormalsForChartDetection: 0
  m_ImportantGI: 0
  m_StitchLightmapSeams: 0
  m_SelectedEditorRenderState: 3
  m_MinimumChartSize: 4
  m_AutoUVMaxDistance: 0.5
  m_AutoUVMaxAngle: 89
  m_LightmapParameters: {fileID: 0}
  m_SortingLayerID: 0
  m_SortingLayer: 0
  m_SortingOrder: 0
  m_AdditionalVertexStreams: {fileID: 0}
--- !u!114 &114346753093240460
MonoBehaviour:
  m_ObjectHideFlags: 0
  m_CorrespondingSourceObject: {fileID: 0}
  m_PrefabInstance: {fileID: 0}
  m_PrefabAsset: {fileID: 0}
  m_GameObject: {fileID: 1473301405527320}
  m_Enabled: 1
  m_EditorHideFlags: 0
  m_Script: {fileID: 11500000, guid: 313514277d565454383ea4c1a1f8beb9, type: 3}
  m_Name: 
  m_EditorClassIdentifier: 
  showInNonZEDCameras: 1
--- !u!1 &1603769914748404
GameObject:
  m_ObjectHideFlags: 0
  m_CorrespondingSourceObject: {fileID: 0}
  m_PrefabInstance: {fileID: 0}
  m_PrefabAsset: {fileID: 0}
  serializedVersion: 6
  m_Component:
  - component: {fileID: 4309805032874704}
  - component: {fileID: 114878768509821778}
  - component: {fileID: 114711245158774928}
  m_Layer: 0
  m_Name: ZED_Rig_Stereo
  m_TagString: Untagged
  m_Icon: {fileID: 0}
  m_NavMeshLayer: 0
  m_StaticEditorFlags: 0
  m_IsActive: 1
--- !u!4 &4309805032874704
Transform:
  m_ObjectHideFlags: 0
  m_CorrespondingSourceObject: {fileID: 0}
  m_PrefabInstance: {fileID: 0}
  m_PrefabAsset: {fileID: 0}
  m_GameObject: {fileID: 1603769914748404}
  serializedVersion: 2
  m_LocalRotation: {x: 0, y: 0, z: 0, w: 1}
  m_LocalPosition: {x: 0, y: 0, z: 0}
  m_LocalScale: {x: 1, y: 1, z: 1}
  m_ConstrainProportionsScale: 0
  m_Children:
  - {fileID: 4138687653623062}
  m_Father: {fileID: 0}
  m_LocalEulerAnglesHint: {x: 0, y: 0, z: 0}
--- !u!114 &114878768509821778
MonoBehaviour:
  m_ObjectHideFlags: 0
  m_CorrespondingSourceObject: {fileID: 0}
  m_PrefabInstance: {fileID: 0}
  m_PrefabAsset: {fileID: 0}
  m_GameObject: {fileID: 1603769914748404}
  m_Enabled: 1
  m_EditorHideFlags: 0
  m_Script: {fileID: 11500000, guid: 7c602d2dc840f0144911c39c566846cb, type: 3}
  m_Name: 
  m_EditorClassIdentifier: 
--- !u!114 &114711245158774928
MonoBehaviour:
  m_ObjectHideFlags: 0
  m_CorrespondingSourceObject: {fileID: 0}
  m_PrefabInstance: {fileID: 0}
  m_PrefabAsset: {fileID: 0}
  m_GameObject: {fileID: 1603769914748404}
  m_Enabled: 1
  m_EditorHideFlags: 0
  m_Script: {fileID: 11500000, guid: 75b2a3ff7b847ca4490808f4c0432cd4, type: 3}
  m_Name: 
  m_EditorClassIdentifier: 
  cameraID: 0
  depthMode: 5
  inputType: 0
<<<<<<< HEAD
  resolution: 3
  FPS: -1
=======
  resolution: 8
  FPS: 30
>>>>>>> c4a45eb0
  serialNumber: 0
  svoInputFileName: 
  opencvCalibFile: 
  openTimeoutSec: 5
  asyncGrabCameraRecovery: 0
  grabComputeCappingFPS: 0
  enableImageValidityCheck: 0
  svoLoopBack: 1
  svoRealTimeMode: 0
  currentFrame: 0
  numberFrameMax: 0
  pauseSVOReading: 0
  pauseLiveReading: 0
  NeedNewFrameGrab: 0
  streamInputIP: 127.0.0.1
  streamInputPort: 30000
  enableTracking: 1
  enableSpatialMemory: 1
  pathSpatialMemory: 
  positionalTrackingMode: 0
  setFloorAsOrigin: 1
  trackingIsStatic: 0
  planeDetectionMaxDistanceThreshold: 0.15
  planeDetectioNormalSimilarityThreshold: 15
  mappingResolutionPreset: 1
  mappingRangePreset: 1
  isMappingFilteringEnable: 0
  isMappingTextured: 0
  saveMeshWhenOver: 0
  meshPath: Assets/ZEDMesh.obj
  meshFilterParameters: 0
  objectDetectionInstanceID: 0
  objectDetectionTracking: 1
  objectDetection2DMask: 0
  objectDetectionModel: 2
  objectDetectionMaxRange: 40
  objectDetectionPredictionTimeout: 0.2
  objectDetectionAllowReducedPrecisionInference: 0
  objectDetectionFilteringMode: 1
  OD_personDetectionConfidenceThreshold: 60
  OD_vehicleDetectionConfidenceThreshold: 60
  OD_bagDetectionConfidenceThreshold: 60
  OD_animalDetectionConfidenceThreshold: 60
  OD_electronicsDetectionConfidenceThreshold: 60
  OD_fruitVegetableDetectionConfidenceThreshold: 60
  OD_sportDetectionConfidenceThreshold: 60
  objectClassPersonFilter: 1
  objectClassVehicleFilter: 1
  objectClassBagFilter: 1
  objectClassAnimalFilter: 1
  objectClassElectronicsFilter: 1
  objectClassFruitVegetableFilter: 1
  objectClassSportFilter: 1
  bodyTrackingInstanceID: 1
  bodyTrackingTracking: 1
  bodyTracking2DMask: 0
  bodyTrackingModel: 2
  bodyTrackingMaxRange: 40
  bodyTrackingPredictionTimeout: 0.2
  bodyTrackingAllowReducedPrecisionInference: 0
  enableBodyFitting: 1
  bodyFormat: 2
  bodySelection: 0
  bodyTrackingMinimumKPThreshold: 0
  bodyTrackingConfidenceThreshold: 60
  bodyTrackingSkeletonSmoothing: 0.2
  depthOcclusion: 1
  postProcessing: 1
  m_cameraBrightness: 100
  enableFillMode: 0
  enableImageEnhancement: 1
  m_maxDepthRange: 40
  svoOutputFileName: Assets/Recording.svo
  svoOutputCompressionMode: 1
  svoOutputBitrate: 0
  svoOutputTargetFPS: 0
  svoOutputTranscodeStreaming: 0
  needRecordFrame: 0
  enableStreaming: 0
  streamingCodec: 0
  streamingPort: 30000
  bitrate: 8000
  gopSize: -1
  adaptativeBitrate: 0
  chunkSize: 8096
  streamingTargetFramerate: 0
  fadeInOnStart: 1
  dontDestroyOnLoad: 0
  greySkybox: 1
  m_confidenceThreshold: 95
  m_textureConfidenceThreshold: 100
  enableRightDepthMeasure: 0
  showarrig: 0
  enableIMUFusion: 1
  depthMinRange: -1
  setGravityAsOrigin: 1
  enableSelfCalibration: 1
  videoSettingsInitMode: 2
  videoBrightness: 4
  videoContrast: 4
  videoHue: 0
  videoSaturation: 4
  videoAutoGainExposure: 1
  videoGain: 10
  videoExposure: 100
  videoAutoWhiteBalance: 1
  videoWhiteBalance: 3200
  videoSharpness: 3
  videoGamma: 5
  videoLEDStatus: 1
  cameraModel: '-'
  cameraSerialNumber: '-'
  cameraFirmware: '-'
  versionZED: '-'
  engineFPS: '-'
  cameraFPS: '-'
  HMDDevice: '-'
  trackingState: '-'
  objectDetectionFPS: '-'
  bodyTrackingFPS: '-'
  ZEDGrabError: 1
  setIMUPriorInAR: 1
  allowARPassThrough: 1
  gravityRotation: {x: 0, y: 0, z: 0, w: 1}
  ZEDSyncPosition: {x: 0, y: 0, z: 0}
  HMDSyncPosition: {x: 0, y: 0, z: 0}
  ZEDSyncRotation: {x: 0, y: 0, z: 0, w: 0}
  HMDSyncRotation: {x: 0, y: 0, z: 0, w: 0}
  advancedPanelOpen: 1
  spatialMappingFoldoutOpen: 0
  objectDetectionFoldoutOpen: 0
  bodyTrackingFoldoutOpen: 0
  recordingFoldoutOpen: 0
  streamingOutFoldoutOpen: 0
  camControlFoldoutOpen: 0
  zedRigDisplayer: {fileID: 0}
--- !u!1 &1721814514466412
GameObject:
  m_ObjectHideFlags: 0
  m_CorrespondingSourceObject: {fileID: 0}
  m_PrefabInstance: {fileID: 0}
  m_PrefabAsset: {fileID: 0}
  serializedVersion: 6
  m_Component:
  - component: {fileID: 4916666210046898}
  - component: {fileID: 33546770458599288}
  - component: {fileID: 65873696903358950}
  - component: {fileID: 23993465884346736}
  m_Layer: 0
  m_Name: Body
  m_TagString: Untagged
  m_Icon: {fileID: 0}
  m_NavMeshLayer: 0
  m_StaticEditorFlags: 0
  m_IsActive: 0
--- !u!4 &4916666210046898
Transform:
  m_ObjectHideFlags: 0
  m_CorrespondingSourceObject: {fileID: 0}
  m_PrefabInstance: {fileID: 0}
  m_PrefabAsset: {fileID: 0}
  m_GameObject: {fileID: 1721814514466412}
  serializedVersion: 2
  m_LocalRotation: {x: -0, y: -0, z: -0, w: 1}
  m_LocalPosition: {x: 0, y: 0, z: 1}
  m_LocalScale: {x: 0.1, y: 0.1, z: 0.1}
  m_ConstrainProportionsScale: 0
  m_Children: []
  m_Father: {fileID: 4138687653623062}
  m_LocalEulerAnglesHint: {x: 0, y: 0, z: 0}
--- !u!33 &33546770458599288
MeshFilter:
  m_ObjectHideFlags: 0
  m_CorrespondingSourceObject: {fileID: 0}
  m_PrefabInstance: {fileID: 0}
  m_PrefabAsset: {fileID: 0}
  m_GameObject: {fileID: 1721814514466412}
  m_Mesh: {fileID: 10202, guid: 0000000000000000e000000000000000, type: 0}
--- !u!65 &65873696903358950
BoxCollider:
  m_ObjectHideFlags: 0
  m_CorrespondingSourceObject: {fileID: 0}
  m_PrefabInstance: {fileID: 0}
  m_PrefabAsset: {fileID: 0}
  m_GameObject: {fileID: 1721814514466412}
  m_Material: {fileID: 0}
  m_IncludeLayers:
    serializedVersion: 2
    m_Bits: 0
  m_ExcludeLayers:
    serializedVersion: 2
    m_Bits: 0
  m_LayerOverridePriority: 0
  m_IsTrigger: 0
  m_ProvidesContacts: 0
  m_Enabled: 1
  serializedVersion: 3
  m_Size: {x: 1, y: 1, z: 1}
  m_Center: {x: 0, y: 0, z: 0}
--- !u!23 &23993465884346736
MeshRenderer:
  m_ObjectHideFlags: 0
  m_CorrespondingSourceObject: {fileID: 0}
  m_PrefabInstance: {fileID: 0}
  m_PrefabAsset: {fileID: 0}
  m_GameObject: {fileID: 1721814514466412}
  m_Enabled: 1
  m_CastShadows: 1
  m_ReceiveShadows: 1
  m_DynamicOccludee: 1
  m_StaticShadowCaster: 0
  m_MotionVectors: 1
  m_LightProbeUsage: 1
  m_ReflectionProbeUsage: 1
  m_RayTracingMode: 2
  m_RayTraceProcedural: 0
  m_RenderingLayerMask: 4294967295
  m_RendererPriority: 0
  m_Materials:
  - {fileID: 10303, guid: 0000000000000000f000000000000000, type: 0}
  m_StaticBatchInfo:
    firstSubMesh: 0
    subMeshCount: 0
  m_StaticBatchRoot: {fileID: 0}
  m_ProbeAnchor: {fileID: 0}
  m_LightProbeVolumeOverride: {fileID: 0}
  m_ScaleInLightmap: 1
  m_ReceiveGI: 1
  m_PreserveUVs: 1
  m_IgnoreNormalsForChartDetection: 0
  m_ImportantGI: 0
  m_StitchLightmapSeams: 0
  m_SelectedEditorRenderState: 3
  m_MinimumChartSize: 4
  m_AutoUVMaxDistance: 0.5
  m_AutoUVMaxAngle: 89
  m_LightmapParameters: {fileID: 0}
  m_SortingLayerID: 0
  m_SortingLayer: 0
  m_SortingOrder: 0
  m_AdditionalVertexStreams: {fileID: 0}<|MERGE_RESOLUTION|>--- conflicted
+++ resolved
@@ -599,13 +599,8 @@
   cameraID: 0
   depthMode: 5
   inputType: 0
-<<<<<<< HEAD
-  resolution: 3
+  resolution: 9
   FPS: -1
-=======
-  resolution: 8
-  FPS: 30
->>>>>>> c4a45eb0
   serialNumber: 0
   svoInputFileName: 
   opencvCalibFile: 
