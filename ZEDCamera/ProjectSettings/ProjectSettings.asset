%YAML 1.1
%TAG !u! tag:unity3d.com,2011:
--- !u!129 &1
PlayerSettings:
  m_ObjectHideFlags: 0
  serializedVersion: 26
  productGUID: 4c5cd178088c0ba4584c87e1fed3dc92
  AndroidProfiler: 0
  AndroidFilterTouchesWhenObscured: 0
  AndroidEnableSustainedPerformanceMode: 0
  defaultScreenOrientation: 4
  targetDevice: 2
  useOnDemandResources: 0
  accelerometerFrequency: 60
  companyName: DefaultCompany
  productName: ZEDCamera
  defaultCursor: {fileID: 0}
  cursorHotspot: {x: 0, y: 0}
  m_SplashScreenBackgroundColor: {r: 0.12156863, g: 0.12156863, b: 0.1254902, a: 1}
  m_ShowUnitySplashScreen: 1
  m_ShowUnitySplashLogo: 1
  m_SplashScreenOverlayOpacity: 1
  m_SplashScreenAnimation: 1
  m_SplashScreenLogoStyle: 1
  m_SplashScreenDrawMode: 0
  m_SplashScreenBackgroundAnimationZoom: 1
  m_SplashScreenLogoAnimationZoom: 1
  m_SplashScreenBackgroundLandscapeAspect: 1
  m_SplashScreenBackgroundPortraitAspect: 1
  m_SplashScreenBackgroundLandscapeUvs:
    serializedVersion: 2
    x: 0
    y: 0
    width: 1
    height: 1
  m_SplashScreenBackgroundPortraitUvs:
    serializedVersion: 2
    x: 0
    y: 0
    width: 1
    height: 1
  m_SplashScreenLogos: []
  m_VirtualRealitySplashScreen: {fileID: 0}
  m_HolographicTrackingLossScreen: {fileID: 0}
  defaultScreenWidth: 2560
  defaultScreenHeight: 4320
  defaultScreenWidthWeb: 960
  defaultScreenHeightWeb: 600
  m_StereoRenderingPath: 0
  m_ActiveColorSpace: 1
  unsupportedMSAAFallback: 0
  m_SpriteBatchVertexThreshold: 300
  m_MTRendering: 1
  mipStripping: 0
  numberOfMipsStripped: 0
  numberOfMipsStrippedPerMipmapLimitGroup: {}
  m_StackTraceTypes: 010000000100000001000000010000000100000001000000
  iosShowActivityIndicatorOnLoading: -1
  androidShowActivityIndicatorOnLoading: -1
  iosUseCustomAppBackgroundBehavior: 0
  allowedAutorotateToPortrait: 1
  allowedAutorotateToPortraitUpsideDown: 1
  allowedAutorotateToLandscapeRight: 1
  allowedAutorotateToLandscapeLeft: 1
  useOSAutorotation: 1
  use32BitDisplayBuffer: 1
  preserveFramebufferAlpha: 0
  disableDepthAndStencilBuffers: 0
  androidStartInFullscreen: 1
  androidRenderOutsideSafeArea: 1
  androidUseSwappy: 1
  androidBlitType: 0
  androidResizableWindow: 0
  androidDefaultWindowWidth: 1920
  androidDefaultWindowHeight: 1080
  androidMinimumWindowWidth: 400
  androidMinimumWindowHeight: 300
  androidFullscreenMode: 1
  androidAutoRotationBehavior: 1
  defaultIsNativeResolution: 1
  macRetinaSupport: 1
  runInBackground: 1
  captureSingleScreen: 0
  muteOtherAudioSources: 0
  Prepare IOS For Recording: 0
  Force IOS Speakers When Recording: 0
  deferSystemGesturesMode: 0
  hideHomeButton: 0
  submitAnalytics: 1
  usePlayerLog: 1
  dedicatedServerOptimizations: 0
  bakeCollisionMeshes: 0
  forceSingleInstance: 0
  useFlipModelSwapchain: 1
  resizableWindow: 0
  useMacAppStoreValidation: 0
  macAppStoreCategory: public.app-category.games
  gpuSkinning: 1
  xboxPIXTextureCapture: 0
  xboxEnableAvatar: 0
  xboxEnableKinect: 0
  xboxEnableKinectAutoTracking: 0
  xboxEnableFitness: 0
  visibleInBackground: 1
  allowFullscreenSwitch: 1
  fullscreenMode: 3
  xboxSpeechDB: 0
  xboxEnableHeadOrientation: 0
  xboxEnableGuest: 0
  xboxEnablePIXSampling: 0
  metalFramebufferOnly: 0
  xboxOneResolution: 0
  xboxOneSResolution: 0
  xboxOneXResolution: 3
  xboxOneMonoLoggingLevel: 0
  xboxOneLoggingLevel: 1
  xboxOneDisableEsram: 0
  xboxOneEnableTypeOptimization: 0
  xboxOnePresentImmediateThreshold: 0
  switchQueueCommandMemory: 1048576
  switchQueueControlMemory: 16384
  switchQueueComputeMemory: 262144
  switchNVNShaderPoolsGranularity: 33554432
  switchNVNDefaultPoolsGranularity: 16777216
  switchNVNOtherPoolsGranularity: 16777216
  switchGpuScratchPoolGranularity: 2097152
  switchAllowGpuScratchShrinking: 0
  switchNVNMaxPublicTextureIDCount: 0
  switchNVNMaxPublicSamplerIDCount: 0
  switchNVNGraphicsFirmwareMemory: 32
  switchMaxWorkerMultiple: 8
  stadiaPresentMode: 0
  stadiaTargetFramerate: 0
  vulkanNumSwapchainBuffers: 3
  vulkanEnableSetSRGBWrite: 0
  vulkanEnablePreTransform: 0
  vulkanEnableLateAcquireNextImage: 0
  vulkanEnableCommandBufferRecycling: 1
  loadStoreDebugModeEnabled: 0
  visionOSBundleVersion: 1.0
  tvOSBundleVersion: 1.0
  bundleVersion: 1.0
  preloadedAssets:
  - {fileID: 1418670730867420059, guid: 80d3fcc3811163145ad127a003a9dcbb, type: 2}
  metroInputSource: 0
  wsaTransparentSwapchain: 0
  m_HolographicPauseOnTrackingLoss: 1
  xboxOneDisableKinectGpuReservation: 1
  xboxOneEnable7thCore: 1
  vrSettings:
    enable360StereoCapture: 0
  isWsaHolographicRemotingEnabled: 0
  enableFrameTimingStats: 0
  enableOpenGLProfilerGPURecorders: 1
  allowHDRDisplaySupport: 0
  useHDRDisplay: 0
  hdrBitDepth: 0
  m_ColorGamuts: 00000000
  targetPixelDensity: 30
  resolutionScalingMode: 0
  resetResolutionOnWindowResize: 0
  androidSupportedAspectRatio: 1
  androidMaxAspectRatio: 2.1
  applicationIdentifier:
    Standalone: com.DefaultCompany.ZEDCamera
  buildNumber:
    Standalone: 0
    VisionOS: 0
    iPhone: 0
    tvOS: 0
  overrideDefaultApplicationIdentifier: 0
  AndroidBundleVersionCode: 1
  AndroidMinSdkVersion: 22
  AndroidTargetSdkVersion: 0
  AndroidPreferredInstallLocation: 0
  aotOptions: 
  stripEngineCode: 1
  iPhoneStrippingLevel: 0
  iPhoneScriptCallOptimization: 0
  ForceInternetPermission: 0
  ForceSDCardPermission: 0
  CreateWallpaper: 0
  APKExpansionFiles: 0
  keepLoadedShadersAlive: 0
  StripUnusedMeshComponents: 0
  strictShaderVariantMatching: 0
  VertexChannelCompressionMask: 4054
  iPhoneSdkVersion: 988
  iOSTargetOSVersionString: 12.0
  tvOSSdkVersion: 0
  tvOSRequireExtendedGameController: 0
  tvOSTargetOSVersionString: 12.0
  VisionOSSdkVersion: 0
  VisionOSTargetOSVersionString: 1.0
  uIPrerenderedIcon: 0
  uIRequiresPersistentWiFi: 0
  uIRequiresFullScreen: 1
  uIStatusBarHidden: 1
  uIExitOnSuspend: 0
  uIStatusBarStyle: 0
  appleTVSplashScreen: {fileID: 0}
  appleTVSplashScreen2x: {fileID: 0}
  tvOSSmallIconLayers: []
  tvOSSmallIconLayers2x: []
  tvOSLargeIconLayers: []
  tvOSLargeIconLayers2x: []
  tvOSTopShelfImageLayers: []
  tvOSTopShelfImageLayers2x: []
  tvOSTopShelfImageWideLayers: []
  tvOSTopShelfImageWideLayers2x: []
  iOSLaunchScreenType: 0
  iOSLaunchScreenPortrait: {fileID: 0}
  iOSLaunchScreenLandscape: {fileID: 0}
  iOSLaunchScreenBackgroundColor:
    serializedVersion: 2
    rgba: 0
  iOSLaunchScreenFillPct: 100
  iOSLaunchScreenSize: 100
  iOSLaunchScreenCustomXibPath: 
  iOSLaunchScreeniPadType: 0
  iOSLaunchScreeniPadImage: {fileID: 0}
  iOSLaunchScreeniPadBackgroundColor:
    serializedVersion: 2
    rgba: 0
  iOSLaunchScreeniPadFillPct: 100
  iOSLaunchScreeniPadSize: 100
  iOSLaunchScreeniPadCustomXibPath: 
  iOSLaunchScreenCustomStoryboardPath: 
  iOSLaunchScreeniPadCustomStoryboardPath: 
  iOSDeviceRequirements: []
  iOSURLSchemes: []
  macOSURLSchemes: []
  iOSBackgroundModes: 0
  iOSMetalForceHardShadows: 0
  metalEditorSupport: 1
  metalAPIValidation: 1
  metalCompileShaderBinary: 0
  iOSRenderExtraFrameOnPause: 0
  iosCopyPluginsCodeInsteadOfSymlink: 0
  appleDeveloperTeamID: 
  iOSManualSigningProvisioningProfileID: 
  tvOSManualSigningProvisioningProfileID: 
  VisionOSManualSigningProvisioningProfileID: 
  iOSManualSigningProvisioningProfileType: 0
  tvOSManualSigningProvisioningProfileType: 0
  VisionOSManualSigningProvisioningProfileType: 0
  appleEnableAutomaticSigning: 0
  iOSRequireARKit: 0
  iOSAutomaticallyDetectAndAddCapabilities: 1
  appleEnableProMotion: 0
  shaderPrecisionModel: 0
  clonedFromGUID: 00000000000000000000000000000000
  templatePackageId: 
  templateDefaultScene: 
  useCustomMainManifest: 0
  useCustomLauncherManifest: 0
  useCustomMainGradleTemplate: 0
  useCustomLauncherGradleManifest: 0
  useCustomBaseGradleTemplate: 0
  useCustomGradlePropertiesTemplate: 0
  useCustomGradleSettingsTemplate: 0
  useCustomProguardFile: 0
  AndroidTargetArchitectures: 1
  AndroidTargetDevices: 0
  AndroidSplashScreenScale: 0
  androidSplashScreen: {fileID: 0}
  AndroidKeystoreName: 
  AndroidKeyaliasName: 
  AndroidEnableArmv9SecurityFeatures: 0
  AndroidBuildApkPerCpuArchitecture: 0
  AndroidTVCompatibility: 0
  AndroidIsGame: 1
  AndroidEnableTango: 0
  androidEnableBanner: 1
  androidUseLowAccuracyLocation: 0
  androidUseCustomKeystore: 0
  m_AndroidBanners:
  - width: 320
    height: 180
    banner: {fileID: 0}
  androidGamepadSupportLevel: 0
  chromeosInputEmulation: 1
  AndroidMinifyRelease: 0
  AndroidMinifyDebug: 0
  AndroidValidateAppBundleSize: 1
  AndroidAppBundleSizeToValidate: 150
  m_BuildTargetIcons: []
  m_BuildTargetPlatformIcons:
  - m_BuildTarget: Android
    m_Icons:
    - m_Textures: []
      m_Width: 432
      m_Height: 432
      m_Kind: 2
      m_SubKind: 
    - m_Textures: []
      m_Width: 324
      m_Height: 324
      m_Kind: 2
      m_SubKind: 
    - m_Textures: []
      m_Width: 216
      m_Height: 216
      m_Kind: 2
      m_SubKind: 
    - m_Textures: []
      m_Width: 162
      m_Height: 162
      m_Kind: 2
      m_SubKind: 
    - m_Textures: []
      m_Width: 108
      m_Height: 108
      m_Kind: 2
      m_SubKind: 
    - m_Textures: []
      m_Width: 81
      m_Height: 81
      m_Kind: 2
      m_SubKind: 
    - m_Textures: []
      m_Width: 192
      m_Height: 192
      m_Kind: 1
      m_SubKind: 
    - m_Textures: []
      m_Width: 144
      m_Height: 144
      m_Kind: 1
      m_SubKind: 
    - m_Textures: []
      m_Width: 96
      m_Height: 96
      m_Kind: 1
      m_SubKind: 
    - m_Textures: []
      m_Width: 72
      m_Height: 72
      m_Kind: 1
      m_SubKind: 
    - m_Textures: []
      m_Width: 48
      m_Height: 48
      m_Kind: 1
      m_SubKind: 
    - m_Textures: []
      m_Width: 36
      m_Height: 36
      m_Kind: 1
      m_SubKind: 
    - m_Textures: []
      m_Width: 192
      m_Height: 192
      m_Kind: 0
      m_SubKind: 
    - m_Textures: []
      m_Width: 144
      m_Height: 144
      m_Kind: 0
      m_SubKind: 
    - m_Textures: []
      m_Width: 96
      m_Height: 96
      m_Kind: 0
      m_SubKind: 
    - m_Textures: []
      m_Width: 72
      m_Height: 72
      m_Kind: 0
      m_SubKind: 
    - m_Textures: []
      m_Width: 48
      m_Height: 48
      m_Kind: 0
      m_SubKind: 
    - m_Textures: []
      m_Width: 36
      m_Height: 36
      m_Kind: 0
      m_SubKind: 
  m_BuildTargetBatching: []
  m_BuildTargetShaderSettings: []
  m_BuildTargetGraphicsJobs: []
  m_BuildTargetGraphicsJobMode: []
  m_BuildTargetGraphicsAPIs: []
  m_BuildTargetVRSettings: []
  m_DefaultShaderChunkSizeInMB: 16
  m_DefaultShaderChunkCount: 0
  openGLRequireES31: 0
  openGLRequireES31AEP: 0
  openGLRequireES32: 0
  m_TemplateCustomTags: {}
  mobileMTRendering:
    Android: 1
    iPhone: 1
    tvOS: 1
  m_BuildTargetGroupLightmapEncodingQuality: []
  m_BuildTargetGroupHDRCubemapEncodingQuality: []
  m_BuildTargetGroupLightmapSettings: []
  m_BuildTargetGroupLoadStoreDebugModeSettings: []
  m_BuildTargetNormalMapEncoding: []
  m_BuildTargetDefaultTextureCompressionFormat: []
  playModeTestRunnerEnabled: 0
  runPlayModeTestAsEditModeTest: 0
  actionOnDotNetUnhandledException: 1
  enableInternalProfiler: 0
  logObjCUncaughtExceptions: 1
  enableCrashReportAPI: 0
  cameraUsageDescription: 
  locationUsageDescription: 
  microphoneUsageDescription: 
  bluetoothUsageDescription: 
  macOSTargetOSVersion: 10.13.0
  switchNMETAOverride: 
  switchNetLibKey: 
  switchSocketMemoryPoolSize: 6144
  switchSocketAllocatorPoolSize: 128
  switchSocketConcurrencyLimit: 14
  switchScreenResolutionBehavior: 2
  switchUseCPUProfiler: 0
  switchEnableFileSystemTrace: 0
  switchLTOSetting: 0
  switchApplicationID: 0x01004b9000490000
  switchNSODependencies: 
  switchCompilerFlags: 
  switchTitleNames_0: 
  switchTitleNames_1: 
  switchTitleNames_2: 
  switchTitleNames_3: 
  switchTitleNames_4: 
  switchTitleNames_5: 
  switchTitleNames_6: 
  switchTitleNames_7: 
  switchTitleNames_8: 
  switchTitleNames_9: 
  switchTitleNames_10: 
  switchTitleNames_11: 
  switchTitleNames_12: 
  switchTitleNames_13: 
  switchTitleNames_14: 
  switchTitleNames_15: 
  switchPublisherNames_0: 
  switchPublisherNames_1: 
  switchPublisherNames_2: 
  switchPublisherNames_3: 
  switchPublisherNames_4: 
  switchPublisherNames_5: 
  switchPublisherNames_6: 
  switchPublisherNames_7: 
  switchPublisherNames_8: 
  switchPublisherNames_9: 
  switchPublisherNames_10: 
  switchPublisherNames_11: 
  switchPublisherNames_12: 
  switchPublisherNames_13: 
  switchPublisherNames_14: 
  switchPublisherNames_15: 
  switchIcons_0: {fileID: 0}
  switchIcons_1: {fileID: 0}
  switchIcons_2: {fileID: 0}
  switchIcons_3: {fileID: 0}
  switchIcons_4: {fileID: 0}
  switchIcons_5: {fileID: 0}
  switchIcons_6: {fileID: 0}
  switchIcons_7: {fileID: 0}
  switchIcons_8: {fileID: 0}
  switchIcons_9: {fileID: 0}
  switchIcons_10: {fileID: 0}
  switchIcons_11: {fileID: 0}
  switchIcons_12: {fileID: 0}
  switchIcons_13: {fileID: 0}
  switchIcons_14: {fileID: 0}
  switchIcons_15: {fileID: 0}
  switchSmallIcons_0: {fileID: 0}
  switchSmallIcons_1: {fileID: 0}
  switchSmallIcons_2: {fileID: 0}
  switchSmallIcons_3: {fileID: 0}
  switchSmallIcons_4: {fileID: 0}
  switchSmallIcons_5: {fileID: 0}
  switchSmallIcons_6: {fileID: 0}
  switchSmallIcons_7: {fileID: 0}
  switchSmallIcons_8: {fileID: 0}
  switchSmallIcons_9: {fileID: 0}
  switchSmallIcons_10: {fileID: 0}
  switchSmallIcons_11: {fileID: 0}
  switchSmallIcons_12: {fileID: 0}
  switchSmallIcons_13: {fileID: 0}
  switchSmallIcons_14: {fileID: 0}
  switchSmallIcons_15: {fileID: 0}
  switchManualHTML: 
  switchAccessibleURLs: 
  switchLegalInformation: 
  switchMainThreadStackSize: 1048576
  switchPresenceGroupId: 
  switchLogoHandling: 0
  switchReleaseVersion: 0
  switchDisplayVersion: 1.0.0
  switchStartupUserAccount: 0
  switchSupportedLanguagesMask: 0
  switchLogoType: 0
  switchApplicationErrorCodeCategory: 
  switchUserAccountSaveDataSize: 0
  switchUserAccountSaveDataJournalSize: 0
  switchApplicationAttribute: 0
  switchCardSpecSize: -1
  switchCardSpecClock: -1
  switchRatingsMask: 0
  switchRatingsInt_0: 0
  switchRatingsInt_1: 0
  switchRatingsInt_2: 0
  switchRatingsInt_3: 0
  switchRatingsInt_4: 0
  switchRatingsInt_5: 0
  switchRatingsInt_6: 0
  switchRatingsInt_7: 0
  switchRatingsInt_8: 0
  switchRatingsInt_9: 0
  switchRatingsInt_10: 0
  switchRatingsInt_11: 0
  switchRatingsInt_12: 0
  switchLocalCommunicationIds_0: 
  switchLocalCommunicationIds_1: 
  switchLocalCommunicationIds_2: 
  switchLocalCommunicationIds_3: 
  switchLocalCommunicationIds_4: 
  switchLocalCommunicationIds_5: 
  switchLocalCommunicationIds_6: 
  switchLocalCommunicationIds_7: 
  switchParentalControl: 0
  switchAllowsScreenshot: 1
  switchAllowsVideoCapturing: 1
  switchAllowsRuntimeAddOnContentInstall: 0
  switchDataLossConfirmation: 0
  switchUserAccountLockEnabled: 0
  switchSystemResourceMemory: 16777216
  switchSupportedNpadStyles: 22
  switchNativeFsCacheSize: 32
  switchIsHoldTypeHorizontal: 0
  switchSupportedNpadCount: 8
  switchEnableTouchScreen: 1
  switchSocketConfigEnabled: 0
  switchTcpInitialSendBufferSize: 32
  switchTcpInitialReceiveBufferSize: 64
  switchTcpAutoSendBufferSizeMax: 256
  switchTcpAutoReceiveBufferSizeMax: 256
  switchUdpSendBufferSize: 9
  switchUdpReceiveBufferSize: 42
  switchSocketBufferEfficiency: 4
  switchSocketInitializeEnabled: 1
  switchNetworkInterfaceManagerInitializeEnabled: 1
  switchUseNewStyleFilepaths: 0
  switchUseLegacyFmodPriorities: 1
  switchUseMicroSleepForYield: 1
  switchEnableRamDiskSupport: 0
  switchMicroSleepForYieldTime: 25
  switchRamDiskSpaceSize: 12
  ps4NPAgeRating: 12
  ps4NPTitleSecret: 
  ps4NPTrophyPackPath: 
  ps4ParentalLevel: 11
  ps4ContentID: ED1633-NPXX51362_00-0000000000000000
  ps4Category: 0
  ps4MasterVersion: 01.00
  ps4AppVersion: 01.00
  ps4AppType: 0
  ps4ParamSfxPath: 
  ps4VideoOutPixelFormat: 0
  ps4VideoOutInitialWidth: 1920
  ps4VideoOutBaseModeInitialWidth: 1920
  ps4VideoOutReprojectionRate: 60
  ps4PronunciationXMLPath: 
  ps4PronunciationSIGPath: 
  ps4BackgroundImagePath: 
  ps4StartupImagePath: 
  ps4StartupImagesFolder: 
  ps4IconImagesFolder: 
  ps4SaveDataImagePath: 
  ps4SdkOverride: 
  ps4BGMPath: 
  ps4ShareFilePath: 
  ps4ShareOverlayImagePath: 
  ps4PrivacyGuardImagePath: 
  ps4ExtraSceSysFile: 
  ps4NPtitleDatPath: 
  ps4RemotePlayKeyAssignment: -1
  ps4RemotePlayKeyMappingDir: 
  ps4PlayTogetherPlayerCount: 0
  ps4EnterButtonAssignment: 2
  ps4ApplicationParam1: 0
  ps4ApplicationParam2: 0
  ps4ApplicationParam3: 0
  ps4ApplicationParam4: 0
  ps4DownloadDataSize: 0
  ps4GarlicHeapSize: 2048
  ps4ProGarlicHeapSize: 2560
  playerPrefsMaxSize: 32768
  ps4Passcode: frAQBc8Wsa1xVPfvJcrgRYwTiizs2trQ
  ps4pnSessions: 1
  ps4pnPresence: 1
  ps4pnFriends: 1
  ps4pnGameCustomData: 1
  playerPrefsSupport: 0
  enableApplicationExit: 0
  resetTempFolder: 1
  restrictedAudioUsageRights: 0
  ps4UseResolutionFallback: 0
  ps4ReprojectionSupport: 0
  ps4UseAudio3dBackend: 0
  ps4UseLowGarlicFragmentationMode: 1
  ps4SocialScreenEnabled: 0
  ps4ScriptOptimizationLevel: 2
  ps4Audio3dVirtualSpeakerCount: 14
  ps4attribCpuUsage: 0
  ps4PatchPkgPath: 
  ps4PatchLatestPkgPath: 
  ps4PatchChangeinfoPath: 
  ps4PatchDayOne: 0
  ps4attribUserManagement: 0
  ps4attribMoveSupport: 0
  ps4attrib3DSupport: 0
  ps4attribShareSupport: 0
  ps4attribExclusiveVR: 0
  ps4disableAutoHideSplash: 0
  ps4videoRecordingFeaturesUsed: 0
  ps4contentSearchFeaturesUsed: 0
  ps4CompatibilityPS5: 0
  ps4AllowPS5Detection: 0
  ps4GPU800MHz: 1
  ps4attribEyeToEyeDistanceSettingVR: 0
  ps4IncludedModules: []
  ps4attribVROutputEnabled: 0
  monoEnv: 
  splashScreenBackgroundSourceLandscape: {fileID: 0}
  splashScreenBackgroundSourcePortrait: {fileID: 0}
  blurSplashScreenBackground: 1
  spritePackerPolicy: 
  webGLMemorySize: 32
  webGLExceptionSupport: 1
  webGLNameFilesAsHashes: 0
  webGLShowDiagnostics: 0
  webGLDataCaching: 1
  webGLDebugSymbols: 0
  webGLEmscriptenArgs: 
  webGLModulesDirectory: 
  webGLTemplate: APPLICATION:Default
  webGLAnalyzeBuildSize: 0
  webGLUseEmbeddedResources: 0
  webGLCompressionFormat: 0
  webGLWasmArithmeticExceptions: 0
  webGLLinkerTarget: 1
  webGLThreadsSupport: 0
  webGLDecompressionFallback: 0
  webGLInitialMemorySize: 32
  webGLMaximumMemorySize: 2048
  webGLMemoryGrowthMode: 2
  webGLMemoryLinearGrowthStep: 16
  webGLMemoryGeometricGrowthStep: 0.2
  webGLMemoryGeometricGrowthCap: 96
  webGLPowerPreference: 2
  scriptingDefineSymbols:
    Android: USE_INPUT_SYSTEM_POSE_CONTROL;ZED_OCULUS
<<<<<<< HEAD
    Standalone: USE_INPUT_SYSTEM_POSE_CONTROL;ZED_OCULUS
=======
    Standalone: USE_INPUT_SYSTEM_POSE_CONTROL
>>>>>>> fe6aac5a
    Windows Store Apps: USE_INPUT_SYSTEM_POSE_CONTROL
  additionalCompilerArguments: {}
  platformArchitecture: {}
  scriptingBackend: {}
  il2cppCompilerConfiguration: {}
  il2cppCodeGeneration: {}
  managedStrippingLevel:
    EmbeddedLinux: 1
    GameCoreScarlett: 1
    GameCoreXboxOne: 1
    Lumin: 1
    Nintendo Switch: 1
    PS4: 1
    PS5: 1
    Stadia: 1
    WebGL: 1
    Windows Store Apps: 1
    XboxOne: 1
    iPhone: 1
    tvOS: 1
  incrementalIl2cppBuild: {}
  suppressCommonWarnings: 1
  allowUnsafeCode: 0
  useDeterministicCompilation: 1
  additionalIl2CppArgs: 
  scriptingRuntimeVersion: 1
  gcIncremental: 1
  gcWBarrierValidation: 0
  apiCompatibilityLevelPerPlatform: {}
  m_RenderingPath: 1
  m_MobileRenderingPath: 1
  metroPackageName: ZEDCamera
  metroPackageVersion: 
  metroCertificatePath: 
  metroCertificatePassword: 
  metroCertificateSubject: 
  metroCertificateIssuer: 
  metroCertificateNotAfter: 0000000000000000
  metroApplicationDescription: ZEDCamera
  wsaImages: {}
  metroTileShortName: 
  metroTileShowName: 0
  metroMediumTileShowName: 0
  metroLargeTileShowName: 0
  metroWideTileShowName: 0
  metroSupportStreamingInstall: 0
  metroLastRequiredScene: 0
  metroDefaultTileSize: 1
  metroTileForegroundText: 2
  metroTileBackgroundColor: {r: 0.13333334, g: 0.17254902, b: 0.21568628, a: 0}
  metroSplashScreenBackgroundColor: {r: 0.12941177, g: 0.17254902, b: 0.21568628, a: 1}
  metroSplashScreenUseBackgroundColor: 0
  syncCapabilities: 0
  platformCapabilities: {}
  metroTargetDeviceFamilies: {}
  metroFTAName: 
  metroFTAFileTypes: []
  metroProtocolName: 
  vcxProjDefaultLanguage: 
  XboxOneProductId: 
  XboxOneUpdateKey: 
  XboxOneSandboxId: 
  XboxOneContentId: 
  XboxOneTitleId: 
  XboxOneSCId: 
  XboxOneGameOsOverridePath: 
  XboxOnePackagingOverridePath: 
  XboxOneAppManifestOverridePath: 
  XboxOneVersion: 1.0.0.0
  XboxOnePackageEncryption: 0
  XboxOnePackageUpdateGranularity: 2
  XboxOneDescription: 
  XboxOneLanguage:
  - enus
  XboxOneCapability: []
  XboxOneGameRating: {}
  XboxOneIsContentPackage: 0
  XboxOneEnhancedXboxCompatibilityMode: 0
  XboxOneEnableGPUVariability: 1
  XboxOneSockets: {}
  XboxOneSplashScreen: {fileID: 0}
  XboxOneAllowedProductIds: []
  XboxOnePersistentLocalStorageSize: 0
  XboxOneXTitleMemory: 8
  XboxOneOverrideIdentityName: 
  XboxOneOverrideIdentityPublisher: 
  vrEditorSettings: {}
  cloudServicesEnabled: {}
  luminIcon:
    m_Name: 
    m_ModelFolderPath: 
    m_PortalFolderPath: 
  luminCert:
    m_CertPath: 
    m_SignPackage: 1
  luminIsChannelApp: 0
  luminVersion:
    m_VersionCode: 1
    m_VersionName: 
  hmiPlayerDataPath: 
  hmiForceSRGBBlit: 1
  embeddedLinuxEnableGamepadInput: 1
  hmiLogStartupTiming: 0
  hmiCpuConfiguration: 
  apiCompatibilityLevel: 6
  activeInputHandler: 2
  windowsGamepadBackendHint: 0
  cloudProjectId: 
  framebufferDepthMemorylessMode: 0
  qualitySettingsNames: []
  projectName: 
  organizationId: 
  cloudEnabled: 0
  legacyClampBlendShapeWeights: 0
  hmiLoadingImage: {fileID: 0}
  platformRequiresReadableAssets: 0
  virtualTexturingSupportEnabled: 0
  insecureHttpOption: 0<|MERGE_RESOLUTION|>--- conflicted
+++ resolved
@@ -659,11 +659,7 @@
   webGLPowerPreference: 2
   scriptingDefineSymbols:
     Android: USE_INPUT_SYSTEM_POSE_CONTROL;ZED_OCULUS
-<<<<<<< HEAD
-    Standalone: USE_INPUT_SYSTEM_POSE_CONTROL;ZED_OCULUS
-=======
     Standalone: USE_INPUT_SYSTEM_POSE_CONTROL
->>>>>>> fe6aac5a
     Windows Store Apps: USE_INPUT_SYSTEM_POSE_CONTROL
   additionalCompilerArguments: {}
   platformArchitecture: {}
